--- conflicted
+++ resolved
@@ -12,12 +12,9 @@
     "B008",
 ]
 lint.select = [
-<<<<<<< HEAD
     "B",
-=======
     "ARG",
     "C4",
->>>>>>> 2d8cb47a
     "E",
     "F",
     "W",
