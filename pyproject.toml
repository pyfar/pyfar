[tool.ruff]
exclude = [
    ".git",
    "docs",
    "setup.py",
    "pyfar/dsp/filter/_audiofilter.py",
    "pyfar/samplings/external",
]
line-length = 79
lint.ignore = [
    "PT018", # Assertion should be broken down into multiple parts
    "PT019", # Fixture `_` without value is injected as parameter
]
lint.select = [
    "ARG",
    "C4",
    "E",
    "F",
    "W",
<<<<<<< HEAD
    "D100", # Missing docstring in public module
    "D101", # Missing docstring in public class
    "D102", # Missing docstring in public method
    "D103", # Missing docstring in public function
    "D104", # Missing docstring in public package
    "D105", # Missing docstring in magic method
    "D106", # Missing docstring in public nested class
    "D206", # Docstring should be indented with spaces, not tabs
    "D207", # Docstring is under-indented
    "D208", # Docstring is over-indented
    "D407", # Missing section underline
    "D408", # Section underline should be in the line following the section's name
    "D409", # Section underline should match the length of its name
    "D410", # Missing blank line after section
    "D411", # Missing blank line before section
    "D412", # No blank lines allowed between a section and its content
    "D414", # Section has no content
    "D419", # Docstring is empty
    "D415", # First line should end with a period
    "D417", # Missing argument descriptions in the docstring
=======
    "PT", # Pytest style
>>>>>>> b66001f4
    "A",
    "ERA",
    "NPY",
    "COM",
    "I002",
    "TID252",
    "FIX",
]

# Ignore missing docstrings in tests
[tool.ruff.lint.per-file-ignores]
"tests/*" = [
    "D100",
    "D101",
    "D103",
    "D104",
]<|MERGE_RESOLUTION|>--- conflicted
+++ resolved
@@ -17,7 +17,6 @@
     "E",
     "F",
     "W",
-<<<<<<< HEAD
     "D100", # Missing docstring in public module
     "D101", # Missing docstring in public class
     "D102", # Missing docstring in public method
@@ -38,9 +37,7 @@
     "D419", # Docstring is empty
     "D415", # First line should end with a period
     "D417", # Missing argument descriptions in the docstring
-=======
     "PT", # Pytest style
->>>>>>> b66001f4
     "A",
     "ERA",
     "NPY",
