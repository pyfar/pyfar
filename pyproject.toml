[tool.ruff]
exclude = [
    ".git",
    "docs",
    "setup.py",
]
line-length = 79
lint.ignore = []
lint.select = [
    "E",
    "F",
    "W",
<<<<<<< HEAD
    "A",
=======
    "ERA",
    "NPY",
    "COM",
    "I002",
    "TID252",
    "FIX",
>>>>>>> 25cbfee1
]
<|MERGE_RESOLUTION|>--- conflicted
+++ resolved
@@ -10,14 +10,11 @@
     "E",
     "F",
     "W",
-<<<<<<< HEAD
     "A",
-=======
     "ERA",
     "NPY",
     "COM",
     "I002",
     "TID252",
     "FIX",
->>>>>>> 25cbfee1
 ]
