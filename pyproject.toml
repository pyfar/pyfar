--- conflicted
+++ resolved
@@ -128,8 +128,9 @@
     "D103",
     "D104",
 ]
+[tool.ruff.lint.pydocstyle]
+convention = "numpy"
 
-<<<<<<< HEAD
 [tool.bumpversion]
 current_version = "0.7.0"
 parse = "(?P<major>\\d+)\\.(?P<minor>\\d+)\\.(?P<patch>\\d+)"
@@ -159,8 +160,4 @@
 [[tool.bumpversion.files]]
 filename = "pyfar/__init__.py"
 search = "__version__ = '{current_version}'"
-replace = "__version__ = '{new_version}'"
-=======
-[tool.ruff.lint.pydocstyle]
-convention = "numpy"
->>>>>>> 82fd25be
+replace = "__version__ = '{new_version}'"