--- conflicted
+++ resolved
@@ -16,36 +16,13 @@
     "E",
     "F",
     "W",
-<<<<<<< HEAD
-    "D", # Docstrings
-=======
-    "D100", # Missing docstring in public module
-    "D101", # Missing docstring in public class
-    "D102", # Missing docstring in public method
-    "D103", # Missing docstring in public function
-    "D104", # Missing docstring in public package
-    "D105", # Missing docstring in magic method
-    "D106", # Missing docstring in public nested class
-    "D206", # Docstring should be indented with spaces, not tabs
-    "D207", # Docstring is under-indented
-    "D208", # Docstring is over-indented
-    "D407", # Missing section underline
-    "D408", # Section underline should be in the line following the section's name
-    "D409", # Section underline should match the length of its name
-    "D410", # Missing blank line after section
-    "D411", # Missing blank line before section
-    "D412", # No blank lines allowed between a section and its content
-    "D414", # Section has no content
-    "D419", # Docstring is empty
-    "D415", # First line should end with a period
-    "D417", # Missing argument descriptions in the docstring
+    "D",
     "ERA",
     "NPY",
     "COM",
     "I002",
     "TID252",
     "FIX",
->>>>>>> 3259a875
 ]
 
 # Ignore missing docstrings in tests
