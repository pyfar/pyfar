--- conflicted
+++ resolved
@@ -10,7 +10,6 @@
     "E",
     "F",
     "W",
-<<<<<<< HEAD
     "D100", # Missing docstring in public module
     "D101", # Missing docstring in public class
     "D102", # Missing docstring in public method
@@ -18,16 +17,6 @@
     "D104", # Missing docstring in public package
     "D105", # Missing docstring in magic method
     "D106", # Missing docstring in public nested class
-]
-
-# Ignore missing docstrings in tests
-[tool.ruff.lint.per-file-ignores]
-"tests/*" = [
-    "D100",
-    "D103",
-    "D104",
-]
-=======
     "D206", # Docstring should be indented with spaces, not tabs
     "D207", # Docstring is under-indented
     "D208", # Docstring is over-indented
@@ -41,6 +30,13 @@
     "D419", # Docstring is empty
 ]
 
+# Ignore missing docstrings in tests
 [tool.ruff.lint.per-file-ignores]
-"tests/*" = ["D101"]
->>>>>>> e207e0c0
+"tests/*" = [
+    "D100",
+    "D103",
+    "D104",
+]
+
+[tool.ruff.lint.per-file-ignores]
+"tests/*" = ["D101"]