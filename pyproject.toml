--- conflicted
+++ resolved
@@ -13,14 +13,11 @@
     "E",
     "F",
     "W",
-<<<<<<< HEAD
     "PT", # Pytest style
-=======
     "ERA",
     "NPY",
     "COM",
     "I002",
     "TID252",
     "FIX",
->>>>>>> 25cbfee1
 ]
