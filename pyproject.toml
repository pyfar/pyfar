[tool.ruff]
exclude = [
    ".git",
    "docs",
    "setup.py",
    "pyfar/dsp/filter/_audiofilter.py",
    "pyfar/samplings/external",
]
line-length = 79
lint.ignore = []
lint.select = [
<<<<<<< HEAD
    "ARG",
=======
    "C4",
>>>>>>> 6dd9491d
    "E",
    "F",
    "W",
    "A",
    "ERA",
    "NPY",
    "COM",
    "I002",
    "TID252",
    "FIX",
]
<|MERGE_RESOLUTION|>--- conflicted
+++ resolved
@@ -9,11 +9,8 @@
 line-length = 79
 lint.ignore = []
 lint.select = [
-<<<<<<< HEAD
     "ARG",
-=======
     "C4",
->>>>>>> 6dd9491d
     "E",
     "F",
     "W",
