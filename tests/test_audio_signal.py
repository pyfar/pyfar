import numpy as np
import numpy.testing as npt
import pytest

from pyfar import Signal
import pyfar as pf


def test_signal_init():
    """Test to init Signal without optional parameters."""
    signal = Signal(np.array([1., 2., 3.]), 44100)
    assert isinstance(signal, Signal)


def test_signal_init_list():
    signal = Signal([1, 2, 3], 44100)
    assert isinstance(signal, Signal)


def test_signal_init_default_parameter():
    # using all defaults
    signal = Signal([1, 2, 3], 44100)
    assert signal.domain == 'time'
    assert signal.fft_norm == 'none'
    assert signal.comment == ''
    assert not signal.complex


def test_signal_init_assertions():
    """Test assertions in initialization"""

    with pytest.raises(ValueError, match="Invalid FFT normalization"):
        Signal(1, 44100, fft_norm="funky")

    with pytest.raises(ValueError, match="n_samples can not be larger"):
        Signal(1, 44100, domain="freq", n_samples=10)

    with pytest.raises(ValueError, match="Invalid domain"):
        Signal(1, 44100, domain="space")

    with pytest.raises(ValueError, match="n_samples can not be larger"):
<<<<<<< HEAD
        Signal(1, 44100, domain="freq", complex=True, n_samples=10)

    # pass complex data but dont set complex flag
    with pytest.raises(ValueError, match="time data is complex, "
                                         "set complex flag or pass "
=======
        Signal(1, 44100, domain="freq", is_complex=True, n_samples=10)

    # pass complex data but dont set complex flag
    with pytest.raises(ValueError, match="time data is complex, "
                                         "set is_complex flag or pass "
>>>>>>> cce420ff
                                         "real-valued data."):
        Signal([1+1j, 2+2j, 3+3j], 44100)


def test_signal_init_time_dtype():
    """
    Test casting and assertions of dtype (also test time setter because
    it is called during initialization)
    """
    # pass integer values, expect float casting
    signal = Signal([1, 2, 3], 44100)
    assert signal.time.dtype.kind == "f"

    # pass real-valued int data and set complex flag, expect complex casting
<<<<<<< HEAD
    signal = Signal([1, 2, 3], 44100, complex=True)
=======
    signal = Signal([1, 2, 3], 44100, is_complex=True)
>>>>>>> cce420ff
    assert signal.time.dtype.kind == "c"

    # pass float data
    signal = Signal([1., 2., 3.], 44100)
    assert signal.time.dtype.kind == "f"

    # pass real-valued float data and set complex flag
<<<<<<< HEAD
    signal = Signal([1., 2., 3.], 44100, complex=True)
    assert signal.time.dtype.kind == "c"

    # pass complex-valued data and set complex flag
    signal = Signal([1+1j, 2+2j, 3+3j], 44100, complex=True)
=======
    signal = Signal([1., 2., 3.], 44100, is_complex=True)
    assert signal.time.dtype.kind == "c"

    # pass complex-valued data and set complex flag
    signal = Signal([1+1j, 2+2j, 3+3j], 44100, is_complex=True)
>>>>>>> cce420ff
    assert signal.time.dtype.kind == "c"


def test_data_frequency_init_dtype():
    """
    Test casting and assertions of dtype (also test freq setter because
    it is called during initialization)
    """

    # integer to float casting
    signal = Signal([1, 2, 3], 44100, 4, "freq")
    assert signal.freq.dtype.kind == "c"

    # float
    signal = Signal([1., 2., 3.], 44100, 4, "freq")
    assert signal.freq.dtype.kind == "c"

    # complex
    signal = Signal([1+1j, 2+2j, 3+3j], 44100, 4, "freq")
    assert signal.freq.dtype.kind == "c"

    # object array
    with pytest.raises(ValueError, match="frequency data is"):
        Signal(["1", "2", "3"], 44100, 4, "freq")


def test_signal_comment():
    signal = Signal([1, 2, 3], 44100, comment='Bla')
    assert signal.comment == 'Bla'

    signal.comment = 'Blub'
    assert signal.comment == 'Blub'

    with pytest.raises(TypeError, match="comment has to be of type string."):
        Signal([1, 2, 3], 44100, comment=[1, 2, 3])


def test_domain_getter_freq():
    signal = Signal(np.array([1]), 44100)
    signal._domain = 'freq'
    assert signal.domain == 'freq'


def test_domain_getter_time():
    signal = Signal(np.array([1]), 44100)
    signal._domain = 'time'
    assert signal.domain == 'time'


def test_domain_setter_error():
    signal = Signal(np.array([1]), 44100)
    with pytest.raises(ValueError, match='Incorrect domain'):
        signal.domain = 'quark'


def test_domain_setter_freq_when_freq():
    signal = Signal(np.array([1]), 44100)
    domain = 'freq'
    signal._domain = domain
    signal.domain = domain
    assert signal.domain == domain


def test_domain_setter_freq_when_time():
    signal = Signal([1, 2, 3, 4], 44100, domain='time', fft_norm='rms')
    domain = 'freq'
    signal.domain = domain
    assert signal.domain == domain
    assert signal._data.shape == signal.cshape + (signal.n_bins,)


def test_domain_setter_time_when_time():
    signal = Signal(np.array([1]), 44100)
    domain = 'time'
    signal._domain = domain
    signal.domain = domain
    assert signal.domain == domain


def test_domain_setter_time_when_freq():
    with pytest.warns(UserWarning, match="Number of samples"):
        signal = Signal([1, 2, 3, 4], 44100, domain='freq', fft_norm='rms')
    domain = 'time'
    signal.domain = domain
    assert signal.domain == domain
    assert signal._data.shape == signal.cshape + (signal.n_samples,)


def test_signal_init_val():
    """Test to init Signal with complete parameters."""
    signal = Signal([1, 2, 3], 44100, domain='time', fft_norm='none')
    assert isinstance(signal, Signal)


def test_signal_init_freq():
    """Test to init Signal with spectrum."""
    # full parameters
    signal = Signal(
        [1, 2, 3], 44100, n_samples=4, domain='freq', fft_norm='amplitude')
    assert isinstance(signal, Signal)
    npt.assert_allclose(signal.freq, np.array([[1., 2., 3.]]), atol=1e-15)
    desired = np.array([[1., 2./2, 3.]]) * 4
    npt.assert_allclose(signal._data, desired, atol=1e-15)

    # minimal parameters single frequency data
    with pytest.warns(UserWarning, match="Number of samples not given"):
        signal = Signal([1], 44100, domain='freq')
    npt.assert_allclose(signal._data, np.array([[1]]), atol=1e-15)


def test_n_samples():
    """Test for number of samples."""
    signal = Signal([1, 2, 3], 44100, domain='time')
    assert signal.n_samples == 3

<<<<<<< HEAD
    signal = Signal([1, 2, 3], 44100, domain='time', complex=True)
=======
    signal = Signal([1, 2, 3], 44100, domain='time', is_complex=True)
>>>>>>> cce420ff
    assert signal.n_samples == 3

    signal = Signal([1, 2, 3], 44100, domain='freq')
    assert signal.n_samples == 4

<<<<<<< HEAD
    signal = Signal([1, 2, 3], 44100, domain='freq', complex=True)
=======
    signal = Signal([1, 2, 3], 44100, domain='freq', is_complex=True)
>>>>>>> cce420ff
    assert signal.n_samples == 3


def test_n_bins():
    """Test for number of freq bins."""
    signal = Signal([1, 2, 3], 44100, domain='time')
    assert signal.n_bins == 2
    signal = Signal([1, 2, 3, 4], 44100, domain='time')
    assert signal.n_bins == 3
<<<<<<< HEAD
    signal = Signal([1, 2, 3], 44100, domain='time', complex=True)
    assert signal.n_bins == 3
    signal = Signal([1, 2, 3, 4], 44100, domain='time', complex=True)
=======
    signal = Signal([1, 2, 3], 44100, domain='time', is_complex=True)
    assert signal.n_bins == 3
    signal = Signal([1, 2, 3, 4], 44100, domain='time', is_complex=True)
>>>>>>> cce420ff
    assert signal.n_bins == 4


def test_times():
    """Test for the time instances."""
    signal = Signal([1, 2, 3, 4], 2, domain='time')
    npt.assert_allclose(signal.times, [0., 0.5, 1., 1.5])


def test_getter_time():
    """Test if attribute time is accessed correctly."""
    signal = Signal([1, 2, 3], 44100, domain='time')
    signal._domain = 'time'
    signal._data = np.array([[1., 2., 3.]])
    npt.assert_allclose(signal.time, np.array([[1., 2., 3.]]))


def test_setter_time():
    """Test if attribute time is set correctly."""
    signal = Signal([1, 2, 3], 44100, domain='time')
    signal.time = np.array([1., 2., 3.])
    assert signal._domain == 'time'
    npt.assert_allclose(signal._data, np.array([[1., 2., 3.]]))


def test_getter_freq():
    """Test if attribute freq is accessed correctly."""
    signal = Signal([1, 2, 3, 4], 44100, fft_norm='amplitude')
    signal._domain = 'freq'
    signal._data = np.array([[1., 2., 3.]])
    desired = np.array([[1., 2*2, 3.]]) / signal.n_samples
    npt.assert_allclose(signal.freq, desired)


def test_setter_freq():
    """Test if attribute freq is set correctly and for the warning for
    estimating the number of samples from n_bins."""
    signal = Signal([1, 2, 3], 44100, fft_norm='amplitude')
    with pytest.warns(UserWarning, match="Number of samples not given"):
        signal.freq = np.array([[1., 2., 3.]])
    assert signal.domain == 'freq'
    desired = signal.n_samples * np.array([[1., 2./2, 3.]])
    npt.assert_allclose(signal._data, desired)
    npt.assert_allclose(signal.freq, np.array([[1., 2., 3.]]))


def test_setter_freq_single_frequency():
    """Test if attribute freq is set correctly for single frequency data."""
    signal = Signal([1, 2, 3], 44100, fft_norm='amplitude')
    with pytest.warns(UserWarning, match="Number of samples not given"):
        signal.freq = np.array([[1.]])
    assert signal.domain == 'freq'
    desired = signal.n_samples * np.array([[1.]])
    npt.assert_allclose(signal._data, desired)
    npt.assert_allclose(signal.freq, np.array([[1.]]))


def test_getter_sampling_rate():
    """Test if attribute sampling rate is accessed correctly."""
    signal = Signal([1, 2, 3], 44100)
    signal._sampling_rate = 1000
    assert signal.sampling_rate == 1000


def test_setter_sampligrate():
    """Test if attribute sampling rate is set correctly."""
    signal = Signal([1, 2, 3], 44100)
    signal.sampling_rate = 1000
    assert signal._sampling_rate == 1000


def test_getter_signal_type():
    """Test if attribute signal type is accessed correctly."""
    signal = Signal([1, 2, 3], 44100, fft_norm='none')
    npt.assert_string_equal(signal.signal_type, 'energy')

    signal = Signal([1, 2, 3], 44100, fft_norm='rms')
    npt.assert_string_equal(signal.signal_type, 'power')


def test_getter_fft_norm():
    signal = Signal([1, 2, 3], 44100, fft_norm='psd')
    assert signal.fft_norm == 'psd'


def test_setter_fft_norm():
    spec_power_unitary = np.atleast_2d([1, 2, 1])
    spec_power_amplitude = np.atleast_2d([1/4, 2/4, 1/4])

    signal = Signal(
        spec_power_unitary, 44100, n_samples=4, domain='freq',
        fft_norm='unitary')

    # changing the fft_norm also changes the spectrum
    npt.assert_allclose(signal.freq, spec_power_unitary, atol=1e-15)
    signal.fft_norm = 'amplitude'
    assert signal.fft_norm == 'amplitude'
    npt.assert_allclose(signal.freq, spec_power_amplitude, atol=1e-15)

    # changing the fft norm in the time domain does not change the time data
    signal.domain = 'time'
    time_power_amplitude = signal._data.copy()
    signal.fft_norm = 'unitary'
    npt.assert_allclose(signal.time, time_power_amplitude)
    npt.assert_allclose(signal.freq, spec_power_unitary)

    # setting an invalid fft_norm
    with pytest.raises(ValueError):
        signal.fft_norm = 'bullshit'


def test_fft_selection():
    """Test if appropriate FFT is computed"""
<<<<<<< HEAD
    signal = Signal([1, 2, 3], 44100, complex=False)
    assert signal.freq.shape[1] == 2

    signal = Signal([1, 2, 3], 44100, complex=True)
=======
    signal = Signal([1, 2, 3], 44100, is_complex=False)
    assert signal.freq.shape[1] == 2

    signal = Signal([1, 2, 3], 44100, is_complex=True)
>>>>>>> cce420ff
    assert signal.freq.shape[1] == 3


def test_dtype():
    """Test for converting int to float upon init."""

    signal = Signal([1, 2, 3], 44100)
    assert signal._data.dtype.kind == "f"


def test_signal_length():
    """Test for the signal length."""
    signal = Signal([1, 2, 3, 4], 2)
    assert signal.signal_length == 1.5


def test_cshape():
    """Test the attribute cshape."""
    time = np.arange(2 * 3 * 4).reshape((2, 3, 4))
    signal = Signal(time, 44100)
    assert signal.cshape == (2, 3)


def test_magic_getitem():
    """Test slicing operations by the magic function __getitem__."""
    time = np.arange(2 * 3 * 4).reshape((2, 3, 4))
    signal = Signal(time, 44100, domain='time')
    npt.assert_allclose(signal[0]._data, time[0])


def test_magic_getitem_slice():
    """Test slicing operations by the magic function __getitem__."""
    time = np.arange(2 * 3 * 4).reshape((2, 3, 4))
    signal = Signal(time, 44100, domain='time')
    npt.assert_allclose(signal[:1]._data, time[:1])


def test_magic_getitem_allslice():
    """Test slicing operations by the magic function __getitem__."""
    time = np.arange(2 * 3 * 4).reshape((2, 3, 4))
    signal = Signal(time, 44100, domain='time')
    npt.assert_allclose(signal[:]._data, time[:])


def test_magic_setitem():
    """Test the magic function __setitem__."""
    signal = Signal([1, 2, 3], 44100)
    set_signal = Signal([2, 3, 4], 44100)
    signal[0] = set_signal
    npt.assert_allclose(signal._data, set_signal._data)


def test_magic_setitem_wrong_sr():
    """Test the magic function __setitem__."""
    signal = Signal([1, 2, 3], 44100)
    set_signal = Signal([1, 2, 3], 48000)
    with pytest.raises(ValueError, match='sampling rates do not match'):
        signal[0] = set_signal


def test_magic_setitem_wrong_norm():
    """Test the magic function __setitem__."""
    signal = Signal([1, 2, 3], 44100, fft_norm='none')
    set_signal = Signal([1, 2, 3], 44100, fft_norm='rms')
    with pytest.raises(ValueError, match='FFT norms do not match'):
        signal[0] = set_signal


def test_magic_setitem_wrong_n_samples():
    """Test the magic function __setitem__."""
    signal = Signal([1, 2, 3, 4], 44100)
    set_signal = Signal([1, 2, 3], 44100)
    with pytest.raises(ValueError, match='number of samples does not match'):
        signal[0] = set_signal


@pytest.mark.parametrize("audio", (
    pf.TimeData([1, 2], [1, 2]), pf.FrequencyData([1, 2], [1, 2])))
def test_magic_setitem_wrong_type(audio):
    signal = Signal([1, 2, 3, 4], 44100)
    with pytest.raises(ValueError, match="Comparison only valid"):
        signal[0] = audio


def test_find_nearest_time():
    sampling_rate = 100
    signal = Signal(np.zeros(100), sampling_rate)
    actual = signal.find_nearest_time(0.5)
    expected = 50
    assert actual == expected

    actual = signal.find_nearest_time([0.5, 0.75])
    expected = [50, 75]
    npt.assert_allclose(actual, expected)


def test_find_nearest_frequency():
    sampling_rate = 100
    signal = Signal(np.zeros(100*2), sampling_rate*2)
    actual = signal.find_nearest_frequency(50)
    expected = 50
    assert actual == expected

    actual = signal.find_nearest_frequency([50, 75])
    expected = [50, 75]
    npt.assert_allclose(actual, expected)


def test_reshape():

    # test reshape with tuple
    signal_in = Signal(np.random.rand(6, 256), 44100)
    signal_out = signal_in.reshape((3, 2))
    npt.assert_allclose(signal_in._data.reshape(3, 2, -1), signal_out._data)
    assert id(signal_in) != id(signal_out)

    signal_out = signal_in.reshape((3, -1))
    npt.assert_allclose(signal_in._data.reshape(3, 2, -1), signal_out._data)
    assert id(signal_in) != id(signal_out)

    # test reshape with int
    signal_in = Signal(np.random.rand(3, 2, 256), 44100)
    signal_out = signal_in.reshape(6)
    npt.assert_allclose(signal_in._data.reshape(6, -1), signal_out._data)
    assert id(signal_in) != id(signal_out)


def test_reshape_exceptions():
    signal_in = Signal(np.random.rand(6, 256), 44100)
    signal_out = signal_in.reshape((3, 2))
    npt.assert_allclose(signal_in._data.reshape(3, 2, -1), signal_out._data)
    # test assertion for non-tuple input
    with pytest.raises(ValueError):
        signal_out = signal_in.reshape([3, 2])

    # test assertion for wrong dimension
    with pytest.raises(ValueError, match='Can not reshape audio object'):
        signal_out = signal_in.reshape((3, 4))


def test_flatten():

    # test 2D signal (flatten should not change anything)
    x = np.random.rand(2, 256)
    signal_in = Signal(x, 44100)
    signal_out = signal_in.flatten()

    npt.assert_allclose(signal_in._data, signal_out._data)
    assert id(signal_in) != id(signal_out)

    # test 3D signal
    x = np.random.rand(3, 2, 256)
    signal_in = Signal(x, 44100)
    signal_out = signal_in.flatten()

    npt.assert_allclose(signal_in._data.reshape((6, -1)), signal_out._data)
    assert id(signal_in) != id(signal_out)


def test___eq___equal():
    signal = Signal([1, 2, 3], 44100)
    actual = Signal([1, 2, 3], 44100)
    assert signal == actual


def test___eq___notEqual():
    time = np.arange(2*3*4).reshape((2, 3, 4))
    signal = Signal(time, 44100, domain='time')

    actual = Signal(0.5 * time, 44100, domain='time')
    assert not signal == actual
    actual = Signal(time, 2 * 44100, domain='time')
    assert not signal == actual
    comment = f'{signal.comment} A completely different thing'
    actual = Signal(time, 44100, domain='time', comment=comment)
    assert not signal == actual


def test__repr__(capfd):
    """Test string representation"""
    print(Signal([0, 1, 0], 44100))
    out, _ = capfd.readouterr()
    assert ("time domain energy Signal:\n"
            "(1,) channels with 3 samples @ 44100 Hz sampling rate "
            "and none FFT normalization") in out


def test_freq_raw():
    """Test to access unnormalized spectrum."""
    signal = Signal([1, 0, 0, 0], 44100, domain='time')
    npt.assert_allclose(signal.freq_raw, np.array([[1., 1., 1.]]))
    signal.fft_norm = 'amplitude'
    npt.assert_allclose(signal.freq, np.array([[1., 2., 1.]])/4)
    npt.assert_allclose(signal.freq_raw, np.array([[1., 1., 1.]]))


def test_setter_freq_raw():
    """Test if attribute freq_raw is set correctly."""
    signal = Signal([1, 2, 3], 44100, fft_norm='amplitude', n_samples=4)
    with pytest.warns(UserWarning, match="Number of samples not given"):
        signal.freq_raw = np.array([[1., 2., 3.]])
    assert signal.domain == 'freq'
    npt.assert_allclose(signal._data, np.array([[1., 2., 3.]]))


def test_setter_freq_raw_single_frequency():
    """
    Test if attribute freq_raw is set correctly for single frequency data.
    """
    signal = Signal([1, 2, 3], 44100, fft_norm='amplitude')
    with pytest.warns(UserWarning, match="Number of samples not given"):
        signal.freq_raw = np.array([[1.]])
    assert signal.domain == 'freq'
    npt.assert_allclose(signal._data, np.array([[1.]]))


def test_setter_freq_raw_dtype():
    """
    Test casting and assertions of dtype (not tested during initialization
    because that calls the `freq` setter)
    """
    signal = Signal([0, 1, 2], 44100, 4, "freq")

    # integer to float casting
    signal.freq_raw = [1, 2, 3]
    assert signal.freq_raw.dtype.kind == "c"
    npt.assert_allclose(signal.freq_raw, np.array([[1., 2., 3.]]))

    # float
    signal.freq_raw = [1., 2., 3.]
    assert signal.freq_raw.dtype.kind == "c"

    # complex
    signal.freq_raw = [1+1j, 2+2j, 3+3j]
    assert signal.freq_raw.dtype.kind == "c"

    # object array
    with pytest.raises(ValueError, match="frequency data is"):
        signal.freq_raw = ["1", "2", "3"]


@pytest.mark.parametrize("domain", ["time", "freq"])
@pytest.mark.parametrize("complex, kind", [(True, "c"), (False, "f")])
def test_setter_complex_(domain, complex, kind):
    """ test setting complex flag of time and frequency domain signals"""
    # test setting complex from False to True
    # for time domain signals

    signal = Signal([0, 1, 2], 44100, 4, "time")
    signal.domain = domain

    signal.complex = complex
    assert signal.time.dtype.kind == kind


def test_setter_complex_assert():
    """ test setting complex flag of time and frequency domain signals"""

<<<<<<< HEAD
    signal = Signal([0 + 1j, 1 + 1j, 2 + 2j], 44100, 4, "time", complex=True)
    with pytest.raises(ValueError, match="Signal has complex-valued time data"
                                         "complex flag connot be `False`."):
        signal.complex = False

    signal.domain = "freq"
    with pytest.raises(ValueError, match="Signals frequency data are not"
                                         "conjugate symmetric, complex flag"
                                         "connot be `False`."):
=======
    signal = Signal([0 + 1j, 1 + 1j, 2 + 2j], 44100, 4, "time",
                    is_complex=True)
    with pytest.raises(ValueError, match="Signal has complex-valued time data"
                                         " is_complex flag cannot be "
                                         "`False`."):
        signal.complex = False

    signal.domain = "freq"
    with pytest.raises(ValueError, match="Signals frequency spectrum is not"
                                         " conjugate symmetric, is_complex "
                                         "flag cannot be `False`."):
>>>>>>> cce420ff
        signal.complex = False


def test_setter_complex():
    """ test setting complex flag of time and frequency domain signals"""
    # test setting complex from False to True
    # for time domain signals
    signal = Signal([0, 1, 2], 44100, 4, "time")
    signal.complex = True
    assert signal.time.dtype.kind == "c"

    # test setting complex from True to False
    # for time domain signals
<<<<<<< HEAD
    signal = Signal([0, 1, 2], 44100, 4, "time", complex=True)
    signal.complex = False
    assert signal.time.dtype.kind == "f"

    signal = Signal([0 + 1j, 1 + 1j, 2 + 2j], 44100, 4, "time", complex=True)
    with pytest.raises(ValueError, match="Signal has complex-valued time data"
                                         "complex flag connot be `False`."):
=======
    signal = Signal([0, 1, 2], 44100, 4, "time", is_complex=True)
    signal.complex = False
    assert signal.time.dtype.kind == "f"

    signal = Signal([0 + 1j, 1 + 1j, 2 + 2j], 44100, 4, "time",
                    is_complex=True)
    with pytest.raises(ValueError, match="Signal has complex-valued time data"
                                         " is_complex flag cannot be "
                                         "`False`."):
>>>>>>> cce420ff
        signal.complex = False

    # test setting complex from False to True
    # for frequency domain signals
    signal = Signal([0, 1, 2], 44100, 4, "time")
    signal.domain = "freq"
    signal.complex = True
    assert signal.time.dtype.kind == "c"

    # test setting complex from True to False
    # for frequency domain signals
<<<<<<< HEAD
    signal = Signal([0, 1, 2], 44100, 4, "time", complex=True)
=======
    signal = Signal([0, 1, 2], 44100, 4, "time", is_complex=True)
>>>>>>> cce420ff
    signal.domain = "freq"
    signal.complex = False
    assert signal.time.dtype.kind == "f"

<<<<<<< HEAD
    signal = Signal([0 + 1j, 1 + 1j, 2 + 2j], 44100, 4, "time", complex=True)
    signal.domain = "freq"
    with pytest.raises(ValueError, match="Signals frequency data are not"
                                         "conjugate symmetric, complex flag"
                                         "connot be `False`."):
=======
    signal = Signal([0 + 1j, 1 + 1j, 2 + 2j], 44100, 4, "time",
                    is_complex=True)
    signal.domain = "freq"
    with pytest.raises(ValueError, match="Signals frequency spectrum is not"
                                         " conjugate symmetric, "
                                         "is_complex flag cannot be `False`."):
>>>>>>> cce420ff
        signal.complex = False


def test_frequencies():
    """
    Test computing the discrete frequencies of the rfft/fft
    """
    # test frequencies from a real-valued signals
    # with odd number of samples
    sampling_rate = 48000
    signal = Signal([0, 1, 2], sampling_rate=sampling_rate)
    desired = np.array([0, 16000])
    npt.assert_allclose(signal.frequencies, desired)
    # test frequencies from a real-valued signals
    # with even number of samples
    signal = Signal([0, 1, 2, 4], sampling_rate=sampling_rate)
    desired = np.array([0, 12000, 24000])
    npt.assert_allclose(signal.frequencies, desired)

    # test frequencies from a complex-valued signals
    # with odd number of samples
<<<<<<< HEAD
    signal = Signal([0, 1, 2], sampling_rate=sampling_rate, complex=True)
=======
    signal = Signal([0, 1, 2], sampling_rate=sampling_rate, is_complex=True)
>>>>>>> cce420ff
    desired = np.array([-16000, 0, 16000])
    npt.assert_allclose(signal.frequencies, desired)

    # test frequencies from a complex-valued signals
    # with even number of samples
<<<<<<< HEAD
    signal = Signal([0, 1, 2, 4], sampling_rate=sampling_rate, complex=True)
    desired = np.array([-24000, -12000, 0, 12000])
    npt.assert_allclose(signal.frequencies, desired)


def test_check_conjugate_symmetry():
    """test checking for conjugate symmetry"""
    signal = pf.Signal([[1., 2., 3., 4., 5.], [1., 2., 3., 6., 6.]],
                       sampling_rate=48000)
    signal.domain = "freq"
    assert not signal._check_conjugate_symmetry()

    signal = pf.Signal([[1., 2., 3., 4., 5.], [1., 2., 3., 6., 6.]],
                       sampling_rate=48000, complex=True)
    signal.domain = "freq"
    assert signal._check_conjugate_symmetry()

    signal = pf.Signal([[1., 2., 3., 4., 5., 6., 7., 8.],
                        [1., 2., 3., 6., 6., 7., 9., 9.]],
                       sampling_rate=48000, complex=True)
    signal.domain = "freq"
    assert signal._check_conjugate_symmetry()
=======
    signal = Signal([0, 1, 2, 4], sampling_rate=sampling_rate, is_complex=True)
    desired = np.array([-24000, -12000, 0, 12000])
    npt.assert_allclose(signal.frequencies, desired)
>>>>>>> cce420ff
<|MERGE_RESOLUTION|>--- conflicted
+++ resolved
@@ -39,19 +39,11 @@
         Signal(1, 44100, domain="space")
 
     with pytest.raises(ValueError, match="n_samples can not be larger"):
-<<<<<<< HEAD
-        Signal(1, 44100, domain="freq", complex=True, n_samples=10)
-
-    # pass complex data but dont set complex flag
-    with pytest.raises(ValueError, match="time data is complex, "
-                                         "set complex flag or pass "
-=======
         Signal(1, 44100, domain="freq", is_complex=True, n_samples=10)
 
     # pass complex data but dont set complex flag
     with pytest.raises(ValueError, match="time data is complex, "
                                          "set is_complex flag or pass "
->>>>>>> cce420ff
                                          "real-valued data."):
         Signal([1+1j, 2+2j, 3+3j], 44100)
 
@@ -66,11 +58,7 @@
     assert signal.time.dtype.kind == "f"
 
     # pass real-valued int data and set complex flag, expect complex casting
-<<<<<<< HEAD
-    signal = Signal([1, 2, 3], 44100, complex=True)
-=======
     signal = Signal([1, 2, 3], 44100, is_complex=True)
->>>>>>> cce420ff
     assert signal.time.dtype.kind == "c"
 
     # pass float data
@@ -78,19 +66,11 @@
     assert signal.time.dtype.kind == "f"
 
     # pass real-valued float data and set complex flag
-<<<<<<< HEAD
-    signal = Signal([1., 2., 3.], 44100, complex=True)
-    assert signal.time.dtype.kind == "c"
-
-    # pass complex-valued data and set complex flag
-    signal = Signal([1+1j, 2+2j, 3+3j], 44100, complex=True)
-=======
     signal = Signal([1., 2., 3.], 44100, is_complex=True)
     assert signal.time.dtype.kind == "c"
 
     # pass complex-valued data and set complex flag
     signal = Signal([1+1j, 2+2j, 3+3j], 44100, is_complex=True)
->>>>>>> cce420ff
     assert signal.time.dtype.kind == "c"
 
 
@@ -206,21 +186,13 @@
     signal = Signal([1, 2, 3], 44100, domain='time')
     assert signal.n_samples == 3
 
-<<<<<<< HEAD
-    signal = Signal([1, 2, 3], 44100, domain='time', complex=True)
-=======
     signal = Signal([1, 2, 3], 44100, domain='time', is_complex=True)
->>>>>>> cce420ff
     assert signal.n_samples == 3
 
     signal = Signal([1, 2, 3], 44100, domain='freq')
     assert signal.n_samples == 4
 
-<<<<<<< HEAD
-    signal = Signal([1, 2, 3], 44100, domain='freq', complex=True)
-=======
     signal = Signal([1, 2, 3], 44100, domain='freq', is_complex=True)
->>>>>>> cce420ff
     assert signal.n_samples == 3
 
 
@@ -230,15 +202,9 @@
     assert signal.n_bins == 2
     signal = Signal([1, 2, 3, 4], 44100, domain='time')
     assert signal.n_bins == 3
-<<<<<<< HEAD
-    signal = Signal([1, 2, 3], 44100, domain='time', complex=True)
-    assert signal.n_bins == 3
-    signal = Signal([1, 2, 3, 4], 44100, domain='time', complex=True)
-=======
     signal = Signal([1, 2, 3], 44100, domain='time', is_complex=True)
     assert signal.n_bins == 3
     signal = Signal([1, 2, 3, 4], 44100, domain='time', is_complex=True)
->>>>>>> cce420ff
     assert signal.n_bins == 4
 
 
@@ -352,17 +318,10 @@
 
 def test_fft_selection():
     """Test if appropriate FFT is computed"""
-<<<<<<< HEAD
-    signal = Signal([1, 2, 3], 44100, complex=False)
-    assert signal.freq.shape[1] == 2
-
-    signal = Signal([1, 2, 3], 44100, complex=True)
-=======
     signal = Signal([1, 2, 3], 44100, is_complex=False)
     assert signal.freq.shape[1] == 2
 
     signal = Signal([1, 2, 3], 44100, is_complex=True)
->>>>>>> cce420ff
     assert signal.freq.shape[1] == 3
 
 
@@ -621,17 +580,6 @@
 def test_setter_complex_assert():
     """ test setting complex flag of time and frequency domain signals"""
 
-<<<<<<< HEAD
-    signal = Signal([0 + 1j, 1 + 1j, 2 + 2j], 44100, 4, "time", complex=True)
-    with pytest.raises(ValueError, match="Signal has complex-valued time data"
-                                         "complex flag connot be `False`."):
-        signal.complex = False
-
-    signal.domain = "freq"
-    with pytest.raises(ValueError, match="Signals frequency data are not"
-                                         "conjugate symmetric, complex flag"
-                                         "connot be `False`."):
-=======
     signal = Signal([0 + 1j, 1 + 1j, 2 + 2j], 44100, 4, "time",
                     is_complex=True)
     with pytest.raises(ValueError, match="Signal has complex-valued time data"
@@ -643,7 +591,6 @@
     with pytest.raises(ValueError, match="Signals frequency spectrum is not"
                                          " conjugate symmetric, is_complex "
                                          "flag cannot be `False`."):
->>>>>>> cce420ff
         signal.complex = False
 
 
@@ -657,15 +604,6 @@
 
     # test setting complex from True to False
     # for time domain signals
-<<<<<<< HEAD
-    signal = Signal([0, 1, 2], 44100, 4, "time", complex=True)
-    signal.complex = False
-    assert signal.time.dtype.kind == "f"
-
-    signal = Signal([0 + 1j, 1 + 1j, 2 + 2j], 44100, 4, "time", complex=True)
-    with pytest.raises(ValueError, match="Signal has complex-valued time data"
-                                         "complex flag connot be `False`."):
-=======
     signal = Signal([0, 1, 2], 44100, 4, "time", is_complex=True)
     signal.complex = False
     assert signal.time.dtype.kind == "f"
@@ -675,7 +613,6 @@
     with pytest.raises(ValueError, match="Signal has complex-valued time data"
                                          " is_complex flag cannot be "
                                          "`False`."):
->>>>>>> cce420ff
         signal.complex = False
 
     # test setting complex from False to True
@@ -687,29 +624,17 @@
 
     # test setting complex from True to False
     # for frequency domain signals
-<<<<<<< HEAD
-    signal = Signal([0, 1, 2], 44100, 4, "time", complex=True)
-=======
     signal = Signal([0, 1, 2], 44100, 4, "time", is_complex=True)
->>>>>>> cce420ff
     signal.domain = "freq"
     signal.complex = False
     assert signal.time.dtype.kind == "f"
 
-<<<<<<< HEAD
-    signal = Signal([0 + 1j, 1 + 1j, 2 + 2j], 44100, 4, "time", complex=True)
-    signal.domain = "freq"
-    with pytest.raises(ValueError, match="Signals frequency data are not"
-                                         "conjugate symmetric, complex flag"
-                                         "connot be `False`."):
-=======
     signal = Signal([0 + 1j, 1 + 1j, 2 + 2j], 44100, 4, "time",
                     is_complex=True)
     signal.domain = "freq"
     with pytest.raises(ValueError, match="Signals frequency spectrum is not"
                                          " conjugate symmetric, "
                                          "is_complex flag cannot be `False`."):
->>>>>>> cce420ff
         signal.complex = False
 
 
@@ -731,41 +656,12 @@
 
     # test frequencies from a complex-valued signals
     # with odd number of samples
-<<<<<<< HEAD
-    signal = Signal([0, 1, 2], sampling_rate=sampling_rate, complex=True)
-=======
     signal = Signal([0, 1, 2], sampling_rate=sampling_rate, is_complex=True)
->>>>>>> cce420ff
     desired = np.array([-16000, 0, 16000])
     npt.assert_allclose(signal.frequencies, desired)
 
     # test frequencies from a complex-valued signals
     # with even number of samples
-<<<<<<< HEAD
-    signal = Signal([0, 1, 2, 4], sampling_rate=sampling_rate, complex=True)
-    desired = np.array([-24000, -12000, 0, 12000])
-    npt.assert_allclose(signal.frequencies, desired)
-
-
-def test_check_conjugate_symmetry():
-    """test checking for conjugate symmetry"""
-    signal = pf.Signal([[1., 2., 3., 4., 5.], [1., 2., 3., 6., 6.]],
-                       sampling_rate=48000)
-    signal.domain = "freq"
-    assert not signal._check_conjugate_symmetry()
-
-    signal = pf.Signal([[1., 2., 3., 4., 5.], [1., 2., 3., 6., 6.]],
-                       sampling_rate=48000, complex=True)
-    signal.domain = "freq"
-    assert signal._check_conjugate_symmetry()
-
-    signal = pf.Signal([[1., 2., 3., 4., 5., 6., 7., 8.],
-                        [1., 2., 3., 6., 6., 7., 9., 9.]],
-                       sampling_rate=48000, complex=True)
-    signal.domain = "freq"
-    assert signal._check_conjugate_symmetry()
-=======
     signal = Signal([0, 1, 2, 4], sampling_rate=sampling_rate, is_complex=True)
     desired = np.array([-24000, -12000, 0, 12000])
-    npt.assert_allclose(signal.frequencies, desired)
->>>>>>> cce420ff
+    npt.assert_allclose(signal.frequencies, desired)