import numpy as np
import numpy.testing as npt
import pytest

import pyfar as pf
import pyfar.classes.audio as signal
from pyfar import Signal, TimeData, FrequencyData


# test adding two Signals
def test_add_two_signals_time():
    # generate test signal
    x = Signal([1, 0, 0], 44100)

    # time domain
    y = pf.add((x, x), 'time')
    # check if old signal did not change
    npt.assert_allclose(x.time, np.atleast_2d([1, 0, 0]), atol=1e-15)
    # check result
    assert isinstance(y, Signal)
    assert y.domain == 'time'
    npt.assert_allclose(y.time, np.atleast_2d([2, 0, 0]), atol=1e-15)


# test adding two complex time signals
def test_add_two_signals_time_complex():
    # generate test signal
    x = Signal([1, 0, 0], 44100, is_complex=True)

    # time domain
    y = pf.add((x, x), 'time')

    # check if old signal did not change
    npt.assert_allclose(x.time, np.atleast_2d([1, 0, 0]), atol=1e-15)
    # check result
    assert isinstance(y, Signal)
    assert y.complex
    assert y.domain == 'time'
    npt.assert_allclose(y.time, np.atleast_2d([2 + 0j, 0, 0]), atol=1e-15)


# test adding two complex time signals
def test_add_two_signal_time_real_and_complex():
    # generate test signal
    x = Signal([1, 0, 0], 44100, is_complex=True)
    y = Signal([1, 0, 0], 44100, is_complex=False)

    # time domain
    z = pf.add((x, y), 'time')

    # check if old signals did not change
    npt.assert_allclose(x.time, np.atleast_2d([1+0j, 0+0j, 0+0j]), atol=1e-15)
    npt.assert_allclose(y.time, np.atleast_2d([1, 0, 0]), atol=1e-15)

    # check result
    assert isinstance(z, Signal)
    assert z.complex
    assert z.domain == 'time'
    npt.assert_allclose(z.time, np.atleast_2d([2 + 0j, 0 + 0j, 0 + 0j]),
                        atol=1e-15)


# test adding two Signals
def test_add_two_signals_freq():
    # generate test signal
    x = Signal([1, 0, 0], 44100)

    # frequency domain
    y = pf.add((x, x), 'freq')
    # check if old signal did not change
    npt.assert_allclose(x.time, np.atleast_2d([1, 0, 0]), atol=1e-15)
    # check result
    assert isinstance(y, Signal)
    assert y.domain == 'freq'
    npt.assert_allclose(y.freq, np.atleast_2d([2, 2]), atol=1e-15)


# test adding two Signals
def test_add_two_signals_freq_complex():
    # generate test signal
    x = Signal([1, 0, 0], 44100, is_complex=True)

    # frequency domain
    y = pf.add((x, x), 'freq')
    # check if old signal did not change
    npt.assert_allclose(x.time, np.atleast_2d([1 + 0j, 0 + 0j, 0 + 0j]),
                        atol=1e-15)

    # check result
    assert isinstance(y, Signal)
    assert y.domain == 'freq'
    assert y.complex
    npt.assert_allclose(y.freq, np.atleast_2d([2 + 0j, 2 + 0j, 2 + 0j]),
                        atol=1e-15)


# test adding two Signals
def test_add_two_signals_freq_real_and_complex():
    # generate test signal
    x = Signal([1, 0, 0], 44100, is_complex=True)
    y = Signal([1, 0, 0], 44100, is_complex=False)

    # frequency domain
    z = pf.add((x, x), 'freq')
    # check if old signal did not change
    npt.assert_allclose(x.time, np.atleast_2d([1 + 0j, 0 + 0j, 0 + 0j]),
                        atol=1e-15)
    npt.assert_allclose(y.time, np.atleast_2d([1, 0, 0]), atol=1e-15)

    # check result
    assert isinstance(z, Signal)
    assert z.domain == 'freq'
    assert z.complex
    npt.assert_allclose(z.freq, np.atleast_2d([2 + 0j, 2 + 0j, 2 + 0j]),
                        atol=1e-15)


# test adding three signals
def test_add_three_signals():
    # generate and add signals
    x = Signal([1, 0, 0], 44100)
    y = pf.add((x, x, x), 'time')

    # check if old signal did not change
    npt.assert_allclose(x.time, np.atleast_2d([1, 0, 0]), atol=1e-15)

    # check result
    assert isinstance(y, Signal)
    assert y.domain == 'time'
    npt.assert_allclose(y.time, np.atleast_2d([3, 0, 0]), atol=1e-15)


# test add Signals and number
def test_add_signal_and_number():
    # generate and add signals
    x = Signal([1, 0, 0], 44100)
    y = pf.add((x, 1), 'time')

    # check if old signal did not change
    npt.assert_allclose(x.time, np.atleast_2d([1, 0, 0]), atol=1e-15)

    # check result
    assert isinstance(y, Signal)
    assert y.domain == 'time'
    npt.assert_allclose(y.time, np.atleast_2d([2, 1, 1]), atol=1e-15)


# test add Signals and number
def test_add_signal_and_complex_number():
    # generate and add signals
    x = Signal([1, 0, 0], 44100)
    y = pf.add((x, 1 + 1j), 'time')

    # check if old signal did not change
    npt.assert_allclose(x.time, np.atleast_2d([1, 0, 0]), atol=1e-15)

    # check result
    assert isinstance(y, Signal)
    assert y.domain == 'time'
    assert y.complex
    npt.assert_allclose(y.time, np.atleast_2d([2 + 1j, 1 + 1j, 1 + 1j]),
                        atol=1e-15)


# test add number and Signal
def test_add_number_and_signal():
    # generate and add signals
    x = Signal([1, 0, 0], 44100)
    y = pf.add((1, x), 'time')

    # check if old signal did not change
    npt.assert_allclose(x.time, np.atleast_2d([1, 0, 0]), atol=1e-15)

    # check result
    assert isinstance(y, Signal)
    assert y.domain == 'time'
    npt.assert_allclose(y.time, np.atleast_2d([2, 1, 1]), atol=1e-15)


# test add number and complex signal
def test_add_number_and_complex_signal():
    # generate and add signals
    x = Signal([1, 0, 0], 44100, is_complex=True)
    y = pf.add((1, x), 'time')

    # check if old signal did not change
    npt.assert_allclose(x.time, np.atleast_2d([1, 0, 0]), atol=1e-15)

    # check result
    assert isinstance(y, Signal)
    assert y.domain == 'time'
    assert y.complex
    npt.assert_allclose(y.time, np.atleast_2d([2 + 0j, 1 + 0j, 1 + 0j]),
                        atol=1e-15)


# test add number and complex signal
def test_add_number_and_complex_signal_freq():
    # generate and add signals
    x = Signal([1, 0, 0], 44100, is_complex=True)
    y = pf.add((1, x), 'freq')

    # check if old signal did not change
    npt.assert_allclose(x.time, np.atleast_2d([1, 0, 0]), atol=1e-15)

    # check result
    assert isinstance(y, Signal)
    assert y.domain == 'freq'
    assert y.complex
    npt.assert_allclose(y.freq, np.atleast_2d([2 + 0j, 2 + 0j, 2 + 0j]),
                        atol=1e-15)


def test_add_time_data_and_number():
    # generate and add signals
    x = TimeData([1, 0, 0], [0, .1, .5])
    y = pf.add((x, 1), 'time')

    # check if old signal did not change
    npt.assert_allclose(x.time, np.atleast_2d([1, 0, 0]), atol=1e-15)
    npt.assert_allclose(x.times, np.atleast_1d([0, .1, .5]), atol=1e-15)

    # check result
    assert isinstance(y, TimeData)
    npt.assert_allclose(y.time, np.atleast_2d([2, 1, 1]), atol=1e-15)
    npt.assert_allclose(y.times, np.atleast_1d([0, .1, .5]), atol=1e-15)


def test_add_time_data_and_time_data():
    # generate and add signals
    x = TimeData([1, 0, 0], [0, .1, .5])
    y = pf.add((x, x), 'time')

    # check if old signal did not change
    npt.assert_allclose(x.time, np.atleast_2d([1, 0, 0]), atol=1e-15)
    npt.assert_allclose(x.times, np.atleast_1d([0, .1, .5]), atol=1e-15)

    # check result
    assert isinstance(y, TimeData)
    npt.assert_allclose(y.time, np.atleast_2d([2, 0, 0]), atol=1e-15)
    npt.assert_allclose(y.times, np.atleast_1d([0, .1, .5]), atol=1e-15)


def test_add_time_data_and_number_wrong_domain():
    # generate and add signals
    x = TimeData([1, 0, 0], [0, .1, .5])
    match = "The domain must be 'time'."
    with pytest.raises(ValueError, match=match):
        pf.add((x, 1), 'freq')


def test_add_time_data_and_number_wrong_times():
    # generate and add signals
    x = TimeData([1, 0, 0], [0, .1, .5])
    y = TimeData([1, 0, 0], [0, .1, .4])
    match = 'The times does not match.'
    with pytest.raises(ValueError, match=match):
        pf.add((x, y), 'time')


def test_add_frequency_data_and_number():
    # generate and add signals
    x = FrequencyData([1, 0, 0], [0, .1, .5])
    y = pf.add((x, 1), 'freq')
    match = "The domain must be 'freq'."
    with pytest.raises(ValueError, match=match):
        pf.add((x, 1), 'time')

    # check if old signal did not change
    npt.assert_allclose(x.freq, np.atleast_2d([1, 0, 0]), atol=1e-15)
    npt.assert_allclose(x.frequencies, np.atleast_1d([0, .1, .5]), atol=1e-15)

    # check result
    assert isinstance(y, FrequencyData)
    npt.assert_allclose(y.freq, np.atleast_2d([2, 1, 1]), atol=1e-15)
    npt.assert_allclose(y.frequencies, np.atleast_1d([0, .1, .5]), atol=1e-15)


def test_add_frequency_data_and_frequency_data():
    # generate and add signals
    x = FrequencyData([1, 0, 0], [0, .1, .5])
    y = pf.add((x, x), 'freq')

    # check if old signal did not change
    npt.assert_allclose(x.freq, np.atleast_2d([1, 0, 0]), atol=1e-15)
    npt.assert_allclose(x.frequencies, np.atleast_1d([0, .1, .5]), atol=1e-15)

    # check result
    assert isinstance(y, FrequencyData)
    npt.assert_allclose(y.freq, np.atleast_2d([2, 0, 0]), atol=1e-15)
    npt.assert_allclose(y.frequencies, np.atleast_1d([0, .1, .5]), atol=1e-15)


def test_add_frequency_data_and_number_wrong_domain():
    # generate and add signals
    x = FrequencyData([1, 0, 0], [0, .1, .5])
    match = "The domain must be 'freq'."
    with pytest.raises(ValueError, match=match):
        pf.add((x, 1), 'time')


def test_add_frequency_data_and_number_wrong_frequencies():
    # generate and add signals
    x = FrequencyData([1, 0, 0], [0, .1, .5])
    y = FrequencyData([1, 0, 0], [0, .1, .4])
    match = 'The frequencies do not match.'
    with pytest.raises(ValueError, match=match):
        pf.add((x, y), 'freq')


def test_add_array_and_signal():
    # shapes match
    x = np.arange(2 * 3 * 4).reshape((2, 3, 4))
    y = pf.signals.impulse(10, amplitude=np.ones((2, 3, 4)))
    z = pf.add((x, y))
    npt.assert_allclose(
        z.freq, np.ones_like(z.freq)*x[..., None] + 1, atol=1e-15)
    # broadcasting
    x = np.arange(3 * 4).reshape((3, 4))
    y = pf.signals.impulse(10, amplitude=np.ones((2, 3, 4)))
    z = pf.add((x, y))
    npt.assert_allclose(
        z.freq, np.ones_like(z.freq)*x[..., None] + 1, atol=1e-15)


def test_add_signal_and_array():
    # shapes match
    x = pf.signals.impulse(10, amplitude=np.ones((2, 3, 4)))
    y = np.arange(2 * 3 * 4).reshape((2, 3, 4))
    z = pf.add((x, y))
    npt.assert_allclose(
        z.freq, np.ones_like(z.freq)*y[..., None] + 1, atol=1e-15)
    # broadcasting
    x = pf.signals.impulse(10, amplitude=np.ones((2, 3, 4)))
    y = np.arange(3 * 4).reshape((3, 4))
    z = pf.add((x, y))
    npt.assert_allclose(
        z.freq, np.ones_like(z.freq)*y[..., None] + 1, atol=1e-15)


def test_add_arrays():
    # With broadcasting
    x = np.arange(2 * 3 * 4).reshape((2, 3, 4))
    y = np.arange(2 * 3 * 4).reshape((2, 3, 4))
    z = pf.add((x, y))
    npt.assert_allclose(
        z, x + y, atol=1e-15)


@pytest.mark.parametrize('fft_norm', ['none', 'rms'])
def test_signal_inversion(fft_norm):
    """Test signal inversion with different FFT norms"""

    signal = pf.Signal([2, 0, 0], 44100, fft_norm=fft_norm)
    signal_inv = 1 / signal
    npt.assert_allclose(signal.time.flatten(), [2, 0, 0])
    npt.assert_allclose(signal_inv.time.flatten(), [.5, 0, 0])


def test_subtraction():
    # only test one case - everything else is tested below
    x = Signal([1, 0, 0], 44100)
    y = Signal([0, 1, 0], 44100)
    z = pf.subtract((x, y), 'time')

    # check result
    npt.assert_allclose(z.time, np.atleast_2d([1, -1, 0]), atol=1e-15)


def test_multiplication():
    # only test one case - everything else is tested below
    x = Signal([1, 0, 0], 44100)
    y = Signal([0, 1, 0], 44100)
    z = pf.multiply((x, y), 'time')

    # check result
    npt.assert_allclose(z.time, np.atleast_2d([0, 0, 0]), atol=1e-15)


def test_complex_multiplication():
    # only test one case - everything else is tested below
    x = Signal([1, 0, 0], 44100, is_complex=True)
    y = Signal([0, 1, 0], 44100, is_complex=True)
    z = pf.multiply((x, y), 'time')

    # check result
    npt.assert_allclose(z.time, np.atleast_2d([0 + 0j, 0 + 0j, 0 + 0j]),
                        atol=1e-15)


def test_complex_real_multiplication():
    # only test one case - everything else is tested below
    x = Signal([1, 0, 0], 44100)
    y = Signal([0, 1, 0], 44100, is_complex=True)
    z = pf.multiply((x, y), 'time')

    # check result
    npt.assert_allclose(z.time, np.atleast_2d([0 + 0j, 0 + 0j, 0 + 0j]),
                        atol=1e-15)

    x = Signal([1, 0, 0], 44100, is_complex=True)
    y = Signal([0, 1, 0], 44100)
    z = pf.multiply((x, y), 'time')

    # check result
    npt.assert_allclose(z.time, np.atleast_2d([0 + 0j, 0 + 0j, 0 + 0j]),
                        atol=1e-15)


def test_complex_real_multiplication_freq():
    # only test one case - everything else is tested below
    x = Signal([1, 0, 0], 44100)
    y = Signal([0, 1, 0], 44100, is_complex=True)
    z = pf.multiply((x, y), 'freq')

    # check result
    x.complex = True
    ref = x.freq * y.freq
    npt.assert_allclose(z.freq, ref, atol=1e-15)

    x = Signal([1, 0, 0], 44100, is_complex=True)
    y = Signal([0, 1, 0], 44100)
    z = pf.multiply((x, y), 'freq')

    # check result
    y.complex = True
    ref = x.freq * y.freq
    npt.assert_allclose(z.freq, ref, atol=1e-15)


def test_division():
    # only test one case - everything else is tested below
    x = Signal([1, 0, 0], 44100)
    y = Signal([2, 2, 2], 44100)
    z = pf.divide((x, y), 'time')

    # check result
    npt.assert_allclose(z.time, np.atleast_2d([0.5, 0, 0]), atol=1e-15)


def test_complex_division():
    # only test one case - everything else is tested below
    x = Signal([1, 0, 0], 44100)
    y = Signal([2, 2, 2], 44100, is_complex=True)
    z = pf.divide((x, y), 'time')

    # check result
    npt.assert_allclose(z.time, np.atleast_2d([0.5 + 0j, 0 + 0j, 0 + 0j]),
                        atol=1e-15)


def test_power():
    # only test one case - everything else is tested below
    x = Signal([2, 1, 0], 44100)
    y = Signal([2, 2, 2], 44100)
    z = pf.power((x, y), 'time')

    # check result
    npt.assert_allclose(z.time, np.atleast_2d([4, 1, 0]), atol=1e-15)


def test_overloaded_operators_signal():
    x = Signal([3, 2, 1], 44100, n_samples=5, domain='freq')
    y_s = Signal([2, 2, 2], 44100, n_samples=5, domain='freq')

    for y in [y_s, 2]:
        # addition
        z = x + y
        npt.assert_allclose(z.freq, np.array([5, 4, 3], ndmin=2), atol=1e-15)
        z = y + x
        npt.assert_allclose(z.freq, np.array([5, 4, 3], ndmin=2), atol=1e-15)
        # subtraction
        z = x - y
        npt.assert_allclose(z.freq, np.array([1, 0, -1], ndmin=2), atol=1e-15)
        z = y - x
        npt.assert_allclose(z.freq, np.array([-1, 0, 1], ndmin=2), atol=1e-15)
        # multiplication
        z = x * y
        npt.assert_allclose(z.freq, np.array([6, 4, 2], ndmin=2), atol=1e-15)
        z = y * x
        npt.assert_allclose(z.freq, np.array([6, 4, 2], ndmin=2), atol=1e-15)
        # division
        z = x / y
        npt.assert_allclose(
            z.freq, np.array([1.5, 1, .5], ndmin=2), atol=1e-15)
        z = y / x
        npt.assert_allclose(z.freq, np.array([2/3, 1, 2], ndmin=2), atol=1e-15)
        # power
        z = x**y
        npt.assert_allclose(z.freq, np.array([9, 4, 1], ndmin=2), atol=1e-15)
        z = y**x
        npt.assert_allclose(z.freq, np.array([8, 4, 2], ndmin=2), atol=1e-15)


def test_overloaded_operators_time_data():
    x = TimeData([3, 2, 1], [0, 1, 2])
    y_s = TimeData([2, 2, 2], [0, 1, 2])

    for y in [y_s, 2]:
        # addition
        z = x + y
        npt.assert_allclose(z.time, np.array([5, 4, 3], ndmin=2), atol=1e-15)
        z = y + x
        npt.assert_allclose(z.time, np.array([5, 4, 3], ndmin=2), atol=1e-15)
        # subtraction
        z = x - y
        npt.assert_allclose(z.time, np.array([1, 0, -1], ndmin=2), atol=1e-15)
        z = y - x
        npt.assert_allclose(z.time, np.array([-1, 0, 1], ndmin=2), atol=1e-15)
        # multiplication
        z = x * y
        npt.assert_allclose(z.time, np.array([6, 4, 2], ndmin=2), atol=1e-15)
        z = y * x
        npt.assert_allclose(z.time, np.array([6, 4, 2], ndmin=2), atol=1e-15)
        # division
        z = x / y
        npt.assert_allclose(
            z.time, np.array([1.5, 1, .5], ndmin=2), atol=1e-15)
        z = y / x
        npt.assert_allclose(z.time, np.array([2/3, 1, 2], ndmin=2), atol=1e-15)
        # power
        z = x**y
        npt.assert_allclose(z.time, np.array([9, 4, 1], ndmin=2), atol=1e-15)
        z = y**x
        npt.assert_allclose(z.time, np.array([8, 4, 2], ndmin=2), atol=1e-15)


def test_overloaded_operators_frequency_data():
    x = FrequencyData([3, 2, 1], [0, 1, 2])
    y_s = FrequencyData([2, 2, 2], [0, 1, 2])

    for y in [y_s, 2]:
        # addition
        z = x + y
        npt.assert_allclose(z.freq, np.array([5, 4, 3], ndmin=2), atol=1e-15)
        z = y + x
        npt.assert_allclose(z.freq, np.array([5, 4, 3], ndmin=2), atol=1e-15)
        # subtraction
        z = x - y
        npt.assert_allclose(z.freq, np.array([1, 0, -1], ndmin=2), atol=1e-15)
        z = y - x
        npt.assert_allclose(z.freq, np.array([-1, 0, 1], ndmin=2), atol=1e-15)
        # multiplication
        z = x * y
        npt.assert_allclose(z.freq, np.array([6, 4, 2], ndmin=2), atol=1e-15)
        z = y * x
        npt.assert_allclose(z.freq, np.array([6, 4, 2], ndmin=2), atol=1e-15)
        # division
        z = x / y
        npt.assert_allclose(
            z.freq, np.array([1.5, 1, .5], ndmin=2), atol=1e-15)
        z = y / x
        npt.assert_allclose(z.freq, np.array([2/3, 1, 2], ndmin=2), atol=1e-15)
        # power
        z = x**y
        npt.assert_allclose(z.freq, np.array([9, 4, 1], ndmin=2), atol=1e-15)
        z = y**x
        npt.assert_allclose(z.freq, np.array([8, 4, 2], ndmin=2), atol=1e-15)


def test_overloaded_operators_array_and_signal():
    x = np.arange(2 * 3 * 4).reshape(2, 3, 4) + 1
    y = Signal(np.ones((2, 3, 4, 5)), 44100, n_samples=8, domain='freq')

    # addition
    z = x + y
    npt.assert_allclose(
        z.freq, np.ones((2, 3, 4, 5)) * x[..., None] + 1, atol=1e-15)
    z = y + x
    npt.assert_allclose(
        z.freq, np.ones((2, 3, 4, 5)) * x[..., None] + 1, atol=1e-15)
    # subtraction
    z = x - y
    npt.assert_allclose(
        z.freq, np.ones((2, 3, 4, 5)) * x[..., None] - 1, atol=1e-15)
    z = y - x
    npt.assert_allclose(
        z.freq, -1 * (np.ones((2, 3, 4, 5)) * x[..., None] - 1), atol=1e-15)
    # multiplication
    z = x * y
    npt.assert_allclose(
        z.freq, np.ones((2, 3, 4, 5)) * x[..., None], atol=1e-15)
    z = y * x
    npt.assert_allclose(
        z.freq, np.ones((2, 3, 4, 5)) * x[..., None], atol=1e-15)
    # division
    z = x / y
    npt.assert_allclose(
        z.freq, np.ones((2, 3, 4, 5)) * x[..., None], atol=1e-15)
    z = y / x
    npt.assert_allclose(
        z.freq, np.ones((2, 3, 4, 5)) / x[..., None], atol=1e-15)
    # power
    z = x**y
    npt.assert_allclose(
        z.freq, np.ones((2, 3, 4, 5)) * x[..., None], atol=1e-15)
    z = y**x
    npt.assert_allclose(
        z.freq, np.ones((2, 3, 4, 5)), atol=1e-15)


def test_assert_match_for_arithmetic():
    s = Signal([1, 2, 3, 4], 44100)
    s1 = Signal([1, 2, 3, 4], 48000)
    s2 = Signal([1, 2, 3], 44100)
    s4 = Signal([1, 2, 3, 4], 44100, fft_norm="rms")
    s5 = Signal([1 + 1j, 2 + 2j, 3 + 3j, 4 + 4j], 48000, is_complex=True)
    s6 = FrequencyData([1 + 1j, 2 + 2j, 3 + 3j, 4 + 4j],
                       [10, 200, 1000, 20000])

    # check with two signals
    signal._assert_match_for_arithmetic(
        (s, s), 'time', division=False, matmul=False)
    # check with one signal and one array like
    signal._assert_match_for_arithmetic(
        (s, [1, 2]), 'time', division=False, matmul=False)
    # check with more than two inputs
    signal._assert_match_for_arithmetic(
        (s, s, s), 'time', division=False, matmul=False)

    # check output
    out = signal._assert_match_for_arithmetic(
        (s, s), 'time', division=False, matmul=False)
    assert out[0] == 44100
    assert out[1] == 4
    assert out[2] == 'none'
    assert out[6] == (1,)
    assert not out[7]
    out = signal._assert_match_for_arithmetic(
        (s, s4), 'time', division=False, matmul=False)
    assert out[2] == 'rms'

    # check if complex flag is set with two complex-valued
    # signals
    out = signal._assert_match_for_arithmetic(
        (s5, s5), 'time', division=False, matmul=False)
    assert out[7]

    # check if complex flag is not set with two real-valued
    # signals
    out = signal._assert_match_for_arithmetic(
        (s, s), 'time', division=False, matmul=False)
    assert not out[7]

    # check if complex flag is set with one complex and
    # one real-valued signal
    out = signal._assert_match_for_arithmetic(
        (s5, s1), 'time', division=False, matmul=False)
    assert out[7]

    # check if complex flag is set with one complex and
    # one real-valued signal
    out = signal._assert_match_for_arithmetic(
        (s1, s5), 'time', division=False, matmul=False)
    assert out[7]

    # check if complex flag is set with one real-valued
    # signal and one complex-valued number passed at position
    # position 1
    out = signal._assert_match_for_arithmetic(
        (1 + 1j, s5), 'time', division=False, matmul=False)
    assert out[7]

    # check if complex flag is set with one real-valued
    # signal and one complex-valued number passed at position
    # position 2
    out = signal._assert_match_for_arithmetic(
        (s5, 1 + 1j), 'time', division=False, matmul=False)
    assert out[7]

    # check if complex flag is not set with one real-valued
    # signal and one real-valued number passed at position
    # position 1
    out = signal._assert_match_for_arithmetic(
        (1, s), 'time', division=False, matmul=False)
    assert not out[7]

    # check if complex flag is not set with one real-valued
    # signal and one real-valued number passed at position
    # position 2
    out = signal._assert_match_for_arithmetic(
        (s, 1), 'time', division=False, matmul=False)
    assert not out[7]

    # check if complex flag is not set with one frequencyData
    # and one real-valued number passed at position 1
    out = signal._assert_match_for_arithmetic(
        (1, s6), 'freq', division=False, matmul=False)
    assert not out[7]

    # check if complex flag is not set with one frequencyData
    # and one complex-valued number passed at position 2
    out = signal._assert_match_for_arithmetic(
        (s6, 1), 'freq', division=False, matmul=False)
    assert not out[7]

    # check if complex flag is not set with one frequencyData
    # and one complex-valued number passed at position 1
    out = signal._assert_match_for_arithmetic(
        (1 + 1j, s6), 'freq', division=False, matmul=False)
    assert not out[7]

    # check if complex flag is not set with one frequencyData
    # and one complex-valued number passed at position 2
    out = signal._assert_match_for_arithmetic(
        (s6, 1 + 1j), 'freq', division=False, matmul=False)
    assert not out[7]

    # check with non-tuple input for first argument
    match = "Input argument 'data' must be a tuple."
    with pytest.raises(ValueError, match=match):
        signal._assert_match_for_arithmetic(
            s, 'time', division=False, matmul=False)
    # check with invalid data type in first argument
    match = 'Input must be of type Signal, int, float, or complex'
    with pytest.raises(ValueError, match=match):
        signal._assert_match_for_arithmetic(
            (s, ['str', 'ing']), 'time', division=False, matmul=False)
<<<<<<< HEAD
    # check with complex data and time domain operation
    match = 'Complex input can not be applied in the time domain.'
    with pytest.raises(ValueError, match=match):
        signal._assert_match_for_arithmetic(
            (s, np.array([1 + 1j])), 'time', division=False, matmul=False)
=======
>>>>>>> 6e4dacbe
    # test signals with different sampling rates
    match = 'The sampling rates do not match'
    with pytest.raises(ValueError, match=match):
        signal._assert_match_for_arithmetic(
            (s, s1), 'time', division=False, matmul=False)
    # test signals with different n_samples
    match = 'The number of samples does not match'
    with pytest.raises(ValueError, match=match):
        signal._assert_match_for_arithmetic(
            (s, s2), 'time', division=False, matmul=False)


def test_get_arithmetic_data_with_array():
    data_in = np.asarray(1)
    data_out = signal._get_arithmetic_data(
        data_in, None, (1,), False, type(None), contains_complex=False)
    npt.assert_allclose(data_in, data_out)


def test_get_arithmetic_data_with_signal():
    # all possible combinations of `domain`, `signal_type`, and `fft_norm`
    meta = [['time', 'none'],
            ['freq', 'none'],
            ['time', 'unitary'],
            ['freq', 'unitary'],
            ['time', 'amplitude'],
            ['freq', 'amplitude'],
            ['time', 'rms'],
            ['freq', 'rms'],
            ['time', 'power'],
            ['freq', 'power'],
            ['time', 'psd'],
            ['freq', 'psd']]

    # reference signal - _get_arithmetic_data should return the data without
    # any normalization regardless of the input data
    s_ref = Signal([1, 0, 0], 44100)

    for m_in in meta:
        # create input signal with current domain, type, and norm
        s_in = Signal([1, 0, 0], 44100, fft_norm=m_in[1])
        s_in.domain = m_in[0]
        for domain in ['time', 'freq']:
            print(f"Testing from {m_in[0]} ({m_in[1]}) to {domain}.")

            # get output data
            data_out = signal._get_arithmetic_data(
                s_in, domain=domain, cshape=(1,), matmul=False,
                audio_type=Signal, contains_complex=False)
            if domain == 'time':
                npt.assert_allclose(s_ref.time, data_out, atol=1e-15)
            elif domain == 'freq':
                npt.assert_allclose(s_ref.freq, data_out, atol=1e-15)


def test_get_arithmetic_data_with_signal_complex_casting():
    s_in = Signal([1, 0, 0], 44100, is_complex=False)

    data_out = signal._get_arithmetic_data(
        s_in, 'time', (1,), False, type(None), contains_complex=True)

    assert data_out.dtype == 'complex'


def test_assert_match_for_arithmetic_data_different_audio_classes():
    match = 'The audio objects do not match.'
    with pytest.raises(ValueError, match=match):
        signal._assert_match_for_arithmetic(
            (Signal(1, 1), TimeData(1, 1)), 'time', division=False,
            matmul=False)


def test_assert_match_for_arithmetic_data_wrong_domain():
    match = 'domain must be time or freq but is space.'
    with pytest.raises(ValueError, match=match):
        signal._assert_match_for_arithmetic(
            (1, 1), 'space', division=False, matmul=False)


def test_assert_match_for_arithmetic_data_wrong_cshape():
    x = Signal(np.ones((2, 3, 4)), 44100)
    y = Signal(np.ones((5, 4)), 44100)
    with pytest.raises(ValueError, match="The cshapes"):
        signal._assert_match_for_arithmetic(
            (x, y), 'freq', division=False, matmul=False)


def test_get_arithmetic_data_wrong_domain():
    match = "domain must be 'time' or 'freq' but found space"
    with pytest.raises(ValueError, match=match):
        signal._get_arithmetic_data(
            Signal(1, 44100), 'space', (1,), False, Signal,
            contains_complex=False)


def test_array_broadcasting_errors():
    x = np.arange(2 * 3 * 4 * 10).reshape((2, 3, 4, 10))
    y = pf.signals.impulse(10, amplitude=np.ones((2, 3, 4)))
    with pytest.raises(ValueError, match="array dimension"):
        pf.add((x, y), domain='time')

    x = np.arange(2 * 3 * 4).reshape((2, 3, 4))
    y = pf.signals.impulse(10, amplitude=np.ones((2, 3, 5)))
    match = 'operands could not be broadcast together with shapes'
    with pytest.raises(ValueError, match=match):
        pf.add((x, y))


def test_matrix_multiplication_default():
    """Test default behavior for signals"""
    x = pf.signals.impulse(10, amplitude=np.array([[1, 2, 3], [4, 5, 6]]))
    y = pf.signals.impulse(10, amplitude=np.array([[1, 2], [3, 4], [5, 6]]))
    z = pf.matrix_multiplication((x, y))
    desired = np.array([[22, 28], [49, 64]])[..., None] * np.ones((2, 2, 6))
    npt.assert_allclose(z.freq, desired, atol=1e-15)


def test_matrix_multiplication_time_domain():
    """Time domain multiplication for signals"""
    x = pf.signals.impulse(10, amplitude=np.array([[1, 2, 3], [4, 5, 6]]))
    y = pf.signals.impulse(10, amplitude=np.array([[1, 2], [3, 4], [5, 6]]))
    z = pf.matrix_multiplication((x, y), domain='time')
    desired = np.zeros((2, 2, 10))
    desired[..., 0] = np.array([[22, 28], [49, 64]])
    npt.assert_allclose(z.time, desired, atol=1e-15)


def test_matrix_multiplication_operator():
    """Test overloaded @ operator"""
    x = pf.signals.impulse(10, amplitude=np.array([[1, 2, 3], [4, 5, 6]]))
    y = pf.signals.impulse(10, amplitude=np.array([[1, 2], [3, 4], [5, 6]]))
    z = x @ y
    desired = np.array([[22, 28], [49, 64]])[..., None] * np.ones((2, 2, 6))
    npt.assert_allclose(z.freq, desired, atol=1e-15)
    z = y @ x
    desired = np.array([[9, 12, 15], [19, 26, 33], [29, 40, 51]])[..., None] \
        * np.ones((3, 3, 6))
    npt.assert_allclose(z.freq, desired, atol=1e-15)


def test_matrix_multiplication_higher_shape():
    """Test correct multiplication nd signals"""
    x = pf.signals.impulse(10, amplitude=np.ones((2, 3, 4)))
    y = pf.signals.impulse(10, amplitude=np.ones((2, 4, 5)))
    z = pf.matrix_multiplication((x, y))
    desired = 4 * np.ones((2, 3, 5, 6))
    npt.assert_allclose(z.freq, desired, atol=1e-15)


def test_matrix_multiplication_shape_mismatch():
    """Test error for shape mismatch"""
    # Signals
    x = pf.signals.impulse(10, amplitude=np.array([[1, 2, 3], [4, 5, 6]]))
    y = pf.signals.impulse(10, amplitude=np.array([[1, 2], [3, 4]]))
    with pytest.raises(ValueError, match="matmul: Input operand 1"):
        pf.matrix_multiplication((x, y))
    # Signal and array
    y = np.ones((2, 2, 6)) * np.array([[1, 2], [3, 4]])[..., None]
    with pytest.raises(ValueError, match="matmul: Input operand 1"):
        pf.matrix_multiplication((x, y))


def test_matrix_multiplication_TimeData():
    """Test @ operate for TimeData"""
    times = np.arange(10)
    xdata = np.ones((2, 3, 10)) * np.array([[1, 2, 3], [4, 5, 6]])[..., None]
    ydata = np.ones((3, 2, 10)) * np.array([[1, 2], [3, 4], [5, 6]])[..., None]
    x = pf.TimeData(xdata, times)
    y = pf.TimeData(ydata, times)
    z = x @ y
    desired = np.array([[22, 28], [49, 64]])[..., None] * np.ones((2, 2, 10))
    npt.assert_allclose(z.time, desired, atol=1e-15)
    z = y @ x
    desired = np.array([[9, 12, 15], [19, 26, 33], [29, 40, 51]])[..., None] \
        * np.ones((3, 3, 10))
    npt.assert_allclose(z.time, desired, atol=1e-15)


def test_matrix_multiplication_FrequencyData():
    """Test @ operator for FrequencyData"""
    freqs = np.arange(10)
    xdata = np.ones((2, 3, 10)) * np.array([[1, 2, 3], [4, 5, 6]])[..., None]
    ydata = np.ones((3, 2, 10)) * np.array([[1, 2], [3, 4], [5, 6]])[..., None]
    x = pf.FrequencyData(xdata, freqs)
    y = pf.FrequencyData(ydata, freqs)
    z = x @ y
    desired = np.array([[22, 28], [49, 64]])[..., None] * np.ones((2, 2, 10))
    npt.assert_allclose(z.freq, desired, atol=1e-15)
    z = y @ x
    desired = np.array([[9, 12, 15], [19, 26, 33], [29, 40, 51]])[..., None] \
        * np.ones((3, 3, 10))
    npt.assert_allclose(z.freq, desired, atol=1e-15)


def test_matrix_multiplication_frequency_axis():
    """Test frequency dependent matrix explicitly"""
    freqs = np.arange(3)
    xdata = np.array([[[1, 2, 3], [4, 5, 6]]])
    ydata = np.array([[[1, 2, 3]], [[4, 5, 6]]])
    x = pf.FrequencyData(xdata, freqs)
    y = pf.FrequencyData(ydata, freqs)
    z = x @ y
    desired = np.array([[[17, 29, 45]]])
    npt.assert_allclose(z.freq, desired, atol=1e-15)
    assert isinstance(z, pf.FrequencyData)


def test_matrix_multiplication_signal_times_array():
    """Test multiplication of signal with array"""
    x = pf.signals.impulse(10, amplitude=np.array([[1, 2, 3], [4, 5, 6]]))
    y = np.ones((3, 2)) * np.array([[1, 2], [3, 4], [5, 6]])
    z = x @ y
    desired = np.array([[22, 28], [49, 64]])[..., None] * np.ones((2, 2, 6))
    npt.assert_allclose(z.freq, desired, atol=1e-15)
    z = y @ x
    desired = np.array([[9, 12, 15], [19, 26, 33], [29, 40, 51]])[..., None] \
        * np.ones((3, 3, 6))
    npt.assert_allclose(z.freq, desired, atol=1e-15)


def test_matrix_multiplication_TimeData_times_array():
    """Test multiplication of TimeData with array"""
    times = np.arange(10)
    xdata = np.ones((2, 3, 10)) * np.array([[1, 2, 3], [4, 5, 6]])[..., None]
    x = pf.TimeData(xdata, times)
    y = np.ones((3, 2)) * np.array([[1, 2], [3, 4], [5, 6]])
    z = x @ y
    desired = np.array([[22, 28], [49, 64]])[..., None] * np.ones((2, 2, 10))
    npt.assert_allclose(z.time, desired, atol=1e-15)
    z = y @ x
    desired = np.array([[9, 12, 15], [19, 26, 33], [29, 40, 51]])[..., None] \
        * np.ones((3, 3, 10))
    npt.assert_allclose(z.time, desired, atol=1e-15)


def test_matrix_multiplication_FrequencyData_times_array():
    """Test multiplication of FrequencyData with array"""
    times = np.arange(10)
    xdata = np.ones((2, 3, 10)) * np.array([[1, 2, 3], [4, 5, 6]])[..., None]
    x = pf.FrequencyData(xdata, times)
    y = np.ones((3, 2)) * np.array([[1, 2], [3, 4], [5, 6]])
    z = x @ y
    desired = np.array([[22, 28], [49, 64]])[..., None] * np.ones((2, 2, 10))
    npt.assert_allclose(z.freq, desired, atol=1e-15)
    z = y @ x
    desired = np.array([[9, 12, 15], [19, 26, 33], [29, 40, 51]])[..., None] \
        * np.ones((3, 3, 10))
    npt.assert_allclose(z.freq, desired, atol=1e-15)


def test_matrix_multiplication_axes():
    """Test axes parameter"""
    a = np.arange(2 * 3 * 5).reshape((2, 3, 5))
    b = np.arange(3 * 4 * 5).reshape((3, 4, 5))
    x = pf.signals.impulse(10, amplitude=a)
    y = pf.signals.impulse(10, amplitude=b)
    z = pf.matrix_multiplication((x, y), axes=[(0, 1), (0, 1), (0, 1)])
    des = np.matmul(a, b, axes=[(0, 1), (0, 1), (0, 1)])[..., None] \
        * np.ones((2, 4, 5, 6))
    npt.assert_allclose(z.freq, des, atol=1e-15)


@pytest.mark.parametrize(('sx', 'sy', 'az', 'sz'),
                         [((1, 3, 5), (3, 5, 4), 5, (3, 3, 4)),
                          ((2,), (3, 2, 4), 2, (3, 1, 4)),
                          ((1, 2), (3, 2, 4), 2, (3, 1, 4)),
                          ((2, 3, 4), (4,), 4, (2, 3, 1)),
                          ((2, 3, 4), (4, 1), 4, (2, 3, 1))])
def test_matrix_multiplication_broadcasting(sx, sy, az, sz):
    """Test broadcasting"""
    x = pf.signals.impulse(10, amplitude=np.ones(sx))
    y = pf.signals.impulse(10, amplitude=np.ones(sy))
    z = pf.matrix_multiplication((x, y))
    des = az * np.ones(sz + (6,))
    npt.assert_allclose(z.freq, des, atol=1e-15)


def test_matrix_multiplication_multiple():
    """Test 3 arguments in data"""
    a = np.ones((2, 3))
    b = np.ones((3, 4))
    c = np.ones((4, 5))
    x = pf.signals.impulse(10, amplitude=a)
    y = pf.signals.impulse(10, amplitude=b)
    z = pf.signals.impulse(10, amplitude=c)
    res = pf.matrix_multiplication((x, y, z))
    des = 12 * np.ones((2, 5, 6))
    npt.assert_allclose(res.freq, des, atol=1e-15)


@pytest.mark.parametrize(
    'x', [np.ones((2, 3)), pf.signals.impulse(10, amplitude=np.ones((2, 3)))])
@pytest.mark.parametrize(
    'y', [np.ones((3, 4)), pf.signals.impulse(10, amplitude=np.ones((3, 4)))])
@pytest.mark.parametrize(
    'z', [np.ones((4, 5)), pf.signals.impulse(10, amplitude=np.ones((4, 5)))])
def test_matrix_multiplication_multiple_arrays(x, y, z):
    """Test 2 arrays in 3 arguments"""
    if any(type(a) in (Signal, TimeData, FrequencyData) for a in [x, y, z]):
        des = 12 * np.ones((2, 5, 6))
        npt.assert_allclose(
            pf.matrix_multiplication((x, y, z)).freq, des, atol=1e-15)
    else:
        des = 12 * np.ones((2, 5))
        npt.assert_allclose(
            pf.matrix_multiplication((x, y, z)), des, atol=1e-15)


def test_matrix_multiplication_array_mismatch_errors():
    """Test errors for multiplication of signal with array"""
    x = pf.signals.impulse(10, amplitude=np.array([[1, 2, 3], [4, 5, 6]]))
    y = np.ones((3, 2, 1)) * np.array([[1, 2], [3, 4], [5, 6]])[..., None]
    with pytest.raises(ValueError, match='matmul'):
        x @ y
    with pytest.raises(ValueError, match='matmul'):
        y @ x


def test_matrix_multiplication_undocumented():
    """Test undesired, but not restricted multiplication along time axis"""
    x = pf.signals.impulse(10, amplitude=np.array([[1, 2, 3], [4, 5, 6]]))
    y = np.ones((3, 2, 10)) * np.array([[1, 2], [3, 4], [5, 6]])[..., None]
    pf.matrix_multiplication(
        (x, y), domain='time', axes=[(-2, -1), (-3, -2), (-2, -1)])


@pytest.mark.parametrize('audio_object', [
    pf.Signal([1, -1, 1], 1, fft_norm='none'),
    pf.Signal([1, -1, 1], 1, fft_norm='rms'),
    pf.FrequencyData([1, -1, 1], [0, 1, 3]),
    pf.TimeData([1, -1, 1], [1, 2, 3])])
@pytest.mark.parametrize('operation', [
    pf.add, pf.subtract, pf.multiply, pf.divide, pf.power])
def test_audio_object_and_number(audio_object, operation):
    """
    Test if arithmetic operations work regardless of the fft norm and
    audio object type if only one audio object is involved.
    """

    domain = 'time' if type(audio_object) is pf.TimeData else 'freq'

    result = operation((1, audio_object), domain=domain)
    assert type(result) is type(audio_object)

    result = operation((audio_object, 1), domain=domain)
    assert type(result) is type(audio_object)<|MERGE_RESOLUTION|>--- conflicted
+++ resolved
@@ -716,14 +716,6 @@
     with pytest.raises(ValueError, match=match):
         signal._assert_match_for_arithmetic(
             (s, ['str', 'ing']), 'time', division=False, matmul=False)
-<<<<<<< HEAD
-    # check with complex data and time domain operation
-    match = 'Complex input can not be applied in the time domain.'
-    with pytest.raises(ValueError, match=match):
-        signal._assert_match_for_arithmetic(
-            (s, np.array([1 + 1j])), 'time', division=False, matmul=False)
-=======
->>>>>>> 6e4dacbe
     # test signals with different sampling rates
     match = 'The sampling rates do not match'
     with pytest.raises(ValueError, match=match):
