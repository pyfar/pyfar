import numpy as np
import numpy.testing as npt
import pytest
import os
from pyfar import Signal
import pyfar.dsp.filter as pff
import pyfar.signals as pfs
from pyfar.signals.deterministic import _match_shape


def test_sine_with_defaults():
    """Test sine signal with default parameters."""

    signal = pfs.sine(99, 441)
    sin = np.sin(np.arange(441) / 44100 * 2 * np.pi * 99)

    assert isinstance(signal, Signal)
    assert signal.comment == ("Sine signal (f = [99] Hz, amplitude = [1], "
                              "phase = [0] rad)")
    assert signal.sampling_rate == 44100
    assert signal.fft_norm == "rms"
    assert signal.time.shape == (1, 441)
    npt.assert_allclose(signal.time, np.atleast_2d(sin))


def test_sine_user_parameters():
    """Test sine signal with custom amplitude, phase, and sampling rate."""
    signal = pfs.sine(99, 441, 2, np.pi/4, 48000)
    sin = np.sin(np.arange(441) / 48000 * 2 * np.pi * 99 + np.pi/4) * 2
    npt.assert_allclose(signal.time, np.atleast_2d(sin))


def test_sine_full_period():
    """Test sine signal with full period option."""
    signal = pfs.sine(99, 441, full_period=True)
    sin = np.sin(np.arange(441) / 44100 * 2 * np.pi * 100)

    assert signal.comment == ("Sine signal (f = [100] Hz, amplitude = [1], "
                              "phase = [0] rad)")
    npt.assert_allclose(signal.time, np.atleast_2d(sin))


def test_sine_multi_channel():
    """Test multi channel sine."""
    signal = pfs.sine([99, 50], 441)
    sin = np.concatenate(
        (np.atleast_2d(np.sin(np.arange(441) / 44100 * 2 * np.pi * 99)),
         np.atleast_2d(np.sin(np.arange(441) / 44100 * 2 * np.pi * 50))), 0)

    assert signal.comment == ("Sine signal (f = [99 50] Hz, "
                              "amplitude = [1 1], "
                              "phase = [0 0] rad)")
    npt.assert_allclose(signal.time, sin)


def test_sine_float():
    """Test sine signal with float number of samples."""
    signal = pfs.sine(100, 441.8)
    assert signal.n_samples == 441


def test_sine_assertions():
    """Test assertions for sine."""
    with pytest.raises(ValueError, match="The frequency must be"):
        pfs.sine(40000, 100)
    with pytest.raises(ValueError, match="The parameters frequency"):
        pfs.sine(100, 100, [1, 2], [1, 2, 3])


def test_impulse_with_defaults():
    """Test impulse with default parameters"""
    signal = pfs.impulse(3)
    assert isinstance(signal, Signal)
    npt.assert_allclose(signal.time, np.atleast_2d([1, 0, 0]))
    assert signal.sampling_rate == 44100
    assert signal.fft_norm == 'none'
    assert signal.comment == ("Impulse signal (delay = [0] samples, "
                              "amplitude = [1])")


def test_impulse_with_user_parameters():
    """Test impulse with custom delay, amplitude and sampling rate"""
    signal = pfs.impulse(3, 1, 2, 48000)
    npt.assert_allclose(signal.time, np.atleast_2d([0, 2, 0]))
    assert signal.sampling_rate == 48000


def test_impulse_multi_channel():
    """Test multi channel impulse."""
    # test with array and number
    signal = pfs.impulse(3, [0, 1], 1)
    ref = np.atleast_2d([[1, 0, 0], [0, 1, 0]])
    npt.assert_allclose(signal.time, ref)
    # test with two arrays
    signal = pfs.impulse(3, [0, 1], [1, 2])
    ref = np.atleast_2d([[1, 0, 0], [0, 2, 0]])
    npt.assert_allclose(signal.time, ref)


def test_impulse_float():
    """Test impulse signal with float number of samples."""
    signal = pfs.impulse(441.8)
    assert signal.n_samples == 441


def test_impulse_assertions():
    """Test assertions for impulse functions"""
    with pytest.raises(ValueError, match="The parameters delay"):
        pfs.impulse(10, [1, 2], [1, 2, 3])


def test_noise_with_defaults():
    """Test noise with default parameters."""
    signal = pfs.noise(100)

    assert isinstance(signal, Signal)
    assert signal.sampling_rate == 44100
    assert signal.fft_norm == "rms"
    assert signal.comment == "white noise signal (rms = [1])"
    npt.assert_allclose(np.sqrt(np.mean(signal.time**2, axis=-1)), 1)


def test_white_with_user_parameters():
    """Test wite noise with rms and sampling rate."""
    signal = pfs.noise(100, "pink", rms=2, sampling_rate=48000)

    assert signal.sampling_rate == 48000
    assert signal.comment == "pink noise signal (rms = [2])"
    npt.assert_allclose(np.sqrt(np.mean(signal.time**2, axis=-1)), 2)


def test_noise_multi_channel():
    """Test multi channel noise."""
    rms = [[1, 2, 3], [4, 5, 6]]
    signal = pfs.noise(100, rms=rms)
    npt.assert_allclose(np.sqrt(np.mean(signal.time**2, axis=-1)), rms)


def test_noise_seed():
    """Test passing seeds to the random generator."""
    a = pfs.noise(100, seed=1)
    b = pfs.noise(100, seed=1)
    assert a == b

    a = pfs.noise(100)
    b = pfs.noise(100)
    with pytest.raises(AssertionError):
        assert a == b


def test_white_float():
    """Test noise signal with float number of samples."""
    signal = pfs.noise(441.8)
    assert signal.n_samples == 441


def test_noise_rms_pink_spectrum():
    """
    Test for constant energy across filters of constant relative band width
    for pink noise.
    """
    # filtered pink noise
    # (use only center octaves, because the spectrum is less stochastic there)
<<<<<<< HEAD
    signal = pfs.noise(5000, "pink", seed=1)
    FOFB = pff.fractional_octaves.FractionalOctaveBands(
        1, signal.sampling_rate, frequency_range=(1e3, 16e3))
    signal = FOFB.process(signal)
=======
    signal = pfs.noise(5000, "pink", seed=1, sampling_rate=48000)
    signal = pff.fractional_octave_bands(signal, 1, freq_range=(1e3, 16e3))
>>>>>>> f2f240de
    # check if stdandard deviation is less then 1%
    rms = np.atleast_1d(np.sqrt(np.mean(signal.time**2, axis=-1)))
    assert np.std(rms) < .01


def test_noise_assertion():
    """Test noise with invalid spectrum."""
    with pytest.raises(ValueError, match="spectrum is 'brown'"):
        pfs.noise(200, "brown")


def test_pulsed_noise_with_defaults():
    """Test pulsed noise signal generation with default values."""
    signal = pfs.pulsed_noise(n_pulse=200, n_pause=100)

    assert isinstance(signal, Signal)
    assert signal.sampling_rate == 44100
    assert signal.fft_norm == "rms"
    assert signal.n_samples == 5 * 200 + 4 * 100
    assert signal.cshape == (1, )
    assert np.all(signal.time[..., 200:300] == 0)
    assert np.all(signal.time[..., 500:600] == 0)
    assert np.all(signal.time[..., 800:900] == 0)
    assert np.all(signal.time[..., 1100:1200] == 0)
    assert signal.comment == ("frozen pink pulsed noise signal (rms = 1, "
                              "5 repetitions, 200 samples pulse duration, "
                              "100 samples pauses, and 90 samples fades.")


def test_pulsed_noise_fade_spectrum_and_seed():
    """
    Test pulsed noise signal generation with custom n_fade, spectrum, and seed.
    """
    # pink noise with 50 samples fade
    signal = pfs.pulsed_noise(
        n_pulse=200, n_pause=100, n_fade=50, spectrum="pink", seed=1)

    noise = pfs.noise(200, "pink", seed=1).time
    fade = np.sin(np.linspace(0, np.pi / 2, 50))**2
    noise[..., 0:50] *= fade
    noise[..., -50:] *= fade[::-1]

    npt.assert_allclose(signal.time[..., 0:200], noise)

    # white noise without fade
    signal = pfs.pulsed_noise(
        n_pulse=200, n_pause=100, n_fade=0, spectrum="white", seed=1)
    npt.assert_allclose(
        signal.time[..., 0:200], pfs.noise(200, "white", seed=1).time)


def test_pulsed_noise_repetitions():
    """Test pulsed noise signal generation with custom repetitions."""
    signal = pfs.pulsed_noise(n_pulse=200, n_pause=100, repetitions=6)
    assert signal.n_samples == 6 * 200 + 5 * 100


def test_pulsed_noise_rms():
    """Test pulsed noise signal generation with custom rms."""
    signal = pfs.pulsed_noise(n_pulse=200, n_pause=100, n_fade=0, rms=2)
    npt.assert_allclose(
        np.sqrt(np.mean(signal.time[..., 0:200]**2, axis=-1)),
        np.atleast_1d(2))


def test_pulsed_noise_freeze():
    """Test pulsed noise signal generation with frozen option."""
    signal = pfs.pulsed_noise(200, 100, 50, frozen=True)
    npt.assert_allclose(signal.time[..., 0:200], signal.time[..., 300:500])

    signal = pfs.pulsed_noise(200, 100, 50, frozen=False)
    with pytest.raises(AssertionError):
        npt.assert_allclose(signal.time[..., 0:200], signal.time[..., 300:500])


def test_pulsed_noise_sampling_rate():
    """Test pulsed noise signal generation with custom sampling_rate."""
    signal = pfs.pulsed_noise(200, 100, sampling_rate=48000)
    assert signal.sampling_rate == 48000


def test_pulsed_noise_float():
    """Test pulsed noise signal with float number of samples."""
    signal = pfs.pulsed_noise(200.8, 100.8, 50.8)
    assert signal.n_samples == 5 * 200 + 4 * 100


def test_pulsed_noise_assertions():
    """Test assertions for pulsed noise."""
    with pytest.raises(ValueError, match="n_fade too large."):
        pfs.pulsed_noise(100, 100)

    with pytest.raises(ValueError, match="spectrum is 'brown'"):
        pfs.pulsed_noise(200, 100, spectrum="brown")


def test_linear_sweep_time_against_reference():
    """Test linear sweep against manually verified reference."""
    sweep = pfs.linear_sweep_time(2**10, [1e3, 20e3])
    reference = np.loadtxt(os.path.join(
        os.path.dirname(__file__), "references",
        "signals.linear_sweep_time.csv"))

    npt.assert_allclose(sweep.time, np.atleast_2d(reference))
    assert sweep.cshape == (1, )
    assert sweep.n_samples == 2**10
    assert sweep.sampling_rate == 44100
    assert sweep.fft_norm == "none"
    assert sweep.comment == ("linear sweep between 1000.0 and 20000.0 Hz with "
                             "90 samples squared cosine fade-out.")


def test_linear_sweep_time_amplitude_sampling_rate():
    """Test linear sweep with custom amplitude and sampling rate."""
    sweep = pfs.linear_sweep_time(
        2**10, [1e3, 20e3], amplitude=2, sampling_rate=48000)

    assert sweep.sampling_rate == 48000
    npt.assert_allclose(
        np.max(np.abs(sweep.time)), np.array(2), rtol=1e-6, atol=1e-6)


def test_linear_sweep_time_float():
    """Test linear sweep with float number of samples."""
    sweep = pfs.linear_sweep_time(100.6, [1e3, 20e3])
    assert sweep.n_samples == 100


def test_linear_sweep_time_assertions():
    """Test assertions for linear sweep."""
    with pytest.raises(ValueError, match="The sweep must be longer"):
        pfs.linear_sweep_time(50, [1, 2])
    with pytest.raises(ValueError, match="frequency_range must be an array"):
        pfs.linear_sweep_time(100, 1)
    with pytest.raises(ValueError, match="Upper frequency limit"):
        pfs.linear_sweep_time(100, [1, 40e3])


def test_exponential_sweep_time_against_reference():
    """Test exponential sweep against manually verified reference."""
    sweep = pfs.exponential_sweep_time(2**10, [1e3, 20e3])
    reference = np.loadtxt(os.path.join(os.path.dirname(__file__),
                           "references", "signals.exponential_sweep_time.csv"))

    npt.assert_allclose(sweep.time, np.atleast_2d(reference))
    assert sweep.cshape == (1, )
    assert sweep.n_samples == 2**10
    assert sweep.sampling_rate == 44100
    assert sweep.fft_norm == "none"
    assert sweep.comment == ("exponential sweep between 1000.0 and 20000.0 Hz "
                             "with 90 samples squared cosine fade-out.")


def test_exponential_sweep_time_amplitude_sampling_rate():
    """Test exponential sweep with custom amplitude and sampling rate."""
    sweep = pfs.exponential_sweep_time(
        2**10, [1e3, 20e3], amplitude=2, sampling_rate=48000)

    assert sweep.sampling_rate == 48000
    npt.assert_allclose(
        np.max(np.abs(sweep.time)), np.array(2), rtol=1e-6, atol=1e-6)


def test_exponential_sweep_time_rate():
    """Test exponential sweep with sweep rate."""
    sweep = pfs.exponential_sweep_time(None, [1e3, 2e3], sweep_rate=10)

    # duration in seconds
    T = 1 / 10 / np.log(2) * np.log(2e3 / 1e3)
    # duration in samples
    n_samples = np.round(T * 44100)
    # only test the length because it is the only thing that changes
    assert sweep.n_samples == n_samples


def test_exponential_sweep_time_assertion():
    with pytest.raises(ValueError, match="The exponential sweep can not"):
        pfs.exponential_sweep_time(2**10, [0, 20e3])


def test_match_shape():
    """Test _match_shape with all possible inputs."""
    a = 1
    b = [[1, 2, 3], [1, 2, 3]]

    cshape, (a_match, b_match) = _match_shape(a, b)
    assert cshape == (2, 3)
    npt.assert_allclose(np.ones(cshape), a_match)
    npt.assert_allclose(b, b_match)<|MERGE_RESOLUTION|>--- conflicted
+++ resolved
@@ -161,15 +161,12 @@
     """
     # filtered pink noise
     # (use only center octaves, because the spectrum is less stochastic there)
-<<<<<<< HEAD
     signal = pfs.noise(5000, "pink", seed=1)
     FOFB = pff.fractional_octaves.FractionalOctaveBands(
         1, signal.sampling_rate, frequency_range=(1e3, 16e3))
     signal = FOFB.process(signal)
-=======
     signal = pfs.noise(5000, "pink", seed=1, sampling_rate=48000)
     signal = pff.fractional_octave_bands(signal, 1, freq_range=(1e3, 16e3))
->>>>>>> f2f240de
     # check if stdandard deviation is less then 1%
     rms = np.atleast_1d(np.sqrt(np.mean(signal.time**2, axis=-1)))
     assert np.std(rms) < .01
