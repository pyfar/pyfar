--- conflicted
+++ resolved
@@ -136,10 +136,5 @@
         pf.dsp.average(pf.Signal(np.zeros((5, 2)), 44100),
                        nan_policy='invalid')
     with raises(ValueError, match=("The signal includes NaNs.")):
-<<<<<<< HEAD
-        pf.dsp.average(pf.Signal([[0, np.nan], [1, 2]], 44100),
-                       nan_policy='raise')
-=======
         pf.dsp.average(pf.TimeData([[0, np.nan], [1, 2]], [0, 1]),
                        nan_policy='raise')
->>>>>>> b869c03b
