--- conflicted
+++ resolved
@@ -7,11 +7,7 @@
 from pyfar.dsp.filter.audiofilter import _shelving_cascade_slope_parameters
 
 
-<<<<<<< HEAD
-@pytest.mark.parametrize(("shelve_type", "g_s_b"), [
-=======
 @pytest.mark.parametrize("shelf_type,g_s_b", [
->>>>>>> 5c82d197
     ("low", (20., -10., 2.)), ("high", (20., 10., 2.))])
 def test_shelving_cascade_slope_parameters(shelf_type, g_s_b):
     """
@@ -34,11 +30,7 @@
     npt.assert_equal(g_s_b_test, g_s_b)
 
 
-<<<<<<< HEAD
-@pytest.mark.parametrize(("shelve_type", "g_s_b", "match"), [
-=======
 @pytest.mark.parametrize("shelf_type,g_s_b,match", [
->>>>>>> 5c82d197
     ("low", (20., 0, None), "slope must be non-zero"),
     ("low", (20., 10, None), "gain and slope must have different signs"),
     ("high", (20., -10, None), "gain and slope must have the same signs"),
