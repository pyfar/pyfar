import numpy as np
import numpy.testing as npt
import pytest

import pyfar as pf


def test_find_nearest_simple():
    """Test returns of find_nearest_k."""
    # 1D cartesian, nearest point
    x = np.arange(6)
    coords = pf.Coordinates(x, 0, 0)
    find = pf.Coordinates(1, 0, 0)
    i, d = coords.find_nearest(find)
    assert i[0] == 1
    assert find == coords[i]
    assert d == 0


@pytest.mark.parametrize(('azimuth', 'distance_measure', 'distance'), [
    (0, 'spherical_radians', 0),                        # radians match
    (np.pi / 16, 'spherical_radians', np.pi / 16),      # radians no match
    (0, 'spherical_meter', 0),                          # meters match
    (np.pi / 16, 'spherical_meter', np.pi / 16 * 1.1),   # meters no match
])
def test_find_nearest_simple_spherical_distance(
        azimuth, distance_measure, distance):
    """Test spherical distance measures for find nearest."""
    # 1D spherical coordinates points in front and to the left
    coords = pf.Coordinates().from_spherical_elevation([0, np.pi/2], 0, 1.1)
    find = pf.Coordinates().from_spherical_elevation(azimuth, 0, 1.1)
    i, d = coords.find_nearest(find, distance_measure=distance_measure)
    assert i[0] == 0
    assert np.abs(d - distance) < 1e-15


def test_find_nearest_1d_2d():
    # 1D spherical, nearest point
    coords = pf.Coordinates(np.arange(10), 0, 1)

    find = pf.Coordinates(
        np.array([[0, 1], [2, 3]]), 0, 1)
    i, d = coords.find_nearest(find)
    assert find == coords[i]
    npt.assert_equal(i[0].shape, d.shape)
    npt.assert_equal(i[0].shape, (2, 2))


def test_find_nearest_2d_2d():
    # 1D spherical, nearest point
    x = np.arange(6*7).reshape((6, 7))
    coords = pf.Coordinates(x, 0, 1)

    find = pf.Coordinates(
        np.array([[0, 1], [2, 3], [4, 5]]), 0, 1)
    i, d = coords.find_nearest(find)
    assert coords[i] == find
    npt.assert_equal(i[0].shape, d.shape)
    npt.assert_equal(d.shape, (3, 2))
    npt.assert_equal(len(i), 2)


def test_find_nearest_2d_2d_k5():
    # 1D spherical, nearest point
    x = np.arange(9).reshape((3, 3))
    coords = pf.Coordinates(x, 0, 1)

    find = pf.Coordinates(
        np.array([[0, 1], [2, 3]]), 0, 1)
    i, d = coords.find_nearest(find, k=5)
    assert coords[i[0]] == find  # k=0
    npt.assert_equal(d.shape, (5, 2, 2))
    npt.assert_equal(len(i), 5)
    npt.assert_equal(len(i[0]), 2)
    npt.assert_equal(i[0][0].shape, (2, 2))


def test_find_nearest_2d_k3():
    # 1D spherical, nearest point
    coords = pf.Coordinates.from_spherical_elevation(
        np.arange(0, 360, 10)*np.pi/180, 0, 1)
    k = 5
    find = pf.Coordinates.from_spherical_elevation(
        np.array([[0, np.pi/2], [np.pi, 3*np.pi/2]]), 0, 1)
    i, d = coords.find_nearest(find, k=k)
    npt.assert_equal(i[0][0].shape, (2, 2))
    npt.assert_equal(len(i), k)
    npt.assert_equal(d.shape, (k, 2, 2))
    for kk in range(k):
        actual_distance = np.sqrt(np.sum(
            (coords[i[kk]].cartesian - find.cartesian)**2, axis=-1))
        npt.assert_equal(actual_distance, d[kk])


def test_find_nearest_error():
    coords = pf.Coordinates.from_spherical_elevation(
        np.arange(0, 360, 10)*np.pi/180, 0, 1)
    find = pf.Coordinates(1, 0, 0)

    # test out of range parameters
    match = 'k must be an integer > 0 and <= self.csize'
    with pytest.raises(ValueError, match=match):
        coords.find_nearest(find, -1)

    # test Coordinate object as input
    match = 'find must be an pf.Coordinates object.'
    with pytest.raises(ValueError, match=match):
        coords.find_nearest(5, 1)

    # test wrong string for distance measure
    match = 'distance_measure needs to be in '
    with pytest.raises(ValueError, match=match):
        coords.find_nearest(find, 1, 'bla')

    # test wrong type for distance measure
    match = 'distance_measure needs to be in '
    with pytest.raises(ValueError, match=match):
        coords.find_nearest(find, 1, 5)

    # test negative radius_tol
    with pytest.raises(ValueError,
                       match="radius_tol must be a non negative number."):
        coords.find_nearest(find, 1, "spherical_radians", -1)

    find.radius = .1
    match = 'find_nearest only works if all points have the same'
    with pytest.raises(ValueError, match=match):
        coords.find_nearest(
            find, distance_measure='spherical_radians', radius_tol=0.1)


def test_find_nearest_radius_tol():
    coords = pf.Coordinates.from_spherical_elevation(
        np.arange(0, 360, 10)*np.pi/180, 0, 1)
    radius = coords.radius
    radius[0] = 1.09
    coords.radius = radius
    coords2find = pf.Coordinates.from_spherical_elevation(0, 0, 1)
    idx, _ = coords.find_nearest(
        coords2find,
        1,
        "spherical_radians",
        radius_tol=0.1)
    assert coords[idx] == coords[0]


def test_find_within_simple():
    x = np.arange(6)
    coords = pf.Coordinates(x, 0, 0)
    find = pf.Coordinates(2, 0, 0)
    index = coords.find_within(find, 1)
    assert len(index) == 1
    npt.assert_equal(index[0], [1, 2, 3])


def test_find_within_multiple_points():
    x = np.arange(6)
    coords = pf.Coordinates(x, 0, 0)
    find = pf.Coordinates([2, 3], 0, 0)
    index = coords.find_within(find, 1)
    assert len(index) == find.csize
    for i in range(find.csize):
        index_desired = coords.find_within(find[i], 1)
        npt.assert_equal(index[i], index_desired)


def test_find_within_multiple_dim_points():
    x = np.arange(9).reshape((3, 3))
    coords = pf.Coordinates(x, 0, 0)
    find = pf.Coordinates([2, 0], 0, 0)
    index = coords.find_within(find, 1)
    assert len(index) == find.csize
    for i in range(find.csize):
        index_desired = coords.find_within(find[i], 1)
        assert coords[index[i]] == coords[index_desired]


def test_find_within_error():
    coords = pf.Coordinates.from_spherical_elevation(
        np.arange(0, 360, 10)*np.pi/180, 0, 1)
    find = pf.Coordinates(1, 0, 0)

    # test out of range parameters
    match = 'distance must be a non negative number'
    with pytest.raises(ValueError, match=match):
        coords.find_within(find, -1, 'euclidean')

    # test Coordinate object as input
    match = 'coords must be an pf.Coordinates object.'
    with pytest.raises(ValueError, match=match):
        coords.find_within(5, 1)

    # test wrong string for distance measure
    match = 'distance_measure needs to be in '
    with pytest.raises(ValueError, match=match):
        coords.find_within(find, 1, 'bla')

    # test wrong type for distance measure
    match = 'distance_measure needs to be in '
    with pytest.raises(ValueError, match=match):
        coords.find_within(find, 1, 5)

    match = 'atol must be a non negative number.'
    with pytest.raises(ValueError, match=match):
        coords.find_within(find, 1, atol=-1)

    match = 'atol must be a non negative number.'
    with pytest.raises(ValueError, match=match):
        coords.find_within(find, 1, atol='h')

    match = 'radius_tol must be a non negative number.'
    with pytest.raises(ValueError, match=match):
        coords.find_within(find, 1, radius_tol='h')

    match = 'return_sorted must be a bool.'
    with pytest.raises(ValueError, match=match):
        coords.find_within(find, 1, return_sorted=-1)

    find.radius = .1
<<<<<<< HEAD
    match = 'find_within only works if all points have the same'
    with pytest.raises(ValueError, match=match):
        coords.find_within(
            find, distance_measure='spherical_radians', radius_tol=0.1)
=======
    radius_tol = 0.1
    match = ('find_within only works if all points have the same radius. '
             f'Differences are larger than {radius_tol}')
    with pytest.raises(ValueError, match=match):
        coords.find_within(
            find, distance_measure='spherical_radians', radius_tol=radius_tol)
>>>>>>> a488937a


@pytest.mark.parametrize('distance_measure', [
     'spherical_radians', 'spherical_meter',
])
@pytest.mark.parametrize('radius', [.5, 1, 2])
def test_find_within_spherical(distance_measure, radius):
    """Test spherical distance measures for different radii."""
    # Sampling grid in the median plane
    coords = pf.Coordinates.from_spherical_front(
        np.arange(0, 360, 10)*np.pi/180, np.pi/2, radius)
    # query point at north pole
    find = pf.Coordinates(0, 0, radius)
    # search within 90 degrees
    distance = np.pi / 2
    if distance_measure == 'spherical_meter':
        distance *= radius
    spatial_mask = coords.find_within(
        find,
        distance=distance,
        distance_measure=distance_measure)
    # all points with positive z-coordinates must be found
    npt.assert_array_equal(coords[spatial_mask], coords[coords.z >= 0])


def test_find_within_atol():
    coords = pf.Coordinates(
        np.arange(0, 1, 0.1), 0, 0)
    find = pf.Coordinates(0.5, 0, 0)
    spatial_mask = coords.find_within(
        find,
        distance=0.1,
        distance_measure='euclidean',
        atol=0.11)
    npt.assert_array_equal(coords[spatial_mask].csize, 5)

    spatial_mask = coords.find_within(
        find,
        distance=0.1,
        distance_measure='euclidean',
        atol=0.05)
    npt.assert_array_equal(coords[spatial_mask].csize, 3)


def test_find_within_tol_radius():
    """Test spherical distance measure with tolerance for radius."""
    # Sampling grid in the median plane with varying radii
    coords = pf.Coordinates.from_spherical_front(
        np.arange(0, 360, 10)*np.pi/180, np.pi/2, 1)
    radius = coords.radius
    radius[0] = 1.01
    coords.radius = radius
    # query point at north pole
    find = pf.Coordinates(0, 0, 1)
    # search within 90 degrees
    spatial_mask = coords.find_within(
        find,
        distance=np.pi/2,
        distance_measure='spherical_radians',
        radius_tol=0.011)
    # all points with positive z-coordinates must be found
    npt.assert_array_equal(coords[spatial_mask], coords[coords.z >= 0])<|MERGE_RESOLUTION|>--- conflicted
+++ resolved
@@ -217,19 +217,12 @@
         coords.find_within(find, 1, return_sorted=-1)
 
     find.radius = .1
-<<<<<<< HEAD
-    match = 'find_within only works if all points have the same'
-    with pytest.raises(ValueError, match=match):
-        coords.find_within(
-            find, distance_measure='spherical_radians', radius_tol=0.1)
-=======
     radius_tol = 0.1
     match = ('find_within only works if all points have the same radius. '
              f'Differences are larger than {radius_tol}')
     with pytest.raises(ValueError, match=match):
         coords.find_within(
             find, distance_measure='spherical_radians', radius_tol=radius_tol)
->>>>>>> a488937a
 
 
 @pytest.mark.parametrize('distance_measure', [
