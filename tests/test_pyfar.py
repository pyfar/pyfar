import pytest


def test_import_pyfar():
    try:
        import pyfar           # noqa
<<<<<<< HEAD
    except ImportError as exc:
        raise AssertionError() from exc
=======
    except ImportError:
        pytest.fail('import pyfar failed')
>>>>>>> b66001f4
<|MERGE_RESOLUTION|>--- conflicted
+++ resolved
@@ -4,10 +4,5 @@
 def test_import_pyfar():
     try:
         import pyfar           # noqa
-<<<<<<< HEAD
-    except ImportError as exc:
-        raise AssertionError() from exc
-=======
     except ImportError:
-        pytest.fail('import pyfar failed')
->>>>>>> b66001f4
+        pytest.fail('import pyfar failed')