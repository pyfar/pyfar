import pytest
import numpy as np
import os.path
import sofar as sf
import pyfar as pf

from pyfar.samplings import SphericalVoronoi
from pyfar import Orientations
from pyfar import Coordinates
from pyfar import FrequencyData, TimeData
import pyfar.classes.filter as fo
import pyfar.signals

from pyfar.testing import stub_utils


@pytest.fixture()
def sine_stub():
    """Sine signal stub.
    To be used in cases, when a dependence on the Signal class is prohibited,
    but a correct, fixed relation of the time signal and the spectrum is
    needed.

    Returns
    -------
    signal : Signal
        Stub of sine signal
    """
    frequency = 441
    sampling_rate = 44100
    n_samples = 10000
    fft_norm = 'rms'
    cshape = (1,)

    time, freq, frequency = stub_utils.sine_func(
        frequency, sampling_rate, n_samples, fft_norm, cshape)
    signal = stub_utils.signal_stub(
        time, freq, sampling_rate, fft_norm)

    return signal


<<<<<<< HEAD
@pytest.fixture()
=======
@pytest.fixture
def sine_stub_complex():
    """Sine signal stub.
    To be used in cases, when a dependence on the Signal class is prohibited,
    but a correct, fixed relation of the time signal and the spectrum is
    needed.

    Returns
    -------
    signal : Signal
        Stub of sine signal
    """
    frequency = 441
    sampling_rate = 44100
    n_samples = 10000
    fft_norm = 'none'
    cshape = (1,)

    time, freq, frequency = stub_utils.sine_func(
        frequency, sampling_rate, n_samples, fft_norm, cshape)

    signal = stub_utils.signal_stub(
        time, freq, sampling_rate, fft_norm, complex=True)

    return signal


@pytest.fixture
>>>>>>> 6e4dacbe
def sine_stub_odd():
    """Sine signal stub, odd number of samples
    To be used in cases, when a dependence on the Signal class is prohibited,
    but a correct, fixed relation of the time signal and the spectrum is
    needed.

    Returns
    -------
    signal : Signal
        Stub of sine signal
    """
    frequency = 441
    sampling_rate = 44100
    n_samples = 9999
    fft_norm = 'rms'
    cshape = (1,)

    time, freq, frequency = stub_utils.sine_func(
        frequency, sampling_rate, n_samples, fft_norm, cshape)
    signal = stub_utils.signal_stub(
        time, freq, sampling_rate, fft_norm)

    return signal


@pytest.fixture()
def impulse_stub():
    """Delta impulse signal stub.
    To be used in cases, when a dependence on the Signal class is prohibited,
    but a correct, fixed relation of the time signal and the spectrum is
    needed.

    Returns
    -------
    signal : Signal
        Stub of impulse signal
    """
    delay = 0
    sampling_rate = 44100
    n_samples = 10000
    fft_norm = 'none'
    cshape = (1,)

    time, freq = stub_utils.impulse_func(
        delay, n_samples, fft_norm, cshape)
    signal = stub_utils.signal_stub(
        time, freq, sampling_rate, fft_norm)

    return signal


@pytest.fixture()
def noise_stub():
    """Gaussian white noise signal stub.
    To be used in cases, when a dependence on the Signal class is prohibited,
    but a correct, fixed relation of the time signal and the spectrum is
    needed.

    Returns
    -------
    signal : Signal
        Stub of noise signal
    """
    sigma = 1
    n_samples = int(1e5)
    cshape = (1,)
    sampling_rate = 44100
    fft_norm = 'rms'

    time, freq = stub_utils.noise_func(sigma, n_samples, cshape)
    signal = stub_utils.signal_stub(
        time, freq, sampling_rate, fft_norm)

    return signal


@pytest.fixture()
def noise_stub_odd():
    """Gaussian white noise signal stub, odd number of samples.
    To be used in cases, when a dependence on the Signal class is prohibited,
    but a correct, fixed relation of the time signal and the spectrum is
    needed.

    Returns
    -------
    signal : Signal
        Stub of noise signal
    """
    sigma = 1
    n_samples = int(1e5 - 1)
    cshape = (1,)
    sampling_rate = 44100
    fft_norm = 'rms'

    time, freq = stub_utils.noise_func(sigma, n_samples, cshape)
    signal = stub_utils.signal_stub(
        time, freq, sampling_rate, fft_norm)

    return signal


@pytest.fixture()
def sine():
    """Sine signal.

    Returns
    -------
    signal : Signal
        Sine signal
    """
    frequency = 441
    n_samples = 10000
    sampling_rate = 44100
    amplitude = 1

    signal = pyfar.signals.sine(
        frequency, n_samples, amplitude=amplitude,
        sampling_rate=sampling_rate)

    return signal


@pytest.fixture()
def sine_short():
    """Short sine signal where the first frequency is > 20 Hz.

    This is used for testing plot._line._lower_frequency_limit.

    Returns
    -------
    signal : Signal
        Sine signal
    """
    frequency = 441
    n_samples = 100
    sampling_rate = 44100
    amplitude = 1

    signal = pyfar.signals.sine(
        frequency, n_samples, amplitude=amplitude,
        sampling_rate=sampling_rate)

    return signal


@pytest.fixture()
def impulse():
    """Delta impulse signal.

    Returns
    -------
    signal : Signal
        Impulse signal
    """
    n_samples = 10000
    delay = 0
    amplitude = 1
    sampling_rate = 44100

    signal = pyfar.signals.impulse(
        n_samples, delay=delay, amplitude=amplitude,
        sampling_rate=sampling_rate)

    return signal


<<<<<<< HEAD
@pytest.fixture()
=======
@pytest.fixture
def impulse_complex():
    """Delta impulse signal.

    Returns
    -------
    signal : Signal
        Impulse signal
    """
    n_samples = 10000
    delay = 0
    amplitude = 1
    sampling_rate = 44100

    signal = pyfar.signals.impulse(
        n_samples, delay=delay, amplitude=amplitude,
        sampling_rate=sampling_rate)

    signal = pyfar.Signal(data=signal.time, sampling_rate=signal.sampling_rate,
                          is_complex=True)
    return signal


@pytest.fixture
>>>>>>> 6e4dacbe
def impulse_group_delay():
    """Delayed delta impulse signal with analytical group delay.

    Returns
    -------
    signal : Signal
        Impulse signal
    group_delay : ndarray
        Group delay of impulse signal
    """
    n_samples = 10000
    delay = 0
    amplitude = 1
    sampling_rate = 44100

    signal = pyfar.signals.impulse(
        n_samples, delay=delay, amplitude=amplitude,
        sampling_rate=sampling_rate)
    group_delay = delay * np.ones_like(signal.freq, dtype=float)

    return signal, group_delay


<<<<<<< HEAD
@pytest.fixture()
=======
@pytest.fixture
def impulse_complex_group_delay():
    """Delayed delta impulse signal with analytical group delay.

    Returns
    -------
    signal : Signal
        Impulse signal
    group_delay : ndarray
        Group delay of impulse signal
    """
    n_samples = 10000
    delay = 0
    amplitude = 1
    sampling_rate = 44100

    signal = pyfar.signals.impulse(
        n_samples, delay=delay, amplitude=amplitude,
        sampling_rate=sampling_rate)
    signal.complex = True
    group_delay = delay * np.ones_like(signal.freq, dtype=float)

    return signal, group_delay


@pytest.fixture
>>>>>>> 6e4dacbe
def impulse_group_delay_two_channel():
    """Delayed 2 channel delta impulse signal with analytical group delay.

    Returns
    -------
    signal : Signal
        Impulse signal
    group_delay : ndarray
        Group delay of impulse signal
    """
    n_samples = 10000
    delay = np.atleast_1d([1000, 2000])
    amplitude = np.atleast_1d([1, 1])
    sampling_rate = 44100

    signal = pyfar.signals.impulse(
        n_samples, delay=delay, amplitude=amplitude,
        sampling_rate=sampling_rate)
    group_delay = delay[..., np.newaxis] * np.ones_like(
        signal.freq, dtype=float)

    return signal, group_delay


@pytest.fixture()
def impulse_group_delay_two_by_two_channel():
    """Delayed 2-by-2 channel delta impulse signal with analytical group delay.

    Returns
    -------
    signal : Signal
        Impulse signal
    group_delay : ndarray
        Group delay of impulse signal
    """
    n_samples = 10000
    delay = np.array([[1000, 2000], [3000, 4000]])
    amplitude = np.atleast_1d([[1, 1], [1, 1]])
    sampling_rate = 44100

    signal = pyfar.signals.impulse(
        n_samples, delay=delay, amplitude=amplitude,
        sampling_rate=sampling_rate)
    group_delay = delay[..., np.newaxis] * np.ones_like(
        signal.freq, dtype=float)

    return signal, group_delay


@pytest.fixture()
def sine_plus_impulse():
    """Added sine and delta impulse signals.

    Returns
    -------
    signal : Signal
        Combined signal
    """
    frequency = 441
    delay = 100
    n_samples = 10000
    sampling_rate = 44100
    amplitude = 1

    sine_signal = pyfar.signals.sine(
        frequency, n_samples, amplitude=amplitude,
        sampling_rate=sampling_rate)
    sine_signal.fft_norm = 'none'

    impulse_signal = pyfar.signals.impulse(
        n_samples, delay=delay, amplitude=amplitude,
        sampling_rate=sampling_rate)
    signal = sine_signal + impulse_signal

    return signal


<<<<<<< HEAD
@pytest.fixture()
=======
@pytest.fixture
def sine_plus_impulse_complex():
    """Added sine and delta impulse signals.

    Returns
    -------
    signal : Signal
        Combined signal
    """
    frequency = 441
    delay = 100
    n_samples = 10000
    sampling_rate = 44100
    amplitude = 1

    sine_signal = pyfar.signals.sine(
        frequency, n_samples, amplitude=amplitude,
        sampling_rate=sampling_rate)
    sine_signal.fft_norm = 'none'

    impulse_signal = pyfar.signals.impulse(
        n_samples, delay=delay, amplitude=amplitude,
        sampling_rate=sampling_rate)
    signal = sine_signal + impulse_signal
    signal.complex = True

    return signal


@pytest.fixture
>>>>>>> 6e4dacbe
def noise():
    """Gaussian white noise signal.

    Returns
    -------
    signal : Signal
        Noise signal
    """
    n_samples = 10000
    rms = 1
    sampling_rate = 44100
    seed = 1234

    signal = pyfar.signals.noise(
        n_samples, spectrum="white", rms=rms, sampling_rate=sampling_rate,
        seed=seed)
    # Amplitude Normalization
    signal.time = signal.time / np.abs(signal.time.max())

    return signal


@pytest.fixture()
def noise_two_by_three_channel():
    """ 2-by-3 channel gaussian white noise signal.

    Returns
    -------
    signal : Signal
        Noise signal
    """
    n_samples = 10000
    rms = np.ones((2, 3))
    sampling_rate = 44100
    seed = 1234

    signal = pyfar.signals.noise(
        n_samples, spectrum="white", rms=rms, sampling_rate=sampling_rate,
        seed=seed)

    # Amplitude Normalization
    signal.time = signal.time / np.abs(signal.time.max())

    return signal


@pytest.fixture()
def handsome_signal():
    """
    Windows 200 Hz sine signal for testing plots

    Returns
    -------
    signal : Signal
        Windowed sine
    """

    signal = pf.signals.sine(200, 4410)
    signal = pf.dsp.time_window(signal, (1500, 2000, 3000, 3500))
    signal.fft_norm = 'none'
    return signal


@pytest.fixture()
def handsome_signal_v2():
    """
    Windowed 1kHz sine signal for testing plots

    Returns
    -------
    signal : Signal
        Windowed sine
    """

    signal = pf.signals.sine(2000, 4410)
    signal = pf.dsp.time_window(signal, (500, 1000, 2000, 2500))
    signal.fft_norm = 'none'
    return signal


<<<<<<< HEAD
@pytest.fixture()
=======
@pytest.fixture
def handsome_complex_signal():
    """
    Windows 200 Hz sine signal, with complex valued data for testing plots

    Returns
    -------
    signal : Signal
        Windowed sine
    """

    signal = pf.signals.sine(200, 4410)
    signal = pf.dsp.time_window(signal, (1500, 2000, 3000, 3500))
    signal = pf.Signal(data=signal.time, sampling_rate=signal.sampling_rate,
                       is_complex=True)

    return signal


@pytest.fixture
def handsome_complex_signal_v2():
    """
    Windowed 1kHz sine signal for testing plots

    Returns
    -------
    signal : Signal
        Windowed sine
    """

    signal = pf.signals.sine(2000, 4410)
    signal = pf.dsp.time_window(signal, (500, 1000, 2000, 2500))
    signal = pf.Signal(data=signal.time, sampling_rate=signal.sampling_rate,
                       is_complex=True)
    return signal


@pytest.fixture
>>>>>>> 6e4dacbe
def handsome_signal_2d():
    """
    45 channel signal with delayed, scaled and bell-filtered impulses
    for testing 2D plots

    Returns
    -------
    signal : Signal
        Multi channel signal
    """

    delays = np.array(np.sin(np.linspace(0, 2*np.pi, 45))*50 + 55, dtype=int)
    amplitudes = 10**(-10*(1-np.cos(np.linspace(0, 2*np.pi, 45)))/20)
    signal = pyfar.signals.impulse(2**9, delays, amplitudes)
    for idx, s in enumerate(signal):
        signal[idx] = pf.dsp.filter.bell(s, (idx+1)*200, -20, 5)

    return signal


<<<<<<< HEAD
@pytest.fixture()
=======
@pytest.fixture
def handsome_signal_complex_2d():
    """
    45 channel signal with delayed, scaled and bell-filtered impulses
    for testing 2D plots

    Returns
    -------
    signal : Signal
        Multi channel signal
    """

    delays = np.array(np.sin(np.linspace(0, 2*np.pi, 45))*50 + 55, dtype=int)
    amplitudes = 10**(-10*(1-np.cos(np.linspace(0, 2*np.pi, 45)))/20)
    signal = pyfar.signals.impulse(2**9, delays, amplitudes)
    signal.complex = True
    for idx, s in enumerate(signal):
        signal[idx] = pf.dsp.filter.bell(s, (idx+1)*200, -20, 5)

    return signal


@pytest.fixture
>>>>>>> 6e4dacbe
def time_data():
    """
    TimeData object with three data points.

    Returns
    -------
    time_data TimeData
        Data
    """
    time_data = TimeData([1, 0, -1], [0, .1, .4])
    return time_data


@pytest.fixture()
def frequency_data():
    """
    FrequencyData object with three data points.

    Returns
    -------
    frequency_data FrequencyData
        Data
    """
    frequency_data = FrequencyData([2, .25, .5], [100, 1000, 20000])
    return frequency_data


@pytest.fixture()
def frequency_data_one_point():
    """
    FrequencyData object with one data point.

    Returns
    -------
    frequency_data FrequencyData
        Data
    """
    frequency_data = FrequencyData([2], [0])
    return frequency_data


@pytest.fixture()
def sofa_reference_coordinates(noise_two_by_three_channel):
    """Define coordinates to write in reference files.
    """
    n_measurements = noise_two_by_three_channel.cshape[0]
    n_receivers = noise_two_by_three_channel.cshape[1]
    rng = np.random.default_rng()
    source_coordinates = rng.random((n_measurements, 3))
    receiver_coordinates = rng.random((n_receivers, 3))
    return source_coordinates, receiver_coordinates


@pytest.fixture()
def generate_sofa_GeneralFIR(
        tmpdir, noise_two_by_three_channel, sofa_reference_coordinates):
    """ Generate the reference sofa files of type GeneralFIR."""
    filename = os.path.join(tmpdir, ('GeneralFIR' + '.sofa'))

    sofafile = sf.Sofa('GeneralFIR', True)
    sofafile.Data_IR = noise_two_by_three_channel.time
    sofafile.Data_Delay = np.zeros((1, noise_two_by_three_channel.cshape[1]))
    sofafile.Data_SamplingRate = noise_two_by_three_channel.sampling_rate
    sofafile.SourcePosition = sofa_reference_coordinates[0]
    sofafile.SourcePosition_Type = "cartesian"
    sofafile.SourcePosition_Units = "meter"
    sofafile.ReceiverPosition = sofa_reference_coordinates[1]

    sf.write_sofa(filename, sofafile)

    return filename


@pytest.fixture()
def generate_sofa_GeneralTF(
        tmpdir, noise_two_by_three_channel, sofa_reference_coordinates):
    """ Generate the reference sofa files of type GeneralTF."""
    filename = os.path.join(tmpdir, ('GeneralTF' + '.sofa'))

    sofafile = sf.Sofa('GeneralTF', True)
    sofafile.Data_Real = np.real(noise_two_by_three_channel.freq)
    sofafile.Data_Imag = np.imag(noise_two_by_three_channel.freq)
    sofafile.N = noise_two_by_three_channel.frequencies
    sofafile.SourcePosition = sofa_reference_coordinates[0]
    sofafile.ReceiverPosition = sofa_reference_coordinates[1]

    sf.write_sofa(filename, sofafile)

    return filename


@pytest.fixture()
def generate_sofa_GeneralFIR_E(tmpdir):
    """ Generate the reference sofa files of type GeneralFIR-E."""
    filename = os.path.join(tmpdir, ('GeneralFIR-E.sofa'))

    sofafile = sf.Sofa('GeneralFIR-E', True)
    sofafile.Data_IR = np.zeros((4, 2, 10, 3))
    sofafile.Data_Delay = np.zeros((4, 2, 3))

    sf.write_sofa(filename, sofafile)

    return filename


@pytest.fixture()
def generate_sofa_GeneralTF_E(tmpdir):
    """ Generate the reference sofa files of type GeneralFIR-E."""
    filename = os.path.join(tmpdir, ('GeneralTF-E.sofa'))

    sofafile = sf.Sofa('GeneralTF-E', True)
    sofafile.Data_Real = np.ones((4, 2, 10, 3))
    sofafile.Data_Imag = np.zeros((4, 2, 10, 3))
    sofafile.N = np.arange(10)

    sf.write_sofa(filename, sofafile)

    return filename


@pytest.fixture()
def generate_sofa_postype_spherical(
        tmpdir, noise_two_by_three_channel, sofa_reference_coordinates):
    """ Generate the reference sofa files of type GeneralFIR,
    spherical position type.
    """

    filename = os.path.join(tmpdir, ('GeneralFIR' + '.sofa'))

    sofafile = sf.Sofa('GeneralFIR', True)
    sofafile.Data_IR = noise_two_by_three_channel.time
    sofafile.Data_Delay = np.zeros((1, noise_two_by_three_channel.cshape[1]))
    sofafile.Data_SamplingRate = noise_two_by_three_channel.sampling_rate
    sofafile.SourcePosition = sofa_reference_coordinates[0]
    sofafile.ReceiverPosition = sofa_reference_coordinates[1]
    sofafile.ReceiverPosition_Type = "spherical"
    sofafile.ReceiverPosition_Units = "degree, degree, meter"

    sf.write_sofa(filename, sofafile)

    return filename


@pytest.fixture()
def views():
    """ Used for the creation of Orientation objects with
    `Orientations.from_view_up`
    """
    return [[1, 0, 0], [2, 0, 0], [-1, 0, 0]]


@pytest.fixture()
def ups():
    """ Used for the creation of Orientation objects with
    `Orientations.from_view_up`
    """
    return [[0, 1, 0], [0, -2, 0], [0, 1, 0]]


@pytest.fixture()
def positions():
    """ Used for the visualization of Orientation objects with
    `Orientations.show`
    """
    return [[0, 0.5, 0], [0, -0.5, 0], [1, 1, 1]]


@pytest.fixture()
def orientations(views, ups):
    """ Orientations object uses fixtures `views` and `ups`.
    """
    return Orientations.from_view_up(views, ups)


@pytest.fixture()
def coordinates():
    """ Coordinates object.
    """
    return Coordinates([0, 1], [2, 3], [4, 5])


@pytest.fixture()
def coeffs():
    return np.array([[[1, 0, 0], [1, 0, 0]]])


@pytest.fixture()
def state():
    return np.array([[[1, 0]]])


<<<<<<< HEAD
@pytest.fixture()
def filter(coeffs, state):
=======
@pytest.fixture
def filterObject(coeffs, state):
>>>>>>> 6e4dacbe
    """ Filter object.
    """
    return fo.Filter(coefficients=coeffs, state=state)


@pytest.fixture()
def filterFIR():
    """ FilterFIR objectr.
    """
    coeff = np.array([
        [1, 1 / 2, 0],
        [1, 1 / 4, 1 / 8]])
    return fo.FilterFIR(coeff, sampling_rate=2*np.pi)


@pytest.fixture()
def filterIIR():
    """ FilterIIR object.
    """
    coeff = np.array([[1, 1 / 2, 0], [1, 0, 0]])
    return fo.FilterIIR(coeff, sampling_rate=2 * np.pi)


@pytest.fixture()
def filterSOS():
    """ FilterSOS objectr.
    """
    sos = np.array([[1, 1 / 2, 0, 1, 0, 0]])
    return fo.FilterSOS(sos, sampling_rate=2 * np.pi)


@pytest.fixture()
def sphericalvoronoi():
    """ SphericalVoronoi object.
    """
    points = np.array(
        [[0, 0, 1], [0, 0, -1], [1, 0, 0], [0, 1, 0], [0, -1, 0], [-1, 0, 0]])
    sampling = Coordinates(points[:, 0], points[:, 1], points[:, 2])
    return SphericalVoronoi(sampling)


@pytest.fixture()
def any_obj():
    """ Any object acting as placeholder for non-PyFar-objects.
    """
    return stub_utils.AnyClass()


@pytest.fixture()
def no_encode_obj():
    """ Any object acting as placeholder for non-PyFar-objects.
    """
    return stub_utils.NoEncodeClass()


@pytest.fixture()
def no_decode_obj():
    """ Any object acting as placeholder for non-PyFar-objects.
    """
    return stub_utils.NoDecodeClass()


@pytest.fixture()
def flat_data():
    """ Class being primarily used as a subclass of the nested data object.
    """
    return stub_utils.FlatData()


@pytest.fixture()
def nested_data():
    """ General nested data structure primarily used to illustrate mechanism of
    `io.write` and `io.read`.
    """
    return stub_utils.NestedData.create()


@pytest.fixture()
def dict_of_builtins():
    """ Dictionary that contains builtins with support for writing and reading.
    """
    return stub_utils.dict_of_builtins()<|MERGE_RESOLUTION|>--- conflicted
+++ resolved
@@ -40,10 +40,7 @@
     return signal
 
 
-<<<<<<< HEAD
-@pytest.fixture()
-=======
-@pytest.fixture
+@pytest.fixture()
 def sine_stub_complex():
     """Sine signal stub.
     To be used in cases, when a dependence on the Signal class is prohibited,
@@ -71,7 +68,6 @@
 
 
 @pytest.fixture
->>>>>>> 6e4dacbe
 def sine_stub_odd():
     """Sine signal stub, odd number of samples
     To be used in cases, when a dependence on the Signal class is prohibited,
@@ -238,10 +234,7 @@
     return signal
 
 
-<<<<<<< HEAD
-@pytest.fixture()
-=======
-@pytest.fixture
+@pytest.fixture()
 def impulse_complex():
     """Delta impulse signal.
 
@@ -265,7 +258,6 @@
 
 
 @pytest.fixture
->>>>>>> 6e4dacbe
 def impulse_group_delay():
     """Delayed delta impulse signal with analytical group delay.
 
@@ -289,10 +281,7 @@
     return signal, group_delay
 
 
-<<<<<<< HEAD
-@pytest.fixture()
-=======
-@pytest.fixture
+@pytest.fixture()
 def impulse_complex_group_delay():
     """Delayed delta impulse signal with analytical group delay.
 
@@ -318,7 +307,6 @@
 
 
 @pytest.fixture
->>>>>>> 6e4dacbe
 def impulse_group_delay_two_channel():
     """Delayed 2 channel delta impulse signal with analytical group delay.
 
@@ -396,10 +384,7 @@
     return signal
 
 
-<<<<<<< HEAD
-@pytest.fixture()
-=======
-@pytest.fixture
+@pytest.fixture()
 def sine_plus_impulse_complex():
     """Added sine and delta impulse signals.
 
@@ -429,7 +414,6 @@
 
 
 @pytest.fixture
->>>>>>> 6e4dacbe
 def noise():
     """Gaussian white noise signal.
 
@@ -510,10 +494,7 @@
     return signal
 
 
-<<<<<<< HEAD
-@pytest.fixture()
-=======
-@pytest.fixture
+@pytest.fixture()
 def handsome_complex_signal():
     """
     Windows 200 Hz sine signal, with complex valued data for testing plots
@@ -551,7 +532,6 @@
 
 
 @pytest.fixture
->>>>>>> 6e4dacbe
 def handsome_signal_2d():
     """
     45 channel signal with delayed, scaled and bell-filtered impulses
@@ -572,10 +552,7 @@
     return signal
 
 
-<<<<<<< HEAD
-@pytest.fixture()
-=======
-@pytest.fixture
+@pytest.fixture()
 def handsome_signal_complex_2d():
     """
     45 channel signal with delayed, scaled and bell-filtered impulses
@@ -598,7 +575,6 @@
 
 
 @pytest.fixture
->>>>>>> 6e4dacbe
 def time_data():
     """
     TimeData object with three data points.
@@ -790,13 +766,8 @@
     return np.array([[[1, 0]]])
 
 
-<<<<<<< HEAD
-@pytest.fixture()
-def filter(coeffs, state):
-=======
-@pytest.fixture
+@pytest.fixture()
 def filterObject(coeffs, state):
->>>>>>> 6e4dacbe
     """ Filter object.
     """
     return fo.Filter(coefficients=coeffs, state=state)
