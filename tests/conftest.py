import pytest
import numpy as np
import os.path
import sofar as sf
import pyfar as pf

from pyfar.samplings import SphericalVoronoi
from pyfar import Orientations
from pyfar import Coordinates
from pyfar import FrequencyData, TimeData
import pyfar.classes.filter as fo
import pyfar.signals

from pyfar.testing import stub_utils


@pytest.fixture
def sine_stub():
    """Sine signal stub.
    To be used in cases, when a dependence on the Signal class is prohibited,
    but a correct, fixed relation of the time signal and the spectrum is
    needed.

    Returns
    -------
    signal : Signal
        Stub of sine signal
    """
    frequency = 441
    sampling_rate = 44100
    n_samples = 10000
    fft_norm = 'rms'
    cshape = (1,)

    time, freq, frequency = stub_utils.sine_func(
        frequency, sampling_rate, n_samples, fft_norm, cshape)
    signal = stub_utils.signal_stub(
        time, freq, sampling_rate, fft_norm)

    return signal


@pytest.fixture
def sine_stub_complex():
    """Sine signal stub.
    To be used in cases, when a dependence on the Signal class is prohibited,
    but a correct, fixed relation of the time signal and the spectrum is
    needed.

    Returns
    -------
    signal : Signal
        Stub of sine signal
    """
    frequency = 441
    sampling_rate = 44100
    n_samples = 10000
    fft_norm = 'none'
    cshape = (1,)

    time, freq, frequency = stub_utils.sine_func(
        frequency, sampling_rate, n_samples, fft_norm, cshape)

    signal = stub_utils.signal_stub(
        time, freq, sampling_rate, fft_norm, complex=True)

    return signal


@pytest.fixture
def sine_stub_odd():
    """Sine signal stub, odd number of samples
    To be used in cases, when a dependence on the Signal class is prohibited,
    but a correct, fixed relation of the time signal and the spectrum is
    needed.

    Returns
    -------
    signal : Signal
        Stub of sine signal
    """
    frequency = 441
    sampling_rate = 44100
    n_samples = 9999
    fft_norm = 'rms'
    cshape = (1,)

    time, freq, frequency = stub_utils.sine_func(
        frequency, sampling_rate, n_samples, fft_norm, cshape)
    signal = stub_utils.signal_stub(
        time, freq, sampling_rate, fft_norm)

    return signal


@pytest.fixture
def impulse_stub():
    """Delta impulse signal stub.
    To be used in cases, when a dependence on the Signal class is prohibited,
    but a correct, fixed relation of the time signal and the spectrum is
    needed.

    Returns
    -------
    signal : Signal
        Stub of impulse signal
    """
    delay = 0
    sampling_rate = 44100
    n_samples = 10000
    fft_norm = 'none'
    cshape = (1,)

    time, freq = stub_utils.impulse_func(
        delay, n_samples, fft_norm, cshape)
    signal = stub_utils.signal_stub(
        time, freq, sampling_rate, fft_norm)

    return signal


@pytest.fixture
def noise_stub():
    """Gaussian white noise signal stub.
    To be used in cases, when a dependence on the Signal class is prohibited,
    but a correct, fixed relation of the time signal and the spectrum is
    needed.

    Returns
    -------
    signal : Signal
        Stub of noise signal
    """
    sigma = 1
    n_samples = int(1e5)
    cshape = (1,)
    sampling_rate = 44100
    fft_norm = 'rms'

    time, freq = stub_utils.noise_func(sigma, n_samples, cshape)
    signal = stub_utils.signal_stub(
        time, freq, sampling_rate, fft_norm)

    return signal


@pytest.fixture
def noise_stub_odd():
    """Gaussian white noise signal stub, odd number of samples.
    To be used in cases, when a dependence on the Signal class is prohibited,
    but a correct, fixed relation of the time signal and the spectrum is
    needed.

    Returns
    -------
    signal : Signal
        Stub of noise signal
    """
    sigma = 1
    n_samples = int(1e5 - 1)
    cshape = (1,)
    sampling_rate = 44100
    fft_norm = 'rms'

    time, freq = stub_utils.noise_func(sigma, n_samples, cshape)
    signal = stub_utils.signal_stub(
        time, freq, sampling_rate, fft_norm)

    return signal


@pytest.fixture
def sine():
    """Sine signal.

    Returns
    -------
    signal : Signal
        Sine signal
    """
    frequency = 441
    n_samples = 10000
    sampling_rate = 44100
    amplitude = 1

    signal = pyfar.signals.sine(
        frequency, n_samples, amplitude=amplitude,
        sampling_rate=sampling_rate)

    return signal


@pytest.fixture
def sine_short():
    """Short sine signal where the first frequency is > 20 Hz.

    This is used for testing plot._line._lower_frequency_limit.

    Returns
    -------
    signal : Signal
        Sine signal
    """
    frequency = 441
    n_samples = 100
    sampling_rate = 44100
    amplitude = 1

    signal = pyfar.signals.sine(
        frequency, n_samples, amplitude=amplitude,
        sampling_rate=sampling_rate)

    return signal


@pytest.fixture
def impulse():
    """Delta impulse signal.

    Returns
    -------
    signal : Signal
        Impulse signal
    """
    n_samples = 10000
    delay = 0
    amplitude = 1
    sampling_rate = 44100

    signal = pyfar.signals.impulse(
        n_samples, delay=delay, amplitude=amplitude,
        sampling_rate=sampling_rate)

    return signal


@pytest.fixture
def impulse_complex():
    """Delta impulse signal.

    Returns
    -------
    signal : Signal
        Impulse signal
    """
    n_samples = 10000
    delay = 0
    amplitude = 1
    sampling_rate = 44100

    signal = pyfar.signals.impulse(
        n_samples, delay=delay, amplitude=amplitude,
        sampling_rate=sampling_rate)

    signal = pyfar.Signal(data=signal.time, sampling_rate=signal.sampling_rate,
<<<<<<< HEAD
                          complex=True)
=======
                          is_complex=True)
>>>>>>> cce420ff
    return signal


@pytest.fixture
def impulse_group_delay():
    """Delayed delta impulse signal with analytical group delay.

    Returns
    -------
    signal : Signal
        Impulse signal
    group_delay : ndarray
        Group delay of impulse signal
    """
    n_samples = 10000
    delay = 0
    amplitude = 1
    sampling_rate = 44100

    signal = pyfar.signals.impulse(
        n_samples, delay=delay, amplitude=amplitude,
        sampling_rate=sampling_rate)
    group_delay = delay * np.ones_like(signal.freq, dtype=float)

    return signal, group_delay


@pytest.fixture
def impulse_group_delay_two_channel():
    """Delayed 2 channel delta impulse signal with analytical group delay.

    Returns
    -------
    signal : Signal
        Impulse signal
    group_delay : ndarray
        Group delay of impulse signal
    """
    n_samples = 10000
    delay = np.atleast_1d([1000, 2000])
    amplitude = np.atleast_1d([1, 1])
    sampling_rate = 44100

    signal = pyfar.signals.impulse(
        n_samples, delay=delay, amplitude=amplitude,
        sampling_rate=sampling_rate)
    group_delay = delay[..., np.newaxis] * np.ones_like(
        signal.freq, dtype=float)

    return signal, group_delay


@pytest.fixture
def impulse_group_delay_two_by_two_channel():
    """Delayed 2-by-2 channel delta impulse signal with analytical group delay.

    Returns
    -------
    signal : Signal
        Impulse signal
    group_delay : ndarray
        Group delay of impulse signal
    """
    n_samples = 10000
    delay = np.array([[1000, 2000], [3000, 4000]])
    amplitude = np.atleast_1d([[1, 1], [1, 1]])
    sampling_rate = 44100

    signal = pyfar.signals.impulse(
        n_samples, delay=delay, amplitude=amplitude,
        sampling_rate=sampling_rate)
    group_delay = delay[..., np.newaxis] * np.ones_like(
        signal.freq, dtype=float)

    return signal, group_delay


@pytest.fixture
def sine_plus_impulse():
    """Added sine and delta impulse signals.

    Returns
    -------
    signal : Signal
        Combined signal
    """
    frequency = 441
    delay = 100
    n_samples = 10000
    sampling_rate = 44100
    amplitude = 1

    sine_signal = pyfar.signals.sine(
        frequency, n_samples, amplitude=amplitude,
        sampling_rate=sampling_rate)
    sine_signal.fft_norm = 'none'

    impulse_signal = pyfar.signals.impulse(
        n_samples, delay=delay, amplitude=amplitude,
        sampling_rate=sampling_rate)
    signal = sine_signal + impulse_signal

    return signal


@pytest.fixture
def noise():
    """Gaussian white noise signal.

    Returns
    -------
    signal : Signal
        Noise signal
    """
    n_samples = 10000
    rms = 1
    sampling_rate = 44100
    seed = 1234

    signal = pyfar.signals.noise(
        n_samples, spectrum="white", rms=rms, sampling_rate=sampling_rate,
        seed=seed)
    # Amplitude Normalization
    signal.time = signal.time / np.abs(signal.time.max())

    return signal


@pytest.fixture
def noise_two_by_three_channel():
    """ 2-by-3 channel gaussian white noise signal.

    Returns
    -------
    signal : Signal
        Noise signal
    """
    n_samples = 10000
    rms = np.ones((2, 3))
    sampling_rate = 44100
    seed = 1234

    signal = pyfar.signals.noise(
        n_samples, spectrum="white", rms=rms, sampling_rate=sampling_rate,
        seed=seed)

    # Amplitude Normalization
    signal.time = signal.time / np.abs(signal.time.max())

    return signal


@pytest.fixture
def handsome_signal():
    """
    Windows 200 Hz sine signal for testing plots

    Returns
    -------
    signal : Signal
        Windowed sine
    """

    signal = pf.signals.sine(200, 4410)
    signal = pf.dsp.time_window(signal, (1500, 2000, 3000, 3500))
    signal.fft_norm = 'none'
    return signal


@pytest.fixture
def handsome_signal_v2():
    """
    Windowed 1kHz sine signal for testing plots

    Returns
    -------
    signal : Signal
        Windowed sine
    """

    signal = pf.signals.sine(2000, 4410)
    signal = pf.dsp.time_window(signal, (500, 1000, 2000, 2500))
    signal.fft_norm = 'none'
    return signal


@pytest.fixture
def handsome_complex_signal():
    """
    Windows 200 Hz sine signal, with complex valued data for testing plots

    Returns
    -------
    signal : Signal
        Windowed sine
    """

    signal = pf.signals.sine(200, 4410)
    signal = pf.dsp.time_window(signal, (1500, 2000, 3000, 3500))
    signal = pf.Signal(data=signal.time, sampling_rate=signal.sampling_rate,
<<<<<<< HEAD
                       complex=True)
=======
                       is_complex=True)
>>>>>>> cce420ff

    return signal


@pytest.fixture
def handsome_signal_2d():
    """
    45 channel signal with delayed, scaled and bell-filtered impulses
    for testing 2D plots

    Returns
    -------
    signal : Signal
        Multi channel signal
    """

    delays = np.array(np.sin(np.linspace(0, 2*np.pi, 45))*50 + 55, dtype=int)
    amplitudes = 10**(-10*(1-np.cos(np.linspace(0, 2*np.pi, 45)))/20)
    signal = pyfar.signals.impulse(2**9, delays, amplitudes)
    for idx, s in enumerate(signal):
        signal[idx] = pf.dsp.filter.bell(s, (idx+1)*200, -20, 5)

    return signal


@pytest.fixture
def time_data():
    """
    TimeData object with three data points.

    Returns
    -------
    time_data TimeData
        Data
    """
    time_data = TimeData([1, 0, -1], [0, .1, .4])
    return time_data


@pytest.fixture
def frequency_data():
    """
    FrequencyData object with three data points.

    Returns
    -------
    frequency_data FrequencyData
        Data
    """
    frequency_data = FrequencyData([2, .25, .5], [100, 1000, 20000])
    return frequency_data


@pytest.fixture
def frequency_data_one_point():
    """
    FrequencyData object with one data point.

    Returns
    -------
    frequency_data FrequencyData
        Data
    """
    frequency_data = FrequencyData([2], [0])
    return frequency_data


@pytest.fixture
def sofa_reference_coordinates(noise_two_by_three_channel):
    """Define coordinates to write in reference files.
    """
    n_measurements = noise_two_by_three_channel.cshape[0]
    n_receivers = noise_two_by_three_channel.cshape[1]
    source_coordinates = np.random.rand(n_measurements, 3)
    receiver_coordinates = np.random.rand(n_receivers, 3)
    return source_coordinates, receiver_coordinates


@pytest.fixture
def generate_sofa_GeneralFIR(
        tmpdir, noise_two_by_three_channel, sofa_reference_coordinates):
    """ Generate the reference sofa files of type GeneralFIR."""
    filename = os.path.join(tmpdir, ('GeneralFIR' + '.sofa'))

    sofafile = sf.Sofa('GeneralFIR', True)
    sofafile.Data_IR = noise_two_by_three_channel.time
    sofafile.Data_Delay = np.zeros((1, noise_two_by_three_channel.cshape[1]))
    sofafile.Data_SamplingRate = noise_two_by_three_channel.sampling_rate
    sofafile.SourcePosition = sofa_reference_coordinates[0]
    sofafile.SourcePosition_Type = "cartesian"
    sofafile.SourcePosition_Units = "meter"
    sofafile.ReceiverPosition = sofa_reference_coordinates[1]

    sf.write_sofa(filename, sofafile)

    return filename


@pytest.fixture
def generate_sofa_GeneralTF(
        tmpdir, noise_two_by_three_channel, sofa_reference_coordinates):
    """ Generate the reference sofa files of type GeneralTF."""
    filename = os.path.join(tmpdir, ('GeneralTF' + '.sofa'))

    sofafile = sf.Sofa('GeneralTF', True)
    sofafile.Data_Real = np.real(noise_two_by_three_channel.freq)
    sofafile.Data_Imag = np.imag(noise_two_by_three_channel.freq)
    sofafile.N = noise_two_by_three_channel.frequencies
    sofafile.SourcePosition = sofa_reference_coordinates[0]
    sofafile.ReceiverPosition = sofa_reference_coordinates[1]

    sf.write_sofa(filename, sofafile)

    return filename


@pytest.fixture
def generate_sofa_GeneralFIR_E(tmpdir):
    """ Generate the reference sofa files of type GeneralFIR-E."""
    filename = os.path.join(tmpdir, ('GeneralFIR-E.sofa'))

    sofafile = sf.Sofa('GeneralFIR-E', True)
    sofafile.Data_IR = np.zeros((4, 2, 10, 3))
    sofafile.Data_Delay = np.zeros((4, 2, 3))

    sf.write_sofa(filename, sofafile)

    return filename


@pytest.fixture
def generate_sofa_GeneralTF_E(tmpdir):
    """ Generate the reference sofa files of type GeneralFIR-E."""
    filename = os.path.join(tmpdir, ('GeneralTF-E.sofa'))

    sofafile = sf.Sofa('GeneralTF-E', True)
    sofafile.Data_Real = np.ones((4, 2, 10, 3))
    sofafile.Data_Imag = np.zeros((4, 2, 10, 3))
    sofafile.N = np.arange(10)

    sf.write_sofa(filename, sofafile)

    return filename


@pytest.fixture
def generate_sofa_postype_spherical(
        tmpdir, noise_two_by_three_channel, sofa_reference_coordinates):
    """ Generate the reference sofa files of type GeneralFIR,
    spherical position type.
    """

    filename = os.path.join(tmpdir, ('GeneralFIR' + '.sofa'))

    sofafile = sf.Sofa('GeneralFIR', True)
    sofafile.Data_IR = noise_two_by_three_channel.time
    sofafile.Data_Delay = np.zeros((1, noise_two_by_three_channel.cshape[1]))
    sofafile.Data_SamplingRate = noise_two_by_three_channel.sampling_rate
    sofafile.SourcePosition = sofa_reference_coordinates[0]
    sofafile.ReceiverPosition = sofa_reference_coordinates[1]
    sofafile.ReceiverPosition_Type = "spherical"
    sofafile.ReceiverPosition_Units = "degree, degree, meter"

    sf.write_sofa(filename, sofafile)

    return filename


@pytest.fixture
def views():
    """ Used for the creation of Orientation objects with
    `Orientations.from_view_up`
    """
    return [[1, 0, 0], [2, 0, 0], [-1, 0, 0]]


@pytest.fixture
def ups():
    """ Used for the creation of Orientation objects with
    `Orientations.from_view_up`
    """
    return [[0, 1, 0], [0, -2, 0], [0, 1, 0]]


@pytest.fixture
def positions():
    """ Used for the visualization of Orientation objects with
    `Orientations.show`
    """
    return [[0, 0.5, 0], [0, -0.5, 0], [1, 1, 1]]


@pytest.fixture
def orientations(views, ups):
    """ Orientations object uses fixtures `views` and `ups`.
    """
    return Orientations.from_view_up(views, ups)


@pytest.fixture
def coordinates():
    """ Coordinates object.
    """
    return Coordinates([0, 1], [2, 3], [4, 5])


@pytest.fixture
def coeffs():
    return np.array([[[1, 0, 0], [1, 0, 0]]])


@pytest.fixture
def state():
    return np.array([[[1, 0]]])


@pytest.fixture
def filter(coeffs, state):
    """ Filter object.
    """
    return fo.Filter(coefficients=coeffs, state=state)


@pytest.fixture
def filterFIR():
    """ FilterFIR objectr.
    """
    coeff = np.array([
        [1, 1 / 2, 0],
        [1, 1 / 4, 1 / 8]])
    return fo.FilterFIR(coeff, sampling_rate=2*np.pi)


@pytest.fixture
def filterIIR():
    """ FilterIIR object.
    """
    coeff = np.array([[1, 1 / 2, 0], [1, 0, 0]])
    return fo.FilterIIR(coeff, sampling_rate=2 * np.pi)


@pytest.fixture
def filterSOS():
    """ FilterSOS objectr.
    """
    sos = np.array([[1, 1 / 2, 0, 1, 0, 0]])
    return fo.FilterSOS(sos, sampling_rate=2 * np.pi)


@pytest.fixture
def sphericalvoronoi():
    """ SphericalVoronoi object.
    """
    points = np.array(
        [[0, 0, 1], [0, 0, -1], [1, 0, 0], [0, 1, 0], [0, -1, 0], [-1, 0, 0]])
    sampling = Coordinates(points[:, 0], points[:, 1], points[:, 2])
    return SphericalVoronoi(sampling)


@pytest.fixture
def any_obj():
    """ Any object acting as placeholder for non-PyFar-objects.
    """
    return stub_utils.AnyClass()


@pytest.fixture
def no_encode_obj():
    """ Any object acting as placeholder for non-PyFar-objects.
    """
    return stub_utils.NoEncodeClass()


@pytest.fixture
def no_decode_obj():
    """ Any object acting as placeholder for non-PyFar-objects.
    """
    return stub_utils.NoDecodeClass()


@pytest.fixture
def flat_data():
    """ Class being primarily used as a subclass of the nested data object.
    """
    return stub_utils.FlatData()


@pytest.fixture
def nested_data():
    """ General nested data structure primarily used to illustrate mechanism of
    `io.write` and `io.read`.
    """
    return stub_utils.NestedData.create()


@pytest.fixture
def dict_of_builtins():
    """ Dictionary that contains builtins with support for writing and reading.
    """
    return stub_utils.dict_of_builtins()<|MERGE_RESOLUTION|>--- conflicted
+++ resolved
@@ -253,11 +253,7 @@
         sampling_rate=sampling_rate)
 
     signal = pyfar.Signal(data=signal.time, sampling_rate=signal.sampling_rate,
-<<<<<<< HEAD
-                          complex=True)
-=======
                           is_complex=True)
->>>>>>> cce420ff
     return signal
 
 
@@ -458,11 +454,7 @@
     signal = pf.signals.sine(200, 4410)
     signal = pf.dsp.time_window(signal, (1500, 2000, 3000, 3500))
     signal = pf.Signal(data=signal.time, sampling_rate=signal.sampling_rate,
-<<<<<<< HEAD
-                       complex=True)
-=======
                        is_complex=True)
->>>>>>> cce420ff
 
     return signal
 
