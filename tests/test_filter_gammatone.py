--- conflicted
+++ resolved
@@ -68,21 +68,12 @@
                                                    0.483240051077418])
 
 
-<<<<<<< HEAD
 @pytest.mark.parametrize(('amplitudes', 'shape_filtered', 'sampling_rate'), [
-    (np.array([1]), (85, 2048), 44100),
-    (np.array([1]), (85, 2048), 48000),
-    (np.array([1]), (85, 2048), 96000),
+    (np.array([1]), (85, 1, 2048), 44100),
+    (np.array([1]), (85, 1, 2048), 48000),
+    (np.array([1]), (85, 1, 2048), 96000),
     (np.array([[1, 2], [3, 4]]), (85, 2, 2, 2048), 44100)
 ])
-=======
-@pytest.mark.parametrize('amplitudes,shape_filtered,sampling_rate', (
-    [np.array([1]), (85, 1, 2048), 44100],
-    [np.array([1]), (85, 1, 2048), 48000],
-    [np.array([1]), (85, 1, 2048), 96000],
-    [np.array([[1, 2], [3, 4]]), (85, 2, 2, 2048), 44100]
-))
->>>>>>> f6070c24
 def test_gammatone_bands_roundtrip(amplitudes, shape_filtered, sampling_rate):
     """
     Verify the entire filter bank processing with a round trip using single and
