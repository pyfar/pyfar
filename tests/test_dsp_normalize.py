--- conflicted
+++ resolved
@@ -177,11 +177,7 @@
     with pytest.raises(
             ValueError, match=("nan_policy has to be 'propagate',")):
         pf.dsp.normalize(pf.Signal([0, 1, 0], 44100), nan_policy='invalid')
-<<<<<<< HEAD
     with pytest.raises(ValueError, match=("The signal includes NaNs.")):
-        pf.dsp.normalize(pf.Signal([0, np.nan, 0], 44100), nan_policy='raise')
-=======
-    with raises(ValueError, match=("The signal includes NaNs.")):
         pf.dsp.normalize(pf.TimeData([0, np.nan, 0], [0, 1, 3]),
                          nan_policy='raise')
 
@@ -197,8 +193,7 @@
     """Parametrized test for all combinations of reference_method and
     channel_handling parameters using an impulse.
     """
-    with raises(ValueError, match=("'energy', 'power', and 'rms' reference "
+    with pytest.raises(ValueError, match=("'energy', 'power', and 'rms' reference "
                                    "method is not implemented for complex "
                                    "time signals.")):
-        pf.dsp.normalize(input_signal, reference_method=reference_method)
->>>>>>> 6e4dacbe
+        pf.dsp.normalize(input_signal, reference_method=reference_method)