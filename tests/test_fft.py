--- conflicted
+++ resolved
@@ -403,11 +403,7 @@
 
 
 def test_fft_add_mirror_spec():
-<<<<<<< HEAD
     """Test method to add mirror spectrum to single-sided frequency data."""
-=======
-    """ Test method to add mirror spectrum to single-sided frequency data."""
->>>>>>> 64a90ebc
     data_odd = [1, 2, 3, 4, 5, 6, 7]
     fr_odd = fft.rfft(data_odd, n_samples=7, sampling_rate=48000,
                       fft_norm='none')
@@ -431,11 +427,7 @@
 
 
 def test_fft_remove_mirror_spec():
-<<<<<<< HEAD
     """Test method to remove redundant part of double-sided frequency data."""
-=======
-    """ Test method to remove redundant part of double-sided frequency data."""
->>>>>>> 64a90ebc
     data_odd = [1, 2, 3, 4, 5, 6, 7]
     fr_odd_desired = fft.rfft(data_odd, n_samples=7, sampling_rate=48000,
                               fft_norm='none')
@@ -460,11 +452,7 @@
 
 
 def test_check_conjugate_symmetry():
-<<<<<<< HEAD
     """Test checking for conjugate symmetry."""
-=======
-    """test checking for conjugate symmetry."""
->>>>>>> 64a90ebc
 
     sampling_rate = 48000
     fft_norm = 'none'
