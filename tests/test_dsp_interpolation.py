--- conflicted
+++ resolved
@@ -87,13 +87,8 @@
 @pytest.mark.parametrize("amplitudes", [
     1,                   # single channel signal
     [1, .9, .8, .7],     # flat multi-channel signal.
-<<<<<<< HEAD
-    [[1, .9], [.8, .7]]  # 2D multi-channel signal
-])
-=======
     [[1, .9], [.8, .7]],  # 2D multi-channel signal
 ))
->>>>>>> 25cbfee1
 def test_smooth_fractional_octave_input_signal_shape(amplitudes):
     """
     - Test for different shapes of the input signal
