import numpy as np
import numpy.testing as npt
import pytest
from pyfar import Signal

from pyfar import dsp
from pyfar import Signal


def test_phase_rad(sine_plus_impulse):
    """Test the function returning the phase of a signal in radians."""
    phase = dsp.phase(sine_plus_impulse, deg=False, unwrap=False)
    truth = np.angle(sine_plus_impulse.freq)
    npt.assert_allclose(phase, truth, rtol=1e-10)


def test_phase_deg(sine_plus_impulse):
    """Test the function returning the phase of a signal in degrees."""
    phase = dsp.phase(sine_plus_impulse, deg=True, unwrap=False)
    truth = np.degrees(np.angle(sine_plus_impulse.freq))
    npt.assert_allclose(phase, truth, rtol=1e-10)


def test_phase_unwrap(sine_plus_impulse):
    """Test the function returning the unwrapped phase of a signal."""
    phase = dsp.phase(sine_plus_impulse, deg=False, unwrap=True)
    truth = np.unwrap(np.angle(sine_plus_impulse.freq))
    npt.assert_allclose(phase, truth, rtol=1e-10)


def test_phase_deg_unwrap(sine_plus_impulse):
    """Test the function returning the unwrapped phase of a signal in deg."""
    phase = dsp.phase(sine_plus_impulse, deg=True, unwrap=True)
    truth = np.degrees(np.unwrap(np.angle(sine_plus_impulse.freq)))
    npt.assert_allclose(phase, truth, rtol=1e-10)


def test_group_delay_single_channel(impulse_group_delay):
    """Test the function returning the group delay of a signal,
    single channel."""
    signal = impulse_group_delay[0]

    with pytest.raises(ValueError, match="Invalid method"):
        dsp.group_delay(signal, method='invalid')

    with pytest.raises(ValueError, match="not supported"):
        dsp.group_delay(signal, method='fft', frequencies=[1, 2, 3])

    grp = dsp.group_delay(signal, method='scipy')
    assert grp.shape == (signal.n_bins, )
    npt.assert_allclose(grp, impulse_group_delay[1].flatten(), rtol=1e-10)

    grp = dsp.group_delay(signal, method='fft')
    assert grp.shape == (signal.n_bins, )
    npt.assert_allclose(grp, impulse_group_delay[1].flatten(), rtol=1e-10)

    grp = dsp.group_delay(
        signal, method='fft')
    assert grp.shape == (signal.n_bins, )
    npt.assert_allclose(grp, impulse_group_delay[1].flatten(), rtol=1e-10)


def test_group_delay_two_channel(impulse_group_delay_two_channel):
    """Test the function returning the group delay of a signal,
    two channels."""
    signal = impulse_group_delay_two_channel[0]
    grp = dsp.group_delay(signal, method='scipy')
    assert grp.shape == (signal.cshape + (signal.n_bins,))
    npt.assert_allclose(grp, impulse_group_delay_two_channel[1], rtol=1e-10)

    grp = dsp.group_delay(signal, method='fft')
    assert grp.shape == (signal.cshape + (signal.n_bins,))
    npt.assert_allclose(grp, impulse_group_delay_two_channel[1], rtol=1e-10)


def test_group_delay_two_by_two_channel(
        impulse_group_delay_two_by_two_channel):
    """Test the function returning the group delay of a signal,
    2-by-2 channels."""
    signal = impulse_group_delay_two_by_two_channel[0]
    grp = dsp.group_delay(signal)
    assert grp.shape == (signal.cshape + (signal.n_bins,))
    npt.assert_allclose(
        grp, impulse_group_delay_two_by_two_channel[1], rtol=1e-10)


def test_group_delay_custom_frequencies(impulse_group_delay):
    """Test the function returning the group delay of a signal,
    called for specific frequencies."""
    signal = impulse_group_delay[0]
    # Single frequency, of type int
    frequency = 1000
    frequency_idx = np.abs(signal.frequencies-frequency).argmin()
    grp = dsp.group_delay(signal, frequency, method='scipy')
    assert grp.shape == ()
    npt.assert_allclose(grp, impulse_group_delay[1][0, frequency_idx])
    # Multiple frequencies
    frequency = np.array([1000, 2000])
    frequency_idx = np.abs(
        signal.frequencies-frequency[..., np.newaxis]).argmin(axis=-1)
    grp = dsp.group_delay(signal, frequency, method='scipy')
    assert grp.shape == (2,)
    npt.assert_allclose(grp, impulse_group_delay[1][0, frequency_idx])


def test_normalization_time_max_max_value():
    """Test the function along time, max, max & value path."""
    signal = Signal([[1, 2, 1], [1, 4, 1]], 44100)
    truth = Signal([[0.25, 0.5, 0.25], [0.25, 1., 0.25]], 44100)
    answer = dsp.normalize(signal, normalize='time', normalize_to='max',
                           channel_handling='max')
    assert answer == truth


def test_normalization_magnitude_mean_min_freqrange():
    """Test the function along magnitude, mean, min & value path."""
    signal = Signal([[1, 4, 1], [1, 10, 1]], 44100, n_samples=4, domain='freq')
<<<<<<< HEAD
    truth = Signal([[2.5, 10, 2.5], [2.5, 25, 2.5]], 44100, n_samples=4,
                   domain='freq')
=======
    truth = Signal([[4, 16, 4], [4, 40, 4]], 44100, n_samples=4, domain='freq')
>>>>>>> af79a75a
    answer = dsp.normalize(signal, normalize='magnitude', normalize_to='mean',
                           channel_handling='min', value=10)
    assert answer == truth


<<<<<<< HEAD
def test_average_complex():
    """Test the function in complex domain"""
    signal = Signal([[1, 4, 1], [1, 10, 1]], 44100, n_samples=4, domain='freq')
    truth = Signal([1, 7, 1], 44100, n_samples=4, domain='freq')
    answer = dsp.average(signal, average_mode='complex')
=======
def test_average_time_phase():
    """Test the function in time domain and phase copy"""
    signal = Signal([[1, 2+1j, 1], [1, 4, 1]], 44100, domain='freq')
    truth = Signal([[1, 3+1j, 1]], 44100, domain='freq')
    answer = dsp.average(signal, average_mode='time',
                         phase_copy=np.array([1, 0]))
>>>>>>> af79a75a
    assert answer == truth


def test_xfade(impulse):
    first = np.ones(5001)
    idx_1 = 500
    second = np.ones(5001)*2
    idx_2 = 1000

    res = dsp.dsp._cross_fade(first, second, [idx_1, idx_2])
    np.testing.assert_array_almost_equal(first[:idx_1], res[:idx_1])
    np.testing.assert_array_almost_equal(second[idx_2:], res[idx_2:])

    idx_1 = 501
    idx_2 = 1000
    res = dsp.dsp._cross_fade(first, second, [idx_1, idx_2])
    np.testing.assert_array_almost_equal(first[:idx_1], res[:idx_1])
    np.testing.assert_array_almost_equal(second[idx_2:], res[idx_2:])


def test_regu_inversion(impulse):

    with pytest.raises(
            ValueError, match='needs to be of type pyfar.Signal'):
        dsp.regularized_spectrum_inversion('error', (1, 2))

    with pytest.raises(
            ValueError, match='lower and upper limits'):
        dsp.regularized_spectrum_inversion(impulse, (2))

    impulse.freq = impulse.freq*2
    impulse.time = impulse.time*2

    res = dsp.regularized_spectrum_inversion(impulse, [200, 10e3])

    ind = impulse.find_nearest_frequency([200, 10e3])
    npt.assert_allclose(
        res.freq[:, ind[0]:ind[1]],
        np.ones((1, ind[1]-ind[0]), dtype=complex)*0.5)

    npt.assert_allclose(res.freq[:, 0], [0.25])
    npt.assert_allclose(res.freq[:, -1], [0.25])<|MERGE_RESOLUTION|>--- conflicted
+++ resolved
@@ -115,31 +115,18 @@
 def test_normalization_magnitude_mean_min_freqrange():
     """Test the function along magnitude, mean, min & value path."""
     signal = Signal([[1, 4, 1], [1, 10, 1]], 44100, n_samples=4, domain='freq')
-<<<<<<< HEAD
     truth = Signal([[2.5, 10, 2.5], [2.5, 25, 2.5]], 44100, n_samples=4,
                    domain='freq')
-=======
-    truth = Signal([[4, 16, 4], [4, 40, 4]], 44100, n_samples=4, domain='freq')
->>>>>>> af79a75a
     answer = dsp.normalize(signal, normalize='magnitude', normalize_to='mean',
                            channel_handling='min', value=10)
     assert answer == truth
 
 
-<<<<<<< HEAD
 def test_average_complex():
     """Test the function in complex domain"""
     signal = Signal([[1, 4, 1], [1, 10, 1]], 44100, n_samples=4, domain='freq')
     truth = Signal([1, 7, 1], 44100, n_samples=4, domain='freq')
     answer = dsp.average(signal, average_mode='complex')
-=======
-def test_average_time_phase():
-    """Test the function in time domain and phase copy"""
-    signal = Signal([[1, 2+1j, 1], [1, 4, 1]], 44100, domain='freq')
-    truth = Signal([[1, 3+1j, 1]], 44100, domain='freq')
-    answer = dsp.average(signal, average_mode='time',
-                         phase_copy=np.array([1, 0]))
->>>>>>> af79a75a
     assert answer == truth
 
 
