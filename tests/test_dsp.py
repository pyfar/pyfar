--- conflicted
+++ resolved
@@ -86,30 +86,27 @@
     npt.assert_allclose(
         grp[0, :], impulse_group_delay[1].flatten(), rtol=1e-10, atol=1e-10)
 
-<<<<<<< HEAD
-
-def test_complex_group_delay_single_channel(impulse_complex_group_delay):
-    """Test the function returning the group delay of a signal,
-    single channel."""
-    signal = impulse_complex_group_delay[0]
-
-    grp = dsp.group_delay(signal, method='scipy')
-    assert grp.shape == (signal.n_bins, )
-    npt.assert_allclose(
-        grp, impulse_complex_group_delay[1].flatten(), rtol=1e-10, atol=1e-10)
-
-    grp = dsp.group_delay(signal, method='fft')
-    assert grp.shape == (signal.n_bins, )
-    npt.assert_allclose(
-        grp, impulse_complex_group_delay[1].flatten(), rtol=1e-10, atol=1e-10)
-=======
     grp = dsp.group_delay(
         signal, method='fft')
     assert grp.shape == (1, signal.n_bins)
     npt.assert_allclose(
         grp[0, :], impulse_group_delay[1].flatten(), rtol=1e-10, atol=1e-10)
->>>>>>> 1a70112d
-
+
+
+def test_complex_group_delay_single_channel(impulse_complex_group_delay):
+    """Test the function returning the group delay of a signal,
+    single channel."""
+    signal = impulse_complex_group_delay[0]
+
+    grp = dsp.group_delay(signal, method='scipy')
+    assert grp.shape == (1, signal.n_bins)
+    npt.assert_allclose(grp[0], impulse_complex_group_delay[1].flatten(),
+                        rtol=1e-10, atol=1e-10)
+
+    grp = dsp.group_delay(signal, method='fft')
+    assert grp.shape == (1, signal.n_bins)
+    npt.assert_allclose(grp[0], impulse_complex_group_delay[1].flatten(),
+                        rtol=1e-10, atol=1e-10)
 
 def test_group_delay_two_channel(impulse_group_delay_two_channel):
     """Test the function returning the group delay of a signal,
@@ -904,7 +901,16 @@
     npt.assert_allclose(start_sample_est, start_samples - 1)
 
 
-<<<<<<< HEAD
+@pytest.mark.parametrize("shape", [(4, 1), (1, 4), (1, ), (1, 1)])
+def test_impulse_response_start_cshape(shape):
+    """Test if find_impulse_response_start function keeps cshape of signals of
+    shape `m x n` with `m = 1` or `n = 1`."""
+    ir = pf.signals.impulse(256, 24, np.ones(shape))
+    start_sample = dsp.find_impulse_response_start(ir)
+
+    assert start_sample.shape == ir.cshape
+
+
 def test_impulse_response_start_multidim_complex():
     n_samples = 2**10
     n_channels = 3
@@ -954,16 +960,6 @@
 
     npt.assert_allclose(start_sample_est[0, :, :], start_samples_real - 1)
     npt.assert_allclose(start_sample_est[1, :, :], start_samples_imag - 1)
-=======
-@pytest.mark.parametrize("shape", [(4, 1), (1, 4), (1, ), (1, 1)])
-def test_impulse_response_start_cshape(shape):
-    """Test if find_impulse_response_start function keeps cshape of signals of
-    shape `m x n` with `m = 1` or `n = 1`."""
-    ir = pf.signals.impulse(256, 24, np.ones(shape))
-    start_sample = dsp.find_impulse_response_start(ir)
-
-    assert start_sample.shape == ir.cshape
->>>>>>> 1a70112d
 
 
 def test_convolve_default():
