--- conflicted
+++ resolved
@@ -2,8 +2,11 @@
 import numpy.testing as npt
 import scipy.signal as sgn
 import pytest
+import pyfar
+
+from pyfar.signals import impulse
+from pyfar import dsp
 import pyfar as pf
-from pyfar import dsp
 
 
 def test_phase_rad(sine_plus_impulse):
@@ -171,35 +174,6 @@
         dsp.zero_phase(pf.TimeData([1, 0, 0], [0, 1, 3]))
 
 
-def test_normalization_time_max_max_value():
-    """Test the function along time, max, max & value path."""
-    signal = pf.Signal([[1, 2, 1], [1, 4, 1]], 44100)
-    truth = pf.Signal([[0.25, 0.5, 0.25], [0.25, 1., 0.25]], 44100)
-    answer = dsp.normalize(signal, normalize='time', normalize_to='max',
-                           channel_handling='max')
-    assert answer == truth
-
-
-def test_normalization_magnitude_mean_min_freqrange():
-    """Test the function along magnitude, mean, min & value path."""
-    signal = pf.Signal([[1, 4, 1], [1, 10, 1]], 44100, n_samples=4,
-                       domain='freq')
-    truth = pf.Signal([[2.5, 10, 2.5], [2.5, 25, 2.5]], 44100, n_samples=4,
-                      domain='freq')
-    answer = dsp.normalize(signal, normalize='magnitude', normalize_to='mean',
-                           channel_handling='min', value=10)
-    assert answer == truth
-
-
-def test_average_complex():
-    """Test the function in complex domain"""
-    signal = pf.Signal([[1, 4, 1], [1, 10, 1]], 44100, n_samples=4,
-                       domain='freq')
-    truth = pf.Signal([1, 7, 1], 44100, n_samples=4, domain='freq')
-    answer = dsp.average(signal, average_mode='complex')
-    assert answer == truth
-
-
 def test_xfade(impulse):
     first = np.ones(5001)
     idx_1 = 500
@@ -273,35 +247,18 @@
     sampling_rate = 100
     delay = 2
     n_samples = 10
-    test_signal = pf.signals.impulse(
-        n_samples, delay=delay, sampling_rate=sampling_rate)
-
-<<<<<<< HEAD
-    shifted = dsp.time_shift(test_signal, shift_samples, unit='samples')
-    ref = pf.signals.impulse(
-=======
+    test_signal = impulse(n_samples, delay=delay, sampling_rate=sampling_rate)
+
     # apply shift
     shift = shift_samples if unit == "samples" else shift_samples/sampling_rate
     shifted = dsp.time_shift(test_signal, shift, unit=unit)
 
     # compare to reference
     ref = impulse(
->>>>>>> 0bdc65e7
         n_samples, delay=delay+shift_samples, sampling_rate=sampling_rate)
 
     npt.assert_allclose(shifted.time, ref.time)
 
-<<<<<<< HEAD
-    # shift around one time
-    shift_samples = n_samples
-    shifted = dsp.time_shift(test_signal, shift_samples, unit='samples')
-    ref = pf.signals.impulse(
-        n_samples, delay=delay, sampling_rate=sampling_rate)
-
-    npt.assert_allclose(shifted.time, ref.time)
-
-=======
->>>>>>> 0bdc65e7
 
 @pytest.mark.parametrize("shift", [2, -2, 0])
 @pytest.mark.parametrize("pad_value", [0, np.nan])
@@ -311,30 +268,8 @@
     sampling_rate = 100
     delay = 2
     n_samples = 10
-    test_signal = pf.signals.impulse(
-        n_samples, delay=delay, sampling_rate=sampling_rate)
-
-<<<<<<< HEAD
-    shifted = dsp.time_shift(test_signal, n_samples, unit='samples')
-    ref = pf.signals.impulse(
-        n_samples, delay=delay, sampling_rate=sampling_rate)
-
-    npt.assert_allclose(shifted.time, ref.time)
-
-
-@pytest.mark.parametrize("shift_samples", [2, -2, 0])
-def test_time_shift_seconds(shift_samples):
-    sampling_rate = 100
-    delay = 2
-    n_samples = 10
-    test_signal = pf.signals.impulse(
-        n_samples, delay=delay, sampling_rate=sampling_rate)
-
-    shift_time = shift_samples/sampling_rate
-    shifted = dsp.time_shift(test_signal, shift_time, unit='s')
-    ref = pf.signals.impulse(
-        n_samples, delay=delay+shift_samples, sampling_rate=sampling_rate)
-=======
+    test_signal = impulse(n_samples, delay=delay, sampling_rate=sampling_rate)
+
     # apply shift
     shifted = dsp.time_shift(
         test_signal, shift, "linear", "samples", pad_value)
@@ -349,7 +284,6 @@
         ref.time[0, :2] = pad_value
     elif shift == -2:
         ref.time[0, -2:] = pad_value
->>>>>>> 0bdc65e7
 
     npt.assert_allclose(shifted.time, ref.time)
     assert type(shifted) == type(ref)
@@ -363,21 +297,11 @@
     n_samples = 10
 
     # multi-dim signal with individual shifts
-<<<<<<< HEAD
-    n_channels = np.array([2, 3])
-    test_signal = pf.signals.impulse(
-        n_samples, delay=delay, amplitude=np.ones(n_channels))
-    shift_samples = np.reshape(np.arange(np.prod(n_channels)) + 1, n_channels)
-    shifted = dsp.time_shift(test_signal, shift_samples, unit='samples')
-    ref = pf.signals.impulse(
-        n_samples, delay=delay+shift_samples, amplitude=np.ones(n_channels))
-=======
     test_signal = impulse(
         n_samples, delay=delay, amplitude=np.ones((2, 3)))
     shifted = dsp.time_shift(test_signal, shift_samples, unit='samples')
     ref = impulse(n_samples, delay=delay+np.array(shift_samples),
                   amplitude=np.ones((2, 3)))
->>>>>>> 0bdc65e7
 
     npt.assert_allclose(shifted.time, ref.time, atol=1e-16)
 
@@ -402,7 +326,7 @@
 
 def test_time_window_default():
     """ Test time_window function with default values."""
-    sig = pf.Signal(np.ones(10), 2)
+    sig = pyfar.Signal(np.ones(10), 2)
     sig_win = dsp.time_window(sig, interval=(0, sig.n_samples-1))
     time_win = np.atleast_2d(sgn.windows.hann(10, sym=True))
     npt.assert_allclose(sig_win.time, time_win)
@@ -410,7 +334,7 @@
 
 def test_time_window_input():
     """Test errors when calling with incorrect parameters."""
-    sig = pf.Signal(np.ones(5), 2)
+    sig = pyfar.Signal(np.ones(5), 2)
     with pytest.raises(TypeError, match='signal'):
         dsp.time_window([1., 2.], interval=(0, 4))
     with pytest.raises(ValueError, match='shape'):
@@ -430,7 +354,7 @@
 
 
 def test_time_window_interval_types():
-    sig = pf.Signal(np.ones(10), 2)
+    sig = pyfar.Signal(np.ones(10), 2)
     dsp.time_window(sig, interval=(1, 2))
     dsp.time_window(sig, interval=[1, 2])
     dsp.time_window(sig, interval=(1, 2, 3, 4))
@@ -439,7 +363,7 @@
 
 def test_time_window_interval_order_error():
     """ Test errors for incorrect order of values in interval."""
-    sig = pf.Signal(np.ones(10), 2)
+    sig = pyfar.Signal(np.ones(10), 2)
     with pytest.raises(ValueError, match='ascending'):
         dsp.time_window(sig, interval=[2, 1])
     with pytest.raises(ValueError, match='ascending'):
@@ -448,7 +372,7 @@
 
 def test_time_window_interval_unit_error():
     """ Test errors for incorrect boundaries in combinations with unit."""
-    sig = pf.Signal(np.ones(10), 2)
+    sig = pyfar.Signal(np.ones(10), 2)
     with pytest.raises(ValueError, match='than signal'):
         dsp.time_window(sig, interval=[0, 11], unit='samples')
     with pytest.raises(ValueError, match='than signal'):
@@ -457,14 +381,14 @@
 
 def test_time_window_crop_none():
     """ Test crop option 'none'."""
-    sig = pf.Signal(np.ones(10), 2)
+    sig = pyfar.Signal(np.ones(10), 2)
     sig_win = dsp.time_window(sig, interval=[1, 3], crop='none')
     assert sig_win.n_samples == 10
 
 
 def test_time_window_crop_interval():
     """ Test truncation of windowed signal to interval."""
-    sig = pf.Signal(np.ones(10), 2)
+    sig = pyfar.Signal(np.ones(10), 2)
     sig_win = dsp.time_window(
         sig, interval=[1, 3], shape='symmetric', unit='samples',
         crop='window')
@@ -483,7 +407,7 @@
 
 def test_time_window_crop_end():
     """ Test crop option 'end'."""
-    sig = pf.Signal(np.ones(10), 2)
+    sig = pyfar.Signal(np.ones(10), 2)
     sig_win = dsp.time_window(
         sig, interval=[1, 3], shape='symmetric', unit='samples',
         crop='end')
@@ -502,7 +426,7 @@
 
 def test_time_window_symmetric():
     """ Test window option symmetric."""
-    sig = pf.Signal(np.ones(10), 2)
+    sig = pyfar.Signal(np.ones(10), 2)
     sig_win = dsp.time_window(
         sig, interval=[1, 5], window='hann', shape='symmetric',
         crop='window')
@@ -512,7 +436,7 @@
 
 def test_time_window_symmetric_zero():
     """ Test window option symmetric_zero."""
-    sig = pf.Signal(np.ones(12), 2)
+    sig = pyfar.Signal(np.ones(12), 2)
     sig_win = dsp.time_window(
         sig, window='triang', interval=[2, 4], shape='symmetric_zero')
     time_win = np.array([[1, 1, 1, 0.75, 0.25, 0, 0, 0, 0.25, 0.75, 1, 1]])
@@ -521,7 +445,7 @@
 
 def test_time_window_left():
     """ Test window options left."""
-    sig = pf.Signal(np.ones(7), 1)
+    sig = pyfar.Signal(np.ones(7), 1)
     # Odd number of samples, crop='none'
     sig_win = dsp.time_window(
         sig, window='triang', interval=[2, 4], shape='left', crop='none')
@@ -546,7 +470,7 @@
 
 def test_time_window_right():
     """ Test window options right."""
-    sig = pf.Signal(np.ones(7), 1)
+    sig = pyfar.Signal(np.ones(7), 1)
     # Odd number of samples, crop='none'
     sig_win = dsp.time_window(
         sig, window='triang', interval=[2, 4], shape='right', crop='none')
@@ -571,12 +495,12 @@
 
 def test_time_window_interval_four_values():
     """ Test time_window with four values given in interval."""
-    sig = pf.Signal(np.ones(9), 1)
+    sig = pyfar.Signal(np.ones(9), 1)
     sig_win = dsp.time_window(
         sig, window='triang', interval=[1, 3, 6, 7], crop='none')
     time_win = np.array([[0, 0.25, 0.75, 1, 1, 1, 1, 0.5, 0]])
     npt.assert_allclose(sig_win.time, time_win)
-    sig = pf.Signal(np.ones(10), 1)
+    sig = pyfar.Signal(np.ones(10), 1)
     sig_win = dsp.time_window(
         sig, window='triang', interval=[1, 3, 6, 7], crop='none')
     time_win = np.array([[0, 0.25, 0.75, 1, 1, 1, 1, 0.5, 0, 0]])
@@ -587,7 +511,7 @@
     """ Test time_window of multichannel signal."""
     time = np.array(
         [[[1, 1, 1, 1], [2, 2, 2, 2]], [[3, 3, 3, 3], [4, 4, 4, 4]]])
-    sig = pf.Signal(time, 1)
+    sig = pyfar.Signal(time, 1)
     sig_win = dsp.time_window(
         sig, window='triang', interval=[1, 2], shape='symmetric',
         crop='window')
@@ -599,10 +523,10 @@
 @pytest.mark.parametrize("crop", ['none', 'window', 'end'])
 def test_time_window_return_window(crop):
     """ Test return window parameter."""
-    sig = pf.Signal(np.ones(10), 44100)
+    sig = pyfar.Signal(np.ones(10), 44100)
     sig_win, win = dsp.time_window(
         sig, interval=(4, 8), crop=crop, return_window=True)
-    assert isinstance(win, pf.Signal)
+    assert isinstance(win, pyfar.Signal)
     assert sig_win.sampling_rate == win.sampling_rate
     npt.assert_allclose(sig_win.time, win.time)
     desired_comment = (
@@ -613,7 +537,7 @@
 
 def test_time_window_return_window_error():
     """ Test return window with non bool parameter."""
-    sig = pf.Signal(np.ones(10), 44100)
+    sig = pyfar.Signal(np.ones(10), 44100)
     with pytest.raises(TypeError, match="boolean"):
         dsp.time_window(sig, interval=(4, 8), return_window='a')
 
@@ -643,38 +567,10 @@
     min_phase = pyfar.dsp.minimum_phase(
         pyfar.Signal(input, 44100))
 
-<<<<<<< HEAD
-    # method = 'hilbert'
-    n_samples = 9
-    filter_linphase = pf.Signal([0, 0, 0, 0, 1, 1, 0, 0, 0, 0], 44100)
-
-    imp_minphase = dsp.minimum_phase(
-        filter_linphase, pad=False, method='hilbert', n_fft=2**18)
-
-    ref = np.array([1, 1, 0, 0, 0], dtype=float)
-=======
->>>>>>> 0bdc65e7
     npt.assert_allclose(
         min_phase.time.flatten(), np.array(output, dtype=float),
         rtol=1e-10, atol=1e-10)
 
-<<<<<<< HEAD
-    # method = 'homomorphic'
-    n_samples = 8
-    imp_linphase = pf.signals.impulse(
-        n_samples+1, delay=int(n_samples/2))
-
-    ref = pf.signals.impulse(int(n_samples/2)+1)
-
-    imp_minphase = dsp.minimum_phase(
-        imp_linphase, method='homomorphic', pad=False)
-    npt.assert_allclose(imp_minphase.time, ref.time)
-
-    # test pad length
-    ref = pf.signals.impulse(n_samples+1)
-    imp_minphase = dsp.minimum_phase(
-        imp_linphase, method='homomorphic', pad=True)
-=======
 
 def test_minimum_phase_nfft():
 
@@ -687,27 +583,9 @@
     n_samples = 9
     imp_minphase = pyfar.dsp.minimum_phase(
         pyfar.signals.impulse(n_samples), truncate=False)
->>>>>>> 0bdc65e7
 
     assert imp_minphase.n_samples == n_samples
 
-<<<<<<< HEAD
-    # test error
-    ref = pf.signals.impulse(n_samples+1)
-    imp_minphase, mag_error = dsp.minimum_phase(
-        imp_linphase, method='homomorphic', return_magnitude_ratio=True)
-
-    npt.assert_allclose(
-        np.squeeze(mag_error.freq),
-        np.ones(int(n_samples/2+1), dtype=complex))
-
-    # test multidim
-    ref = pf.signals.impulse(n_samples+1, amplitude=np.ones((2, 3)))
-    imp_linphase = pf.signals.impulse(
-        n_samples+1, delay=int(n_samples/2), amplitude=np.ones((2, 3)))
-    imp_minphase = dsp.minimum_phase(
-        imp_linphase, method='homomorphic', pad=True)
-=======
 
 def test_minimum_phase_multidim():
     # test multidim (only shape is tested because output is tested above)
@@ -722,7 +600,6 @@
 
     imp_zerophase = pyfar.signals.impulse(
         n_samples+1, amplitude=np.ones((2, 3)))
->>>>>>> 0bdc65e7
 
     npt.assert_allclose(imp_minphase.time, imp_zerophase.time, atol=1e-10)
 
