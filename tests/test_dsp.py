import numpy as np
import numpy.testing as npt
import scipy.signal as sgn
import pytest
import pyfar

from pyfar.signals import impulse
from pyfar import dsp
import pyfar as pf


def test_phase_rad(sine_plus_impulse):
    """Test the function returning the phase of a signal in radians."""
    phase = dsp.phase(sine_plus_impulse, deg=False, unwrap=False)
    truth = np.angle(sine_plus_impulse.freq)
    npt.assert_allclose(phase, truth, rtol=1e-10)


def test_phase_deg(sine_plus_impulse):
    """Test the function returning the phase of a signal in degrees."""
    phase = dsp.phase(sine_plus_impulse, deg=True, unwrap=False)
    truth = np.degrees(np.angle(sine_plus_impulse.freq))
    npt.assert_allclose(phase, truth, rtol=1e-10)


def test_phase_unwrap(sine_plus_impulse):
    """Test the function returning the unwrapped phase of a signal."""
    phase = dsp.phase(sine_plus_impulse, deg=False, unwrap=True)
    truth = np.unwrap(np.angle(sine_plus_impulse.freq))
    npt.assert_allclose(phase, truth, rtol=1e-10)


def test_phase_deg_unwrap(sine_plus_impulse):
    """Test the function returning the unwrapped phase of a signal in deg."""
    phase = dsp.phase(sine_plus_impulse, deg=True, unwrap=True)
    truth = np.degrees(np.unwrap(np.angle(sine_plus_impulse.freq)))
    npt.assert_allclose(phase, truth, rtol=1e-10)


def test_phase_rad_complex(sine_plus_impulse_complex):
    """Test the function returning the phase of a signal in radians."""
    phase = dsp.phase(sine_plus_impulse_complex, deg=False, unwrap=False)
    truth = np.angle(sine_plus_impulse_complex.freq)
    npt.assert_allclose(phase, truth, rtol=1e-10)


def test_phase_deg_complex(sine_plus_impulse_complex):
    """Test the function returning the phase of a signal in degrees."""
    phase = dsp.phase(sine_plus_impulse_complex, deg=True, unwrap=False)
    truth = np.degrees(np.angle(sine_plus_impulse_complex.freq))
    npt.assert_allclose(phase, truth, rtol=1e-10)


def test_phase_unwrap_complex(sine_plus_impulse_complex):
    """Test the function returning the unwrapped phase of a signal."""
    phase = dsp.phase(sine_plus_impulse_complex, deg=False, unwrap=True)
    truth = np.unwrap(np.angle(sine_plus_impulse_complex.freq))
    npt.assert_allclose(phase, truth, rtol=1e-10)


def test_phase_deg_unwrap_complex(sine_plus_impulse_complex):
    """Test the function returning the unwrapped phase of a signal in deg."""
    phase = dsp.phase(sine_plus_impulse_complex, deg=True, unwrap=True)
    truth = np.degrees(np.unwrap(np.angle(sine_plus_impulse_complex.freq)))
    npt.assert_allclose(phase, truth, rtol=1e-10)


def test_group_delay_single_channel(impulse_group_delay):
    """Test the function returning the group delay of a signal,
    single channel.
    """
    signal = impulse_group_delay[0]

    with pytest.raises(ValueError, match="Invalid method"):
        dsp.group_delay(signal, method='invalid')

    with pytest.raises(ValueError, match="not supported"):
        dsp.group_delay(signal, method='fft', frequencies=[1, 2, 3])

    grp = dsp.group_delay(signal, method='scipy')
    assert grp.shape == (1, signal.n_bins)
    npt.assert_allclose(
        grp[0, :], impulse_group_delay[1].flatten(), rtol=1e-10, atol=1e-10)

    grp = dsp.group_delay(signal, method='fft')
    assert grp.shape == (1, signal.n_bins)
    npt.assert_allclose(
        grp[0, :], impulse_group_delay[1].flatten(), rtol=1e-10, atol=1e-10)

    grp = dsp.group_delay(
        signal, method='fft')
    assert grp.shape == (1, signal.n_bins)
    npt.assert_allclose(
        grp[0, :], impulse_group_delay[1].flatten(), rtol=1e-10, atol=1e-10)


def test_complex_group_delay_single_channel(impulse_complex_group_delay):
    """Test the function returning the group delay of a signal,
    single channel.
    """
    signal = impulse_complex_group_delay[0]

    grp = dsp.group_delay(signal, method='scipy')
    assert grp.shape == (1, signal.n_bins)
    npt.assert_allclose(grp[0], impulse_complex_group_delay[1].flatten(),
                        rtol=1e-10, atol=1e-10)

    grp = dsp.group_delay(signal, method='fft')
    assert grp.shape == (1, signal.n_bins)
    npt.assert_allclose(grp[0], impulse_complex_group_delay[1].flatten(),
                        rtol=1e-10, atol=1e-10)


def test_group_delay_two_channel(impulse_group_delay_two_channel):
    """Test the function returning the group delay of a signal,
    two channels.
    """
    signal = impulse_group_delay_two_channel[0]
    grp = dsp.group_delay(signal, method='scipy')
    assert grp.shape == (signal.cshape + (signal.n_bins,))
    npt.assert_allclose(grp, impulse_group_delay_two_channel[1], rtol=1e-10)

    grp = dsp.group_delay(signal, method='fft')
    assert grp.shape == (signal.cshape + (signal.n_bins,))
    npt.assert_allclose(grp, impulse_group_delay_two_channel[1], rtol=1e-10)


def test_group_delay_two_by_two_channel(
        impulse_group_delay_two_by_two_channel):
    """Test the function returning the group delay of a signal,
    2-by-2 channels.
    """
    signal = impulse_group_delay_two_by_two_channel[0]
    grp = dsp.group_delay(signal)
    assert grp.shape == (signal.cshape + (signal.n_bins,))
    npt.assert_allclose(
        grp, impulse_group_delay_two_by_two_channel[1], rtol=1e-10)


def test_group_delay_custom_frequencies(impulse_group_delay):
    """Test the function returning the group delay of a signal,
    called for specific frequencies.
    """
    signal = impulse_group_delay[0]
    # Single frequency, of type int
    frequency = 1000
    frequency_idx = np.abs(signal.frequencies-frequency).argmin()
    grp = dsp.group_delay(signal, frequency, method='scipy')
    assert grp.shape == (1, 1)
    npt.assert_allclose(
        grp, impulse_group_delay[1][0, frequency_idx], atol=1e-10)

    # Multiple frequencies
    frequency = np.array([1000, 2000])
    frequency_idx = np.abs(
        signal.frequencies-frequency[..., np.newaxis]).argmin(axis=-1)
    grp = dsp.group_delay(signal, frequency, method='scipy')
    assert grp.shape == (1, 2)
    npt.assert_allclose(
        grp[0, :], impulse_group_delay[1][0, frequency_idx], atol=1e-10)


@pytest.mark.parametrize("shape", [(4, 1), (1, 4), (1, ), (1, 1)])
def test_group_delay_cshape(shape):
<<<<<<< HEAD
    """
    Test if group delay function keeps cshape of signals of shape `m x n`
    with `m = 1` or `n = 1`.
    """
=======
    """Test if group delay function keeps cshape of signals of shape `m x n`
    with `m = 1` or `n = 1`."""
>>>>>>> 64a90ebc
    impulse = pf.signals.impulse(256, 0, np.ones(shape))

    grp = dsp.group_delay(impulse)

    assert grp.shape == (*impulse.cshape, impulse.n_bins)


def test_linear_phase():
    # test signal
    N = 64
    fs = 44100
    x = pf.signals.impulse(N, sampling_rate=fs)

    # test default parameters
    y = dsp.linear_phase(x, N/2)
    # test output
    assert isinstance(y, pf.Signal)
    npt.assert_allclose(dsp.group_delay(y)[0, :], N / 2 * np.ones(y.n_bins))
    # test if input did not change
    npt.assert_allclose(x.time, pf.signals.impulse(N).time)

    # test group delay in seconds
    y = dsp.linear_phase(x, N / 2 / fs, unit="s")
    npt.assert_allclose(dsp.group_delay(y)[0, :], N / 2 * np.ones(y.n_bins))

    # test assertion
    with pytest.raises(TypeError, match="signal must be a pyfar Signal"):
        dsp.linear_phase(1, 0)
    with pytest.raises(ValueError, match="unit is km"):
        dsp.linear_phase(x, N / 2 / fs, unit="km")


def test_linear_phase_multichannel():
    # test signal
    N = 64
    fs = 44100
    x = pf.signals.impulse(N, [0, 0], sampling_rate=fs)

    # test with scalar group delay
    y = dsp.linear_phase(x, N/2)
    npt.assert_allclose(dsp.group_delay(y[0])[0, :], N / 2 * np.ones(y.n_bins))
    npt.assert_allclose(dsp.group_delay(y[1])[0, :], N / 2 * np.ones(y.n_bins))

    # test with array like group delay
    y = dsp.linear_phase(x, [N/2, N/4])
    npt.assert_allclose(dsp.group_delay(y[0])[0, :], N / 2 * np.ones(y.n_bins))
    npt.assert_allclose(dsp.group_delay(y[1])[0, :], N / 4 * np.ones(y.n_bins))


def test_zero_phase():
    """Test zero phase generation."""
    # generate test signal and zero phase version
    signal = pf.Signal([0, 0, 0, 2], 44100)
    signal_zero = dsp.zero_phase(signal)
    # assert type and id
    assert isinstance(signal_zero, pf.Signal)
    assert id(signal) != id(signal_zero)
    # assert freq data
    assert np.any(np.abs(np.imag(signal.freq)) > 1e-15)
    assert np.all(np.abs(np.imag(signal_zero.freq)) == 0)
    # assert time data
    npt.assert_allclose(signal_zero.time, np.atleast_2d([2, 0, 0, 0]))


def test_zero_phase_assertion():
    """Test assertion when passing a TimeData object."""
    with pytest.raises(TypeError, match="Input data has to be of type"):
        dsp.zero_phase(pf.TimeData([1, 0, 0], [0, 1, 3]))


def test_xfade():
    first = np.ones(5001)
    idx_1 = 500
    second = np.ones(5001)*2
    idx_2 = 1000

    res = dsp.dsp._cross_fade(first, second, [idx_1, idx_2])
    np.testing.assert_array_almost_equal(first[:idx_1], res[:idx_1])
    np.testing.assert_array_almost_equal(second[idx_2:], res[idx_2:])

    idx_1 = 501
    idx_2 = 1000
    res = dsp.dsp._cross_fade(first, second, [idx_1, idx_2])
    np.testing.assert_array_almost_equal(first[:idx_1], res[:idx_1])
    np.testing.assert_array_almost_equal(second[idx_2:], res[idx_2:])


def test_regularized_spectrum_inversion(impulse):
    """Test regularized_spectrum_inversion."""
    res = dsp.regularized_spectrum_inversion(impulse * 2, [200, 10e3])

    ind = impulse.find_nearest_frequency([200, 10e3])
    npt.assert_allclose(
        res.freq[:, ind[0]:ind[1]],
        np.ones((1, ind[1]-ind[0]), dtype=complex)*0.5)

    npt.assert_allclose(res.freq[:, 0], [0.25])
    npt.assert_allclose(res.freq[:, -1], [0.25])


def test_regularized_spectrum_inversion_complex(impulse_complex):
    """Test regularized_spectrum_inversion for complex input signals."""
    res = dsp.regularized_spectrum_inversion(impulse_complex * 2, [200, 10e3])

    ind = impulse_complex.find_nearest_frequency([200, 10e3])
    npt.assert_allclose(
        res.freq[:, ind[0]:ind[1]],
        np.ones((1, ind[1]-ind[0]), dtype=complex)*0.5)

    npt.assert_allclose(res.freq[:, 0], [0.25])
    npt.assert_allclose(res.freq[:, -1], [0.25])


def test_regularized_spectrum_inversion_assertions(impulse):
    """Test regularized_spectrum_inversion errors."""
    with pytest.raises(
            ValueError, match='needs to be of type pyfar.Signal'):
        dsp.regularized_spectrum_inversion('error', (1, 2))

    with pytest.raises(
            ValueError, match='lower and upper limits'):
        dsp.regularized_spectrum_inversion(impulse, (2))

    with pytest.raises(
            TypeError, match="The normalized parameter"):
        dsp.regularized_spectrum_inversion(impulse, [200, 10e3], normalized=1)


def test_regularized_spectrum_inversion_normalized(impulse):
    """Test normalized parameter of regularized_spectrum_inversion."""
    impulse.fft_norm = 'amplitude'

    # normalized -> True
    res = dsp.regularized_spectrum_inversion(
        impulse * 2, [200, 10e3], normalized=True)
    ind = impulse.find_nearest_frequency([200, 10e3])
    npt.assert_allclose(
        res.freq[:, ind[0]:ind[1]],
        np.ones((1, ind[1]-ind[0]), dtype=complex)*0.5*0.5*impulse.n_samples)
    # normalized -> False
    res = dsp.regularized_spectrum_inversion(
        impulse * 2, [200, 10e3], normalized=False)
    ind = impulse.find_nearest_frequency([200, 10e3])
    npt.assert_allclose(
        res.freq[:, ind[0]:ind[1]],
        np.ones((1, ind[1]-ind[0]), dtype=complex)*0.5)


@pytest.mark.parametrize("shift_samples", [2, -2, 0])
@pytest.mark.parametrize("unit", ["samples", "s"])
def test_time_shift_cyclic(shift_samples, unit):
    """Test cyclic time shift using samples and seconds."""
    # generate test signal
    sampling_rate = 100
    delay = 2
    n_samples = 10
    test_signal = impulse(n_samples, delay=delay, sampling_rate=sampling_rate)

    # apply shift
    shift = shift_samples if unit == "samples" else shift_samples/sampling_rate
    shifted = dsp.time_shift(test_signal, shift, unit=unit)

    # compare to reference
    ref = impulse(
        n_samples, delay=delay+shift_samples, sampling_rate=sampling_rate)

    npt.assert_allclose(shifted.time, ref.time)


@pytest.mark.parametrize("shift_samples", [2, -2, 0])
@pytest.mark.parametrize("unit", ["samples", "s"])
def test_time_shift_cyclic_complex(shift_samples, unit):
    """Test cyclic time shift using samples and seconds."""
    # generate test signal
    sampling_rate = 100
    delay = 2
    n_samples = 10
    test_signal = impulse(n_samples, delay=delay, sampling_rate=sampling_rate)
    test_signal.complex = True

    # apply shift
    shift = shift_samples if unit == "samples" else shift_samples/sampling_rate
    shifted = dsp.time_shift(test_signal, shift, unit=unit)

    # compare to reference
    ref = impulse(
        n_samples, delay=delay+shift_samples, sampling_rate=sampling_rate)
    ref.complex = True

    npt.assert_allclose(shifted.time, ref.time)


@pytest.mark.parametrize("shift", [2, -2, 0])
@pytest.mark.parametrize("pad_value", [0, np.nan])
def test_time_shift_linear(shift, pad_value):
    """Test linear time shift with different pad values."""
    # generate test signal
    sampling_rate = 100
    delay = 2
    n_samples = 10
    test_signal = impulse(n_samples, delay=delay, sampling_rate=sampling_rate)

    # apply shift
    shifted = dsp.time_shift(
        test_signal, shift, "linear", "samples", pad_value)

    # compare to reference
    ref = impulse(
        n_samples, delay=delay+shift, sampling_rate=sampling_rate)

    if pad_value != 0 and shift != 0:
        ref = pf.TimeData(ref.time, ref.times)
    if shift == 2:
        ref.time[0, :2] = pad_value
    elif shift == -2:
        ref.time[0, -2:] = pad_value

    npt.assert_allclose(shifted.time, ref.time)
    assert type(shifted) is type(ref)


@pytest.mark.parametrize("shift", [2, -2, 0])
@pytest.mark.parametrize("pad_value", [0, np.nan])
def test_time_shift_linear_complex(shift, pad_value):
    """Test linear time shift with different pad values."""
    # generate test signal
    sampling_rate = 100
    delay = 2
    n_samples = 10
    test_signal = impulse(n_samples, delay=delay, sampling_rate=sampling_rate)
    test_signal.complex = True

    # apply shift
    shifted = dsp.time_shift(
        test_signal, shift, "linear", "samples", pad_value)

    # compare to reference
    ref = impulse(
        n_samples, delay=delay+shift, sampling_rate=sampling_rate)
    ref.complex = True

    if pad_value != 0 and shift != 0:
        ref = pf.TimeData(ref.time, ref.times, is_complex=True)
    if shift == 2:
        ref.time[0, :2] = pad_value
    elif shift == -2:
        ref.time[0, -2:] = pad_value

    npt.assert_allclose(shifted.time, ref.time)
    assert type(shifted) is type(ref)


@pytest.mark.parametrize("shift_samples", [(
    [1, 2, 3]), (np.array([1, 2, 3]))])
def test_time_shift_multi_dim(shift_samples):
    """Test with multi-channel signal and shift values as list and np.array."""
    delay = 2
    n_samples = 10

    # multi-dim signal with individual shifts
    test_signal = impulse(
        n_samples, delay=delay, amplitude=np.ones((2, 3)))
    shifted = dsp.time_shift(test_signal, shift_samples, unit='samples')
    ref = impulse(n_samples, delay=delay+np.array(shift_samples),
                  amplitude=np.ones((2, 3)))

    npt.assert_allclose(shifted.time, ref.time, atol=1e-16)


def test_time_shift_assertions():
    """Test assertions for shift_time."""

    # wrong mode
    with pytest.raises(ValueError, match="mode is 'cut'"):
        dsp.time_shift(impulse(10), 2, mode='cut')

    # wrong unit
    with pytest.raises(ValueError, match="unit is 'kg'"):
        dsp.time_shift(impulse(10), 2, unit='kg')

    # shift value exceeding signal length with both modes
    with pytest.raises(ValueError, match="Can not shift"):
        dsp.time_shift(impulse(10), 20, mode='linear')

    dsp.time_shift(impulse(10), 20, mode='cyclic')


def test_time_window_default():
    """Test time_window function with default values."""
    sig = pyfar.Signal(np.ones(10), 2)
    sig_win = dsp.time_window(sig, interval=(0, sig.n_samples-1))
    time_win = np.atleast_2d(sgn.windows.hann(10, sym=True))
    npt.assert_allclose(sig_win.time, time_win)


def test_time_window_complex():
    """Test time_window function with default values."""
    sig = pyfar.Signal(np.ones(10), 2, is_complex=True)
    sig_win = dsp.time_window(sig, interval=(0, sig.n_samples-1))
    time_win = np.atleast_2d(sgn.windows.hann(10, sym=True)).astype(complex)
    assert sig_win.complex is True
    npt.assert_allclose(sig_win.time, time_win)


def test_time_window_input():
    """Test errors when calling with incorrect parameters."""
    sig = pyfar.Signal(np.ones(5), 2)
    with pytest.raises(TypeError, match='signal'):
        dsp.time_window([1., 2.], interval=(0, 4))
    with pytest.raises(ValueError, match='shape'):
        dsp.time_window(sig, interval=(0, 4), shape='top')
    with pytest.raises(TypeError, match='crop'):
        dsp.time_window(sig, interval=(0, 4), crop='t')
    with pytest.raises(ValueError, match='unit'):
        dsp.time_window(sig, interval=[0, 1], unit='kg')
    with pytest.raises(TypeError, match='interval'):
        dsp.time_window(sig, interval=1)
    with pytest.raises(ValueError, match='contain'):
        dsp.time_window(sig, interval=[1, 2, 3])
    with pytest.raises(ValueError, match='longer'):
        dsp.time_window(sig, interval=[1, 11])
    m = "invalid literal for int"
    with pytest.raises(ValueError, match=m):
        dsp.time_window(sig, interval=['a', 'b'])


def test_time_window_interval_types():
    sig = pyfar.Signal(np.ones(10), 2)
    dsp.time_window(sig, interval=(1, 2))
    dsp.time_window(sig, interval=[1, 2])
    dsp.time_window(sig, interval=(1, 2, 3, 4))
    dsp.time_window(sig, interval=[1, 2, 3, 4])


def test_time_window_interval_order_error():
    """Test errors for incorrect order of values in interval."""
    sig = pyfar.Signal(np.ones(10), 2)
    with pytest.raises(ValueError, match='ascending'):
        dsp.time_window(sig, interval=[2, 1])
    with pytest.raises(ValueError, match='ascending'):
        dsp.time_window(sig, interval=[1, 2, 3, 0])


def test_time_window_interval_unit_error():
    """Test errors for incorrect boundaries in combinations with unit."""
    sig = pyfar.Signal(np.ones(10), 2)
    with pytest.raises(ValueError, match='than signal'):
        dsp.time_window(sig, interval=[0, 11], unit='samples')
    with pytest.raises(ValueError, match='than signal'):
        dsp.time_window(sig, interval=[0, 6], unit='s')


def test_time_window_crop_none():
    """Test crop option 'none'."""
    sig = pyfar.Signal(np.ones(10), 2)
    sig_win = dsp.time_window(sig, interval=[1, 3], crop='none')
    assert sig_win.n_samples == 10


def test_time_window_crop_interval():
    """Test truncation of windowed signal to interval."""
    sig = pyfar.Signal(np.ones(10), 2)
    sig_win = dsp.time_window(
        sig, interval=[1, 3], shape='symmetric', unit='samples',
        crop='window')
    assert sig_win.n_samples == 3
    sig_win = dsp.time_window(
        sig, interval=[0.5, 1.5], shape='symmetric', unit='s',
        crop='window')
    assert sig_win.n_samples == 3
    sig_win = dsp.time_window(
        sig, interval=[1, 3], shape='left', crop='window')
    assert sig_win.n_samples == 9
    sig_win = dsp.time_window(
        sig, interval=[1, 3], shape='right', crop='window')
    assert sig_win.n_samples == 4


def test_time_window_crop_end():
    """Test crop option 'end'."""
    sig = pyfar.Signal(np.ones(10), 2)
    sig_win = dsp.time_window(
        sig, interval=[1, 3], shape='symmetric', unit='samples',
        crop='end')
    assert sig_win.n_samples == 4
    sig_win = dsp.time_window(
        sig, interval=[0.5, 1.5], shape='symmetric', unit='s',
        crop='end')
    assert sig_win.n_samples == 4
    sig_win = dsp.time_window(
        sig, interval=[1, 3], shape='left', crop='end')
    assert sig_win.n_samples == 10
    sig_win = dsp.time_window(
        sig, interval=[1, 3], shape='right', crop='end')
    assert sig_win.n_samples == 4


def test_time_window_symmetric():
    """Test window option symmetric."""
    sig = pyfar.Signal(np.ones(10), 2)
    sig_win = dsp.time_window(
        sig, interval=[1, 5], window='hann', shape='symmetric',
        crop='window')
    time_win = np.atleast_2d(sgn.windows.hann(5, sym=True))
    npt.assert_allclose(sig_win.time, time_win)


def test_time_window_symmetric_zero():
    """Test window option symmetric_zero."""
    sig = pyfar.Signal(np.ones(12), 2)
    sig_win = dsp.time_window(
        sig, window='triang', interval=[2, 4], shape='symmetric_zero')
    time_win = np.array([[1, 1, 1, 0.75, 0.25, 0, 0, 0, 0.25, 0.75, 1, 1]])
    npt.assert_allclose(sig_win.time, time_win)


def test_time_window_left():
    """Test window options left."""
    sig = pyfar.Signal(np.ones(7), 1)
    # Odd number of samples, crop='none'
    sig_win = dsp.time_window(
        sig, window='triang', interval=[2, 4], shape='left', crop='none')
    time_win = np.array([[0, 0, 0.25, 0.75, 1, 1, 1]])
    npt.assert_allclose(sig_win.time, time_win)
    # Even number of samples, crop='none'
    sig_win = dsp.time_window(
        sig, window='triang', interval=[2, 5], shape='left', crop='none')
    time_win = np.array([[0, 0, 1/6, 3/6, 5/6, 1, 1]])
    npt.assert_allclose(sig_win.time, time_win)
    # crop -> 'end'
    sig_win = dsp.time_window(
        sig, window='triang', interval=[2, 5], shape='left', crop='end')
    time_win = np.array([[0, 0, 1/6, 3/6, 5/6, 1, 1]])
    npt.assert_allclose(sig_win.time, time_win)
    # crop -> 'window'
    sig_win = dsp.time_window(
        sig, window='triang', interval=[2, 5], shape='left', crop='window')
    time_win = np.array([[1/6, 3/6, 5/6, 1, 1]])
    npt.assert_allclose(sig_win.time, time_win)


def test_time_window_right():
    """Test window options right."""
    sig = pyfar.Signal(np.ones(7), 1)
    # Odd number of samples, crop='none'
    sig_win = dsp.time_window(
        sig, window='triang', interval=[2, 4], shape='right', crop='none')
    time_win = np.array([[1, 1, 1, 0.75, 0.25, 0, 0]])
    npt.assert_allclose(sig_win.time, time_win)
    # Even number of samples, crop='none'
    sig_win = dsp.time_window(
        sig, window='triang', interval=[2, 5], shape='right', crop='none')
    time_win = np.array([[1, 1, 1, 5/6, 3/6, 1/6, 0]])
    npt.assert_allclose(sig_win.time, time_win)
    # crop -> 'end'
    sig_win = dsp.time_window(
        sig, window='triang', interval=[2, 5], shape='right', crop='end')
    time_win = np.array([[1, 1, 1, 5/6, 3/6, 1/6]])
    npt.assert_allclose(sig_win.time, time_win)
    # crop -> 'window'
    sig_win = dsp.time_window(
        sig, window='triang', interval=[2, 5], shape='right', crop='window')
    time_win = np.array([[1, 1, 1, 5/6, 3/6, 1/6]])
    npt.assert_allclose(sig_win.time, time_win)


def test_time_window_interval_four_values():
    """Test time_window with four values given in interval."""
    sig = pyfar.Signal(np.ones(9), 1)
    sig_win = dsp.time_window(
        sig, window='triang', interval=[1, 3, 6, 7], crop='none')
    time_win = np.array([[0, 0.25, 0.75, 1, 1, 1, 1, 0.5, 0]])
    npt.assert_allclose(sig_win.time, time_win)
    sig = pyfar.Signal(np.ones(10), 1)
    sig_win = dsp.time_window(
        sig, window='triang', interval=[1, 3, 6, 7], crop='none')
    time_win = np.array([[0, 0.25, 0.75, 1, 1, 1, 1, 0.5, 0, 0]])
    npt.assert_allclose(sig_win.time, time_win)


def test_time_window_multichannel():
    """Test time_window of multichannel signal."""
    time = np.array(
        [[[1, 1, 1, 1], [2, 2, 2, 2]], [[3, 3, 3, 3], [4, 4, 4, 4]]])
    sig = pyfar.Signal(time, 1)
    sig_win = dsp.time_window(
        sig, window='triang', interval=[1, 2], shape='symmetric',
        crop='window')
    time_win = np.array(
        [[[0.5, 0.5], [1, 1]], [[1.5, 1.5], [2, 2]]])
    npt.assert_allclose(sig_win.time, time_win)


@pytest.mark.parametrize("crop", ['none', 'window', 'end'])
def test_time_window_return_window(crop):
    """Test return window parameter."""
    sig = pyfar.Signal(np.ones(10), 44100)
    sig_win, win = dsp.time_window(
        sig, interval=(4, 8), crop=crop, return_window=True)
    assert isinstance(win, pyfar.Signal)
    assert sig_win.sampling_rate == win.sampling_rate
    npt.assert_allclose(sig_win.time, win.time)
    assert 'interval=(4, 8)' in win.comment
    assert "window='hann'," in win.comment
    assert "shape='symmetric'," in win.comment
    assert "unit='samples'," in win.comment
    assert f"crop='{crop}'" in win.comment
    assert 'Time window with parameters' in win.comment


def test_time_window_return_window_error():
    """Test return window with non bool parameter."""
    sig = pyfar.Signal(np.ones(10), 44100)
    with pytest.raises(TypeError, match="boolean"):
        dsp.time_window(sig, interval=(4, 8), return_window='a')


def test_kaiser_window_beta():
    """Test function call."""
    A = 51
    beta = dsp.kaiser_window_beta(A)
    beta_true = 0.1102*(A-8.7)
    assert beta == beta_true
    A = 30
    beta = dsp.kaiser_window_beta(A)
    beta_true = 0.5842*(A-21)**0.4+0.07886*(A-21)
    assert beta == beta_true
    A = 10
    beta = dsp.kaiser_window_beta(A)
    beta_true = 0.0
    assert beta == beta_true


def test_minimum_phase_against_reference():
    # tests are separated since their reliability depends on the type of
    # filters. The homomorphic method works best for filters with odd numbers
    # of taps. Hilbert_2 approximates the ideal minimum phase
    input_data = [0, 0, 0, 0, 1, 0, 0, 0, 0]
    output = [1, 0, 0, 0, 0]
    min_phase = pyfar.dsp.minimum_phase(
        pyfar.Signal(input_data, 44100))

    npt.assert_allclose(
        min_phase.time.flatten(), np.array(output, dtype=float),
        rtol=1e-10, atol=1e-10)


def test_minimum_phase_nfft():

    with pytest.raises(ValueError, match="n_fft is 5 but must be at least 6"):
        pf.dsp.minimum_phase(pf.Signal([0, 1, 0, 0, 0, 0], 44100), 5)


def test_minimum_phase_truncation():
    # test truncation parameter
    n_samples = 9
    imp_minphase = pyfar.dsp.minimum_phase(
        pyfar.signals.impulse(n_samples), truncate=False)

    assert imp_minphase.n_samples == n_samples


def test_minimum_phase_multidim():
    # test multidim (only shape is tested because output is tested above)
    n_samples = 8
    imp_linphase = pyfar.signals.impulse(
        n_samples+1, delay=int(n_samples/2), amplitude=np.ones((2, 3)))
    imp_minphase = pyfar.dsp.minimum_phase(
        imp_linphase, truncate=False)

    imp_zerophase = pyfar.signals.impulse(
        n_samples+1, amplitude=np.ones((2, 3)))

    npt.assert_allclose(imp_minphase.time, imp_zerophase.time, atol=1e-10)


@pytest.mark.parametrize("is_complex", [False, True])
def test_impulse_response_delay(is_complex):
    """Test delay of an ideal impulse."""
    n_samples = 2**10
    snr = 60
    start_sample = np.array([24])

    ir = pf.signals.impulse(n_samples, delay=start_sample)
    noise = pf.signals.noise(n_samples, rms=10**(-snr/20), seed=1)
    if is_complex:
        ir.fft_norm = 'none'
        noise.fft_norm = 'none'
        ir.complex = is_complex

    start_sample_est = dsp.find_impulse_response_delay(ir)
    npt.assert_allclose(start_sample_est, start_sample, atol=1e-6)

    ir_awgn = ir + noise
    start_sample_est = dsp.find_impulse_response_delay(ir_awgn)
    npt.assert_allclose(start_sample_est, start_sample, atol=1e-2)


def test_impulse_response_delay_sinc():
    """Test delay of a band-limited sinc function shifted by 1/2 samples."""
    sr = 44100
    n_samples = 128
    samples = np.arange(n_samples)
    delay_samples = n_samples // 2 + 1/2

    sinc = np.sinc(samples - delay_samples)
    win = sgn.get_window('hann', n_samples, fftbins=False)

    ir = pf.Signal(sinc*win, sr)
    start_samples = pf.dsp.find_impulse_response_delay(ir)
    npt.assert_allclose(start_samples, delay_samples, atol=1e-3, rtol=1e-4)


def test_impulse_response_delay_multidim():
    """Ideal multi-dimensional Signal of ideal impulses."""
    n_samples = 2**10
    snr = 60

    start_sample = [[14, 12, 16], [24, 5, 43]]
    ir = pf.signals.impulse(n_samples, delay=start_sample)

    noise = pf.signals.noise(n_samples, rms=10**(-snr/20), seed=1)

    ir_awgn = ir + noise
    start_sample_est = dsp.find_impulse_response_delay(ir_awgn)

    npt.assert_allclose(start_sample_est, start_sample, atol=1e-2)


@pytest.mark.parametrize("shape", [(4, 1), (1, 4), (1, ), (1, 1)])
def test_impulse_response_delay_cshape(shape):
    """
    Test if find_impulse_response_delay function keeps cshape of signals of
    shape `m x n` with `m = 1` or `n = 1`.
    """
    ir = pf.signals.impulse(256, 24, np.ones(shape))
    start_sample = dsp.find_impulse_response_delay(ir)

    assert start_sample.shape == ir.cshape


def test_impulse_response_start_insufficient_snr():
    n_samples = 2**9
    snr = 15

    ir = pf.signals.impulse(n_samples, 20)
    noise = pf.signals.noise(n_samples, rms=10**(-snr/20))
    ir_noise = ir + noise

    with pytest.warns(UserWarning, match='The SNR'):
        dsp.find_impulse_response_start(ir_noise)


def test_impulse_response_start():
    n_samples = 2**10
    ir = np.zeros(n_samples)
    snr = 60

    rng = np.random.default_rng()
    rand = rng.standard_normal((n_samples))
    noise = pf.Signal(rand * 10**(-snr/20), 44100)

    start_sample = 24
    ir[start_sample] = 1

    ir = pf.Signal(ir, 44100)

    start_sample_est = dsp.find_impulse_response_start(ir)
    assert start_sample_est == start_sample - 1

    ir_awgn = ir + noise
    start_sample_est = dsp.find_impulse_response_start(ir_awgn)
    assert start_sample_est == start_sample - 1


def test_impulse_response_theshold():
    n_samples = 2**10
    ir = np.zeros(n_samples)

    start_sample = 24
    ir[start_sample] = 1
    ir[start_sample-4:start_sample] = 10**(-5/10)

    ir = pf.Signal(ir, 44100)

    start_sample_est = dsp.find_impulse_response_start(ir, threshold=20)
    assert start_sample_est == start_sample - 4 - 1


def test_impulse_response_train():
    n_samples = 256
    # The start_sample is the last first below the threshold
    start_sample = 25
    delays = np.array([14, 22, 26, 30, 33])
    amplitudes = np.array([-40, -21, -6, 0, -9], dtype=float)

    ir = pf.signals.impulse(n_samples, delays, 10**(amplitudes/20))
    ir.time = np.sum(ir.time, axis=0)
    awgn = pf.signals.noise(n_samples, rms=10**(-60/20))
    ir += awgn

    start_sample_est = dsp.find_impulse_response_start(ir, threshold=20)

    assert start_sample_est == start_sample


def test_impulse_response_start_multidim():
    n_samples = 2**10
    n_channels = 3
    ir = np.zeros((n_channels, n_samples))

    snr = 60

    rng = np.random.default_rng()
    rand = rng.standard_normal((n_channels, n_samples))
    noise = pf.Signal(
        rand * 10**(-snr/20), 44100)

    start_sample = [24, 5, 43]
    ir[[0, 1, 2], start_sample] = 1

    ir = pf.Signal(ir, 44100)

    ir_awgn = ir + noise
    start_sample_est = dsp.find_impulse_response_start(ir_awgn)

    npt.assert_allclose(start_sample_est, np.array(start_sample) - 1)

    ir = np.zeros((2, n_channels, n_samples))

    rng = np.random.default_rng()
    rand = rng.standard_normal((2, n_channels, n_samples))
    noise = pf.Signal(
        rand * 10**(-snr/20), 44100)

    start_sample_1 = [24, 5, 43]
    ir[0, [0, 1, 2], start_sample_1] = 1
    start_sample_2 = [14, 12, 16]
    ir[1, [0, 1, 2], start_sample_2] = 1

    ir = pf.Signal(ir, 44100)

    start_samples = np.vstack((start_sample_1, start_sample_2))

    ir_awgn = ir + noise
    start_sample_est = dsp.find_impulse_response_start(ir_awgn)

    npt.assert_allclose(start_sample_est, start_samples - 1)


@pytest.mark.parametrize("shape", [(4, 1), (1, 4), (1, ), (1, 1)])
def test_impulse_response_start_cshape(shape):
    """
    Test if find_impulse_response_start function keeps cshape of signals of
    shape `m x n` with `m = 1` or `n = 1`.
    """
    ir = pf.signals.impulse(256, 24, np.ones(shape))
    start_sample = dsp.find_impulse_response_start(ir)

    assert start_sample.shape == ir.cshape


def test_impulse_response_start_multidim_complex():
    n_samples = 2**10
    n_channels = 3
    ir = np.zeros((n_channels, n_samples), dtype=complex)

    snr = 60
    rng = np.random.default_rng()
    noise = pf.Signal(
        rng.standard_normal((n_channels, n_samples)) * 10**(-snr/20), 44100)

    start_sample_real = [24, 5, 43]
    ir[[0, 1, 2], start_sample_real] = 1

    start_sample_imag = [14, 3, 20]
    ir[[0, 1, 2], start_sample_imag] = 1j

    ir = pf.Signal(ir, 44100, is_complex=True)

    ir_awgn = ir + noise
    start_sample_est = dsp.find_impulse_response_start(ir_awgn)

    npt.assert_allclose(start_sample_est[0, :],
                        np.array(start_sample_real) - 1)
    npt.assert_allclose(start_sample_est[1, :],
                        np.array(start_sample_imag) - 1)

    ir = np.zeros((2, n_channels, n_samples), dtype=complex)
    rng = np.random.default_rng()
    noise = pf.Signal(
        rng.standard_normal((n_channels, n_samples)) * 10**(-snr/20), 44100)

    start_sample_real_1 = [24, 5, 43]
    start_sample_imag_1 = [14, 3, 20]
    ir[0, [0, 1, 2], start_sample_real_1] = 1
    ir[0, [0, 1, 2], start_sample_imag_1] = 1j
    start_sample_real_2 = [14, 12, 16]
    start_sample_imag_2 = [35, 7, 3]
    ir[1, [0, 1, 2], start_sample_real_2] = 1
    ir[1, [0, 1, 2], start_sample_imag_2] = 1j

    ir = pf.Signal(ir, 44100, is_complex=True)

    start_samples_real = np.vstack((start_sample_real_1, start_sample_real_2))
    start_samples_imag = np.vstack((start_sample_imag_1, start_sample_imag_2))

    ir_awgn = ir + noise
    start_sample_est = dsp.find_impulse_response_start(ir_awgn)

    npt.assert_allclose(start_sample_est[0, :, :], start_samples_real - 1)
    npt.assert_allclose(start_sample_est[1, :, :], start_samples_imag - 1)


def test_convolve_default():
    x = pf.Signal([1, 0.5, 0.25, 0], 44100)
    y = pf.Signal([1, -1, 0], 44100)

    res = dsp.convolve(x, y)
    desired = np.array([[1, -0.5, -0.25, -0.25, 0, 0]])
    np.testing.assert_allclose(res.time, desired, atol=1e-10)


def test_convolve_complex():
<<<<<<< HEAD
    """Test dsp.convolve with complex signals with default parameters."""
=======
    '''Test dsp.convolve with complex signals with default parameters.'''
>>>>>>> 64a90ebc
    x = pf.Signal([1, 0.5, 0.25, 0], 44100, is_complex=True)
    y = pf.Signal([1, -1, 0], 44100, is_complex=True)

    res = dsp.convolve(x, y)
    desired = np.array([[1, -0.5, -0.25, -0.25, 0, 0]], dtype='complex')
    np.testing.assert_allclose(res.time, desired, atol=1e-10)


def test_convolve_sampling_rate_error():
    x = pf.Signal([1, 0.5, 0.25, 0], 44100)
    y = pf.Signal([1, 0.5, 0.25, 0], 48000)

    with pytest.raises(ValueError, match="sampling rates"):
        dsp.convolve(x, y)


def test_convolve_fft_norm_error():
    x = pf.Signal([1, 0.5, 0.25, 0], 44100, fft_norm='unitary')
    y = pf.Signal([1, 0.5, 0.25, 0], 44100, fft_norm='amplitude')

    with pytest.raises(ValueError, match="fft_norm"):
        dsp.convolve(x, y)


@pytest.mark.parametrize("method", ['overlap_add', 'fft'])
@pytest.mark.parametrize(("mode", "desired"), [
    ('full', np.array([[1, -0.5, 0.1, -0.35, -0.05, 0.01]])),
    ('cut', np.array([[1, -0.5, 0.1, -0.35]])),
    ('cyclic', np.array([[0.95, -0.49, 0.1, -0.35]]))])
def test_convolve_mode_and_method(method, mode, desired):
    x = pf.Signal([1, 0.5, 0.5, 0.1], 44100)
    y = pf.Signal([1, -1, 0.1], 44100)
    res = dsp.convolve(x, y, mode=mode, method=method)
    np.testing.assert_allclose(res.time, desired, atol=1e-10)


@pytest.mark.parametrize("method", ['overlap_add', 'fft'])
@pytest.mark.parametrize(("mode", "desired"), [
    ('full', np.array([[1, -0.5, 0.1, -0.35, -0.05, 0.01]], dtype='complex')),
    ('cut', np.array([[1, -0.5, 0.1, -0.35]], dtype='complex')),
    ('cyclic', np.array([[0.95, -0.49, 0.1, -0.35]], dtype='complex'))])
def test_convolve_mode_and_method_complex(method, mode, desired):
    """Test convolve with complex signals with various methods and modes."""
    x = pf.Signal([1, 0.5, 0.5, 0.1], 44100, is_complex=True)
    y = pf.Signal([1, -1, 0.1], 44100, is_complex=True)
    res = dsp.convolve(x, y, mode=mode, method=method)
    np.testing.assert_allclose(res.time, desired, atol=1e-10)


@pytest.mark.parametrize("method", ['overlap_add', 'fft'])
@pytest.mark.parametrize(("mode", "desired"), [
    ('full', np.array([[1, -0.5, 0.1, -0.35, -0.05, 0.01]], dtype='complex')),
    ('cut', np.array([[1, -0.5, 0.1, -0.35]], dtype='complex')),
    ('cyclic', np.array([[0.95, -0.49, 0.1, -0.35]], dtype='complex'))])
def test_convolve_mode_and_method_real_complex(method, mode, desired):
    """Test convolve with complex signals with various methods and modes."""
    x = pf.Signal([1, 0.5, 0.5, 0.1], 44100, is_complex=False)
    y = pf.Signal([1, -1, 0.1], 44100, is_complex=True)
    res = dsp.convolve(x, y, mode=mode, method=method)
    np.testing.assert_allclose(res.time, desired, atol=1e-10)


def test_convolve_mismatching_cdims():
    """
    Test if convolve works with broadcastable signals with different cdims.
    """
    # generate and convolve signals
    signal_a = pf.signals.impulse(1, amplitude=np.atleast_2d([1, 2]))
    signal_b = pf.Signal([1, -1], 44100)
    result = pf.dsp.convolve(signal_a, signal_b)
    # check the result
    npt.assert_almost_equal(result.time[0, 0].flatten(), [1, -1])
    npt.assert_almost_equal(result.time[0, 1].flatten(), [2, -2])


def test_convolve_mode_error():
    x = pf.Signal([1, 0.5, 0.25, 0], 44100)
    y = pf.Signal([1, -1, 0], 44100)

    with pytest.raises(ValueError, match='Invalid mode'):
        dsp.convolve(x, y, mode='invalid')


def test_convolve_method_error():
    x = pf.Signal([1, 0.5, 0.25, 0], 44100)
    y = pf.Signal([1, -1, 0], 44100)

    with pytest.raises(ValueError, match='Invalid method'):
        dsp.convolve(x, y, method='invalid')<|MERGE_RESOLUTION|>--- conflicted
+++ resolved
@@ -162,15 +162,10 @@
 
 @pytest.mark.parametrize("shape", [(4, 1), (1, 4), (1, ), (1, 1)])
 def test_group_delay_cshape(shape):
-<<<<<<< HEAD
     """
     Test if group delay function keeps cshape of signals of shape `m x n`
     with `m = 1` or `n = 1`.
     """
-=======
-    """Test if group delay function keeps cshape of signals of shape `m x n`
-    with `m = 1` or `n = 1`."""
->>>>>>> 64a90ebc
     impulse = pf.signals.impulse(256, 0, np.ones(shape))
 
     grp = dsp.group_delay(impulse)
@@ -995,11 +990,7 @@
 
 
 def test_convolve_complex():
-<<<<<<< HEAD
     """Test dsp.convolve with complex signals with default parameters."""
-=======
-    '''Test dsp.convolve with complex signals with default parameters.'''
->>>>>>> 64a90ebc
     x = pf.Signal([1, 0.5, 0.25, 0], 44100, is_complex=True)
     y = pf.Signal([1, -1, 0], 44100, is_complex=True)
 
