import pyfar as pf
from pyfar.dsp import spectrogram
import pytest
import numpy as np
import numpy.testing as npt


def test_assertions(sine):
    """Test assertions due to wrong input data"""

    with pytest.raises(
            TypeError, match="Input data has to be of type: Signal."):
        spectrogram([1, 2, 3])

    with pytest.raises(
            ValueError, match="window_length exceeds signal length"):
        spectrogram(pf.Signal(1, 44100))

    with pytest.raises(TypeError, match="The normalize parameter"):
        spectrogram(sine, normalize=1)


def test_return_values():
    """Test return values of the spectrogram with default parameters"""
    # test signal and spectrogram
    signal = pf.signals.sine(256, 2*1024, sampling_rate=1024)
    signal.fft_norm = 'amplitude'
    freqs, times, spectro = pf.dsp.spectrogram(signal,  window='rect')

    # check frequencies and times
    npt.assert_allclose(freqs, np.arange(513))
    npt.assert_allclose(times, [0, 512/1024, 1])

    # check middle slice
    npt.assert_allclose(spectro[0, :256, 1], 0, atol=1e-13)
    npt.assert_allclose(spectro[0, 256, 1], 1, atol=1e-13)
    npt.assert_allclose(spectro[0, 257:, 1], 0, atol=1e-13)


<<<<<<< HEAD
@pytest.mark.parametrize(("window", "value"), [
=======
def test_return_values_complex():
    """Test return values of the spectrogram with default parameters"""
    # test signal and spectrogram
    signal = pf.signals.sine(256, 2*1024, sampling_rate=1024)
    signal.fft_norm = "none"
    signal.complex = True
    signal.fft_norm = 'amplitude'
    freqs, times, spectro = pf.dsp.spectrogram(signal,  window='rect')

    # check frequencies and times
    npt.assert_allclose(freqs,
                        np.concatenate((np.arange(-512, 0),
                                        np.arange(0, 512))))
    npt.assert_allclose(times, [0, 512/1024, 1])

    # check middle slice
    npt.assert_allclose(spectro[0, :256, 1], 0, atol=1e-13)
    npt.assert_allclose(spectro[0, 256, 1], 1, atol=1e-13)
    npt.assert_allclose(spectro[0, 257:1024-256, 1], 0, atol=1e-13)
    npt.assert_allclose(spectro[0, 1024-256, 1], 1, atol=1e-13)
    npt.assert_allclose(spectro[0, 1024-255:, 1], 0, atol=1e-13)


@pytest.mark.parametrize('window,value', [
>>>>>>> 6e4dacbe
    ('rect', [0, 1, 0]),         # rect window does not spread energy
    ('hann', [.5, 1, .5])])      # hann window spreads energy
def test_window(window, value):
    """Test return values of the spectrogram with default parameters"""
    # test signal and spectrogram
    signal = pf.signals.sine(256, 2*1024, sampling_rate=1024)
    signal.fft_norm = 'amplitude'
    _, _, spectro = pf.dsp.spectrogram(signal, window=window)

    # check middle slice
    npt.assert_allclose(spectro[0, 255:258, 1], value, atol=1e-13)


def test_normalize(sine):
    """Test normalize parameter"""
    sine.fft_norm = 'amplitude'
    assert pf.dsp.spectrogram(sine)[-1].max() < 1
    assert pf.dsp.spectrogram(sine, normalize=False)[-1].max() > 1


@pytest.mark.parametrize('shape', [(2, 1), (1, 2), (1,), (1, 1)])
def test_spectrogram_shape(shape):
    """Test cshape of spectrogram returns"""
    impulse = pf.signals.impulse(2048, 0, np.ones((shape)))
    freq, time, spectro = pf.dsp.spectrogram(impulse)

    assert spectro.shape == (*shape, *freq.shape, *time.shape)
    assert time.ndim == 1
    assert freq.ndim == 1
<|MERGE_RESOLUTION|>--- conflicted
+++ resolved
@@ -37,9 +37,6 @@
     npt.assert_allclose(spectro[0, 257:, 1], 0, atol=1e-13)
 
 
-<<<<<<< HEAD
-@pytest.mark.parametrize(("window", "value"), [
-=======
 def test_return_values_complex():
     """Test return values of the spectrogram with default parameters"""
     # test signal and spectrogram
@@ -64,7 +61,6 @@
 
 
 @pytest.mark.parametrize('window,value', [
->>>>>>> 6e4dacbe
     ('rect', [0, 1, 0]),         # rect window does not spread energy
     ('hann', [.5, 1, .5])])      # hann window spreads energy
 def test_window(window, value):
