--- conflicted
+++ resolved
@@ -68,11 +68,8 @@
 
 #### SAVING FIGURES
 savefig.facecolor   : [.1,.1,.1]    ## figure facecolor when saving
-<<<<<<< HEAD
 savefig.edgecolor   : none    ## figure edgecolor when saving
-=======
-savefig.edgecolor   : none          ## figure edgecolor when saving
+
 
 #### IMAGES
 image.cmap:     magma      # colormap for 2D plots
->>>>>>> 1d99c7fb
