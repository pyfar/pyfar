import matplotlib.pyplot as plt
import matplotlib as mpl
import numpy as np
from pyfar import Signal
import pyfar.dsp as dsp
import warnings
from .ticker import (
    LogFormatterITAToolbox,
    LogLocatorITAToolbox,
    MultipleFractionLocator,
    MultipleFractionFormatter)


def _prepare_plot(ax=None, subplots=None):
    """Activates the stylesheet and returns a figure to plot on.

    Parameters
    ----------
    ax : matplotlib.pyplot.axes object
        Axes to plot on. The default is None in which case the axes are
        obtained from the current figure. A new figure is created if it does
        not exist.
    subplots : tuple of length 2
        A tuple giving the desired subplot layout. E.g., (2, 1) creates a
        subplot layout with two rows and one column. The default is None in
        which case no layout will be enforced.

    Returns
    -------
    ax : matplotlib.pyplot.axes object
        Axes or array/list of axes.
    """
    if ax is None:
        # get current figure or create new one
        fig = plt.gcf()
        # get current axes or create new one
        ax = fig.get_axes()
        if not len(ax):
            ax = plt.gca()
        elif len(ax) == 1:
            ax = ax[0]
    else:
        # obtain figure from axis
        # (ax objects can be inside an array or list)
        if isinstance(ax, np.ndarray):
            fig = ax.flatten()[0].figure
        elif isinstance(ax, list):
            fig = ax[0].figure
        else:
            fig = ax.figure

    # check for correct subplot layout
    if subplots is not None:

        # check type
        if len(subplots) > 2 or not isinstance(subplots, tuple):
            raise ValueError(
                "subplots must be a tuple with one or two elements.")

        # tuple to check against the shape of current axis
        # (convert (N, 1) and (1, N) to (N, ) - this is what Matplotlib does)
        ax_subplots = subplots
        if len(ax_subplots) == 2:
            ax_subplots = tuple(s for s in ax_subplots if s != 1)

        # check if current axis has the correct numner of subplots
        create_subplots = True
        if isinstance(ax, list):
            if len(ax) == np.prod(ax_subplots):
                create_subplots = False
        elif isinstance(ax, np.ndarray):
            if ax.shape == ax_subplots:
                create_subplots = False

        # create subplots
        if create_subplots:
            fig.clf()
            ax = fig.subplots(subplots[0], subplots[1], sharex=False)

    return fig, ax


def _set_axlim(ax, setter, low, high, limits):
    """
    Set axis limits depending on existing data.

    Sets the limits of an axis to `low` and `high` if there are no lines and
    collections asociated to the axis and to `min(limits[0], low)` and
    `max(limits[1], high)` otherwise.

    Parameters
    ----------
    ax : Matplotlib Axes Object
        axis for which the limits are to be set.
    setter : function
        function for setting the limits, .e.g., `ax.set_xlim`.
    low : number
        lower axis limit
    high : number
        upper axis limit
    limits : tuple of length 2
        current axis limits, e.g., `ax.get_xlim()`.
    """

    if not ax.lines and not ax.collections:
        # set desired limit if axis does not contain any lines or points
        setter((low, high))
    else:
        # check against current axes limits
        setter((min(limits[0], low), max(limits[1], high)))


def _return_default_colors_rgb(**kwargs):
    """Replace color in kwargs with pyfar default color if possible."""

    # pyfar default colors
    colors = {'p': '#5F4690',  # purple
              'b': '#1471B9',  # blue
              't': '#4EBEBE',  # turqois
              'g': '#078554',  # green
              'l': '#72AF47',  # light green
              'y': '#ECAD20',  # yellow
              'o': '#E07D26',  # orange
              'r': '#D83C27'}  # red

    if 'c' in kwargs and isinstance(kwargs['c'], str):
        kwargs['c'] = colors[kwargs['c']] \
            if kwargs['c'] in colors else kwargs['c']
    if 'color' in kwargs and isinstance(kwargs['color'], str):
        kwargs['color'] = colors[kwargs['color']] \
            if kwargs['color'] in colors else kwargs['color']

    return kwargs


def _time(signal, dB=False, log_prefix=20, log_reference=1,
          ax=None, **kwargs):
    """Plot the time logairhmic data of a signal."""

    # check input
    if not isinstance(signal, Signal):
        raise TypeError('Input data has to be of type: Signal.')

    # prepare input
    kwargs = _return_default_colors_rgb(**kwargs)
    data = signal.time.T
    if dB:
        # avoid any zero-values because they result in -inf in dB data
        eps = np.finfo(float).tiny
        data = log_prefix * np.log10(np.abs(data) / log_reference + eps)
        ymax = np.nanmax(data)
        ymin = ymax - 90
        ymax = ymax + 10

    # prepare figure
    _, ax = _prepare_plot(ax)
    ax.set_xlabel("Time in s")
    if dB:
        ax.set_ylabel("Amplitude in dB")
        _set_axlim(ax, ax.set_ylim, ymin, ymax, ax.get_ylim())
    else:
        ax.set_ylabel("Amplitude")
    _set_axlim(ax, ax.set_xlim, signal.times[0], signal.times[-1],
               ax.get_xlim())

    # plot data
    ax.plot(signal.times, data, **kwargs)
    plt.tight_layout()

    return ax


def _freq(signal, dB=True, log_prefix=20, log_reference=1, xscale='log',
          ax=None, **kwargs):
    """
    Plot the logarithmic absolute spectrum on the positive frequency axis.
    """

    # check input
    if not isinstance(signal, Signal):
        raise TypeError('Input data has to be of type: Signal.')

    # prepare input
    kwargs = _return_default_colors_rgb(**kwargs)
    if dB:
        eps = np.finfo(float).tiny
        data = log_prefix*np.log10(np.abs(signal.freq)/log_reference + eps)
        ymax = np.nanmax(data)
        ymin = ymax - 90
        ymax = ymax + 10
    else:
        data = np.abs(signal.freq)

    # prepare figure
    _, ax = _prepare_plot(ax)
    ax.grid(True, 'both')
    if dB:
        ax.set_ylabel("Magnitude in dB")
        _set_axlim(ax, ax.set_ylim, ymin, ymax, ax.get_ylim())
    else:
        ax.set_ylabel("Magnitude")
    ax.set_xlabel("Frequency in Hz")
    _set_axlim(ax, ax.set_xlim, max(20, signal.frequencies[1]),
               signal.sampling_rate/2, ax.get_xlim())

    # plot data
    if xscale == 'log':
        ax.semilogx(signal.frequencies, data.T, **kwargs)
    else:
        ax.plot(signal.frequencies, data.T, **kwargs)

    # set and format ticks
    if xscale == 'log':
        ax.xaxis.set_major_locator(LogLocatorITAToolbox())
    ax.xaxis.set_major_formatter(LogFormatterITAToolbox())

    plt.tight_layout()

    return ax


def _phase(signal, deg=False, unwrap=False, xscale='log', ax=None, **kwargs):
    """Plot the phase of the spectrum on the positive frequency axis."""

    # check input
    if not isinstance(signal, Signal):
        raise TypeError('Input data has to be of type: Signal.')

    # prepare figure
    _, ax = _prepare_plot(ax)

    # prepare input
    kwargs = _return_default_colors_rgb(**kwargs)
    phase_data = dsp.phase(signal, deg=deg, unwrap=unwrap)
    # Construct the correct label string:
    ylabel_string = 'Phase '
    if unwrap == '360':
        ylabel_string += '(wrapped to 360) '
    elif unwrap:
        ylabel_string += '(unwrapped) '

    if deg:
        ylabel_string += 'in degree'
        y_margin = 5
    else:
        ylabel_string += 'in radians'
        ax.yaxis.set_major_locator(MultipleFractionLocator(np.pi, 2))
        ax.yaxis.set_minor_locator(MultipleFractionLocator(np.pi, 6))
        ax.yaxis.set_major_formatter(MultipleFractionFormatter(
            nominator=1, denominator=2, base=np.pi, base_str=r'\pi'))
        y_margin = np.radians(5)
    ymin = np.nanmin(phase_data) - y_margin  # more elegant solution possible?
    ymax = np.nanmax(phase_data) + y_margin

    # prepare figure
    ax.set_xlabel("Frequency in Hz")
    ax.set_ylabel(ylabel_string)
    ax.grid(True, 'both')
    _set_axlim(ax, ax.set_xlim, max(20, signal.frequencies[1]),
               signal.sampling_rate/2, ax.get_xlim())
    _set_axlim(ax, ax.set_ylim, ymin, ymax, ax.get_ylim())

    # plot data
    # plot data
    if xscale == 'log':
        ax.semilogx(signal.frequencies, phase_data.T, **kwargs)
    else:
        ax.plot(signal.frequencies, phase_data.T, **kwargs)
    plt.tight_layout()

    # set and format ticks
    if xscale == 'log':
        ax.xaxis.set_major_locator(LogLocatorITAToolbox())
    ax.xaxis.set_major_formatter(LogFormatterITAToolbox())

    return ax


def _group_delay(signal, unit=None, xscale='log', ax=None, **kwargs):
    """Plot the group delay on the positive frequency axis."""

    # check input
    if not isinstance(signal, Signal):
        raise TypeError('Input data has to be of type: Signal.')

    # prepare input
    kwargs = _return_default_colors_rgb(**kwargs)
    data = dsp.group_delay(signal)
    # auto detect the unit
    if unit is None:
        unit = _group_delay_auto_unit(
            np.nanmax(np.abs(data) / signal.sampling_rate))
    # set the unit
    if unit == 's':
        data = data / signal.sampling_rate
    elif unit == 'ms':
        data = data / signal.sampling_rate * 1e3
    elif unit == 'mus':
        data = data / signal.sampling_rate * 1e6
        unit = 'micro s'

    # prepare figure
    _, ax = _prepare_plot(ax)
    ax.set_xlabel("Frequency in Hz")
    ax.set_ylabel(f"Group delay in {unit}")
    ax.grid(True, 'both')
    _set_axlim(ax, ax.set_xlim, max(20, signal.frequencies[1]),
               signal.sampling_rate/2, ax.get_xlim())
    _set_axlim(ax, ax.set_ylim, .5 * np.nanmin(data), 1.5 * np.nanmax(data),
               ax.get_ylim())

    # plot data
    if xscale == 'log':
        ax.semilogx(signal.frequencies, data.T, **kwargs)
    else:
        ax.plot(signal.frequencies, data.T, **kwargs)
    plt.tight_layout()

    # set and format ticks
    if xscale == 'log':
        ax.xaxis.set_major_locator(LogLocatorITAToolbox())
    ax.xaxis.set_major_formatter(LogFormatterITAToolbox())

    return ax


<<<<<<< HEAD
def _group_delay_auto_unit(gd_max):
    """
    Automatically set the unit for the group delay plot according to the
    absolute maximum of the input data. This is a separate function for ease of
    testing.

    Parameters
    ----------

    gd_max : float
        Absolute maximum of the group delay in seconds
    """

    if gd_max == 0:
        unit = 's'
    elif gd_max < 1e-3:
        unit = 'mus'
    elif gd_max < 1:
        unit = 'ms'
    else:
        unit = 's'

    return unit


def _spectrogram(signal, log=False, nodb=False, window='hann',
                 window_length='auto', window_overlap_fct=0.5,
                 cmap=mpl.cm.get_cmap(name='magma'), ax=None,
                 cut=False, **kwargs):
    """Plot the magnitude spectrum versus time."""
=======
def _spectrogram(signal, dB=True, log_prefix=20, log_reference=1,
                 yscale='linear',
                 window='hann', window_length=1024, window_overlap_fct=0.5,
                 cmap=mpl.cm.get_cmap(name='magma'), ax=None):
    """Plot the magnitude spectrum versus time.
>>>>>>> a7bc8ecf

    See pyfar.line.spectogram for more information.
    """

    # check input
    if not isinstance(signal, Signal):
        raise TypeError('Input data has to be of type: Signal.')

    if window_length > signal.n_samples:
        raise ValueError("window_length exceeds signal length")

    if np.prod(signal.cshape) > 1:
        warnings.warn(("Using only the first channel of "
                       f"{np.prod(signal.cshape)}-channel signal."))

    # take only the first channel of time data
    first_channel = tuple(np.zeros(len(signal.cshape), dtype='int'))

    # get spectrogram
    frequencies, times, spectrogram = dsp.spectrogram(
        signal[first_channel], dB, log_prefix, log_reference,
        window, window_length, window_overlap_fct)

    # plot the data
    _, ax = _prepare_plot(ax)
    ax.pcolormesh(times, frequencies, spectrogram, cmap=cmap,
                  shading='gouraud')

    # Adjust axes:
    ax.set_ylabel('Frequency in Hz')
    ax.set_xlabel('Time in s')
    ax.set_xlim((times[0], times[-1]))
    ax.set_ylim((max(20, frequencies[1]), signal.sampling_rate/2))

    if yscale == 'log':
        ax.set_yscale('symlog')
        ax.yaxis.set_major_locator(LogLocatorITAToolbox())
    ax.yaxis.set_major_formatter(LogFormatterITAToolbox())
    ax.grid(ls='dotted', color='white')
    plt.tight_layout()

    return ax, spectrogram


def _spectrogram_cb(signal, dB=True, log_prefix=20, log_reference=1,
                    yscale='linear',
                    window='hann', window_length=1024, window_overlap_fct=0.5,
                    cmap=mpl.cm.get_cmap(name='magma'), ax=None):
    """Plot the magnitude spectrum versus time.

    See pyfar.line.spectogram for more information.
    """

    if not isinstance(signal, Signal):
        raise TypeError('Input data has to be of type: Signal.')

    # Define figure and axes for plot:
    fig, ax = _prepare_plot(ax)
    # clear figure and axis - spectogram does not work with hold
    fig.clf()
    ax = plt.gca()
    # plot the data
    ax = ax.figure.subplots(1, 2, gridspec_kw={"width_ratios": [1, 0.05]})
    fig.axes[0].remove()

    ax[0], spectrogram = _spectrogram(
        signal, dB, log_prefix, log_reference, yscale,
        window, window_length, window_overlap_fct,
        cmap, ax[0])

    # Colorbar:
    for PCM in ax[0].get_children():
        if type(PCM) == mpl.collections.QuadMesh:
            break

    cb = plt.colorbar(PCM, cax=ax[1])
    cb.set_label('Modulus in dB')

    # color limits
    if dB:
        ymax = np.nanmax(spectrogram)
        ymin = ymax - 90
        ymax = ymax + 10
        PCM.set_clim(ymin, ymax)

    plt.tight_layout()

    return ax


def _freq_phase(signal, dB=True, log_prefix=20, log_reference=1, xscale='log',
                deg=False, unwrap=False, ax=None, **kwargs):
    """Plot the magnitude and phase spectrum in a 2 by 1 subplot layout."""

    if not isinstance(signal, Signal):
        raise TypeError('Input data has to be of type: Signal.')

    fig, ax = _prepare_plot(ax, (2, 1))
    kwargs = _return_default_colors_rgb(**kwargs)

    _freq(signal, dB, log_prefix, log_reference, xscale, ax[0], **kwargs)
    _phase(signal, deg, unwrap, xscale, ax[1], **kwargs)
    ax[0].set_xlabel(None)
    fig.align_ylabels()
    plt.tight_layout()

    return ax


def _freq_group_delay(signal, dB=True, log_prefix=20, log_reference=1,
                      unit=None, xscale='log', ax=None, **kwargs):
    """
    Plot the magnitude and group delay spectrum in a 2 by 1 subplot layout.
    """

    if not isinstance(signal, Signal):
        raise TypeError('Input data has to be of type: Signal.')

    fig, ax = _prepare_plot(ax, (2, 1))
    kwargs = _return_default_colors_rgb(**kwargs)

    _freq(signal, dB, log_prefix, log_reference, xscale, ax[0], **kwargs)
    _group_delay(signal, unit, xscale, ax[1], **kwargs)
    ax[0].set_xlabel(None)
    fig.align_ylabels()
    plt.tight_layout()

    return ax


def _custom_subplots(signal, plots, ax, **kwargs):
    """
    Generate subplot with a custom layout based on a list of plot function
    handles. The subplot layout is taken from the shape of the plot function
    handle list.

    See pyfar.plot.line._custom_subplots for more information.
    """
    if not isinstance(signal, Signal):
        raise TypeError('Input data has to be of type: Signal.')

    plots = np.atleast_2d(np.asarray(plots))
    subplots = plots.shape
    fig, ax = _prepare_plot(ax, subplots)

    rows = subplots[0]
    cols = subplots[1]

    for row in range(rows):
        for col in range(cols):
            # current_axis
            # this is a bit tricky: if a new multi plot is created ax will can
            # be a nested list because it is created by fig.subplots() but ax
            # will be a flat list if multi plots into an existing plot, because
            # ax is obtained from ax = plt.gca()
            try:
                ca = ax[row][col] if rows > 1 and cols > 1 else \
                     ax[max(row, col)]
            except TypeError:
                ca = ax[row * cols + col]
            # plot
            plots[row][col](signal, ax=ca, **kwargs)<|MERGE_RESOLUTION|>--- conflicted
+++ resolved
@@ -324,7 +324,6 @@
     return ax
 
 
-<<<<<<< HEAD
 def _group_delay_auto_unit(gd_max):
     """
     Automatically set the unit for the group delay plot according to the
@@ -350,18 +349,11 @@
     return unit
 
 
-def _spectrogram(signal, log=False, nodb=False, window='hann',
-                 window_length='auto', window_overlap_fct=0.5,
-                 cmap=mpl.cm.get_cmap(name='magma'), ax=None,
-                 cut=False, **kwargs):
-    """Plot the magnitude spectrum versus time."""
-=======
 def _spectrogram(signal, dB=True, log_prefix=20, log_reference=1,
                  yscale='linear',
                  window='hann', window_length=1024, window_overlap_fct=0.5,
                  cmap=mpl.cm.get_cmap(name='magma'), ax=None):
     """Plot the magnitude spectrum versus time.
->>>>>>> a7bc8ecf
 
     See pyfar.line.spectogram for more information.
     """
