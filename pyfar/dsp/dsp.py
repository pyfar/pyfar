--- conflicted
+++ resolved
@@ -1,12 +1,7 @@
 import numpy as np
 from scipy import signal as sgn
 import pyfar
-<<<<<<< HEAD
 from pyfar.dsp import fft
-=======
-from pyfar import Signal, FrequencyData
-import pyfar.fft as fft
->>>>>>> 94347300
 
 
 def phase(signal, deg=False, unwrap=False):
