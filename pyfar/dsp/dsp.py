import multiprocessing
import numpy as np
from scipy import signal as sgn
import pyfar
from pyfar.dsp import fft
from pyfar.classes.warnings import PyfarDeprecationWarning
from pyfar._utils import rename_arg
import warnings
import scipy.fft as sfft


def phase(signal, deg=False, unwrap=False):
    """Returns the phase for a given signal object.

    Parameters
    ----------
    signal : Signal, FrequencyData
        pyfar Signal or FrequencyData object.
    deg : Boolean
        Specifies, whether the phase is returned in degrees or radians.
    unwrap : Boolean
        Specifies, whether the phase is unwrapped or not.
        If set to ``'360'``, the phase is wrapped to 2 pi.

    Returns
    -------
    phase : numpy array
        The phase of the signal.
    """

    if not isinstance(signal, pyfar.Signal) and \
            not isinstance(signal, pyfar.FrequencyData):
        raise TypeError(
            'Input data has to be of type: Signal or FrequencyData.')

    phase = np.angle(signal.freq)

    if np.isnan(phase).any() or np.isinf(phase).any():
        raise ValueError('Your signal has a point with NaN or Inf phase.')

    if unwrap is True:
        phase = np.unwrap(phase)
    elif unwrap == '360':
        phase = wrap_to_2pi(np.unwrap(phase))

    if deg:
        phase = np.degrees(phase)
    return phase


def group_delay(signal, frequencies=None, method='fft'):
    """Returns the group delay of a signal in samples.

    Parameters
    ----------
    signal : Signal
        An audio signal object from the pyfar signal class
    frequencies : array-like
        Frequency or frequencies in Hz at which the group delay is calculated.
        The default is ``None``, in which case signal.frequencies is used.
    method : 'scipy', 'fft', optional
        Method to calculate the group delay of a Signal. Both methods calculate
        the group delay using the method presented in [#]_ avoiding issues
        due to discontinuities in the unwrapped phase. Note that the scipy
        version additionally allows to specify frequencies for which the
        group delay is evaluated. The default is ``'fft'``, which is faster.

    Returns
    -------
    group_delay : numpy array
        Frequency dependent group delay of shape
        (:py:func:`~pyfar.Signal.cshape`,
        frequencies).

    References
    ----------
    .. [#]  https://www.dsprelated.com/showarticle/69.php
    """

    # check input and default values
    if not isinstance(signal, pyfar.Signal):
        raise TypeError('Input data has to be of type: Signal.')

    if frequencies is not None and method == 'fft':
        raise ValueError(
            "Specifying frequencies is not supported for the 'fft' method.")

    frequencies = signal.frequencies if frequencies is None \
        else np.asarray(frequencies, dtype=float)

    if method == 'scipy':
        # get time signal and reshape for easy looping
        time = signal.time
        time = time.reshape((-1, signal.n_samples))

        # initialize group delay
        group_delay = np.zeros((np.prod(signal.cshape), frequencies.size))

        # calculate the group delay
        for cc in range(time.shape[0]):
            group_delay[cc] = sgn.group_delay(
                (time[cc], 1), frequencies, fs=signal.sampling_rate)[1]

        # reshape to match signal
        group_delay = group_delay.reshape(signal.cshape + (-1, ))

    elif method == 'fft':
        if signal.complex:
            freq_k = fft.fft(signal.time * np.arange(signal.n_samples),
                             signal.n_samples, signal.sampling_rate,
                             fft_norm='none')
        else:
            freq_k = fft.rfft(signal.time * np.arange(signal.n_samples),
                              signal.n_samples, signal.sampling_rate,
                              fft_norm='none')

        group_delay = np.real(freq_k / signal.freq_raw)

        # catch zeros in the denominator
        group_delay[np.abs(signal.freq_raw) < 1e-15] = 0

    else:
        raise ValueError(
            "Invalid method, needs to be either 'scipy' or 'fft'.")

    return group_delay


def wrap_to_2pi(x):
    """Wraps phase to 2 pi.

    Parameters
    ----------
    x : double
        Input phase to be wrapped to 2 pi.

    Returns
    -------
    x : double
        Phase wrapped to 2 pi`.
    """
    positive_input = (x > 0)
    zero_check = np.logical_and(positive_input, (x == 0))
    x = np.mod(x, 2*np.pi)
    x[zero_check] = 2*np.pi
    return x


def linear_phase(signal, group_delay, unit="samples"):
    """
    Set the phase to a linear phase with a specified group delay.

    The linear phase signal is computed as

    .. math:: H_{\\mathrm{lin}} = |H| \\mathrm{e}^{-j \\omega \\tau}\\,,

    with :math:`H` the complex spectrum of the input data, :math:`|\\cdot|` the
    absolute values, :math:`\\omega` the frequency in radians and :math:`\\tau`
    the group delay in seconds.

    Parameters
    ----------
    signal : Signal
        input data
    group_delay : float, array like
        The desired group delay of the linear phase signal according to `unit`.
        A reasonable value for most cases is ``signal.n_samples / 2`` samples,
        which results in a time signal that is symmetric around the center. If
        group delay is a list or array it must broadcast with the channel
        layout of the signal (``signal.cshape``).
    unit : string, optional
        Unit of the group delay. Can be ``'samples'`` or ``'s'`` for seconds.
        The default is ``'samples'``.

    Returns
    -------
    signal: Signal
        linear phase copy of the input data
    """

    if not isinstance(signal, pyfar.Signal):
        raise TypeError("signal must be a pyfar Signal object.")

    # group delay in seconds
    if unit == "samples":
        tau = np.asarray(group_delay) / signal.sampling_rate
    elif unit == "s":
        tau = np.asarray(group_delay)
    else:
        raise ValueError(f"unit is {unit} but must be 'samples' or 's'.")

    # linear phase
    phase = 2 * np.pi * signal.frequencies * tau[..., np.newaxis]

    # construct linear phase spectrum
    signal_lin = signal.copy()
    signal_lin.freq_raw = \
        np.abs(signal_lin.freq_raw).astype(complex) * np.exp(-1j * phase)

    return signal_lin


def zero_phase(signal):
    """Calculate zero phase signal.

    The zero phase signal is obtained by taking the absolute values of the
    spectrum

    .. math:: H_z = |H| = \\sqrt{\\mathrm{real}(H)^2 + \\mathrm{imag}(H)^2},

    where :math:`H` is the complex valued spectrum of the input data and
    :math:`H_z` the real valued zero phase spectrum.

    The time domain data of a zero phase signal is symmetric around the first
    sample, e.g., ``signal.time[0, 1] == signal.time[0, -1]``.

    Parameters
    ----------
    signal : Signal, FrequencyData
        input data

    Returns
    -------
    signal : Signal, FrequencyData
        zero phase copy of the input data
    """

    if not isinstance(signal, (pyfar.Signal, pyfar.FrequencyData)):
        raise TypeError(
            'Input data has to be of type Signal or FrequencyData.')

    signal_zero = signal.copy()
    signal_zero.freq_raw = np.atleast_2d(np.abs(signal_zero.freq_raw))

    return signal_zero


def nextpow2(x):
    """Returns the exponent of next higher power of 2.

    Parameters
    ----------
    x : double
        Input variable to determine the exponent of next higher power of 2.

    Returns
    -------
    nextpow2 : double
        Exponent of next higher power of 2.
    """
    return np.ceil(np.log2(x))


def spectrogram(signal, window='hann', window_length=1024,
                window_overlap_fct=0.5, normalize=True):
    """Compute the magnitude spectrum versus time.

    This is a wrapper for :py:meth:`scipy.signal.ShortTimeFFT.spectrogram`
    with two differences.
    First, the returned times refer to the start of the FFT blocks, i.e., the
    first time is always 0 whereas it is window_length/2 in scipy. Second, the
    returned spectrogram is normalized according to ``signal.fft_norm`` if the
    ``normalize`` parameter is set to ``True``.

    Parameters
    ----------
    signal : Signal
        Signal to compute spectrogram of.
    window : str
        Specifies the window (see :py:mod:`scipy.signal.windows`). The default
        is ``'hann'``.
    window_length : integer
        Window length in samples, the default ist 1024.
    window_overlap_fct : double
        Ratio of points to overlap between FFT segments [0...1]. The default is
        ``0.5``.
    normalize : bool
        Flag to indicate if the FFT normalization should be applied to the
        spectrogram according to `signal.fft_norm`. The default is ``True``.

    Returns
    -------
    frequencies : numpy array
        Frequencies in Hz at which the magnitude spectrum was computed. For
        complex valued signals, frequencies and spectrogram is arranged such
        that 0 Hz bin is centered.
    times : numpy array
        Times in seconds at which the magnitude spectrum was computed
    spectrogram : numpy array
    """

    # check input
    if not isinstance(signal, pyfar.Signal):
        raise TypeError('Input data has to be of type: Signal.')

    if window_length > signal.n_samples:
        raise ValueError("window_length exceeds signal length")

    if not isinstance(normalize, bool):
        raise TypeError("The normalize parameter needs to be boolean")

    # get spectrogram from scipy.signal
    window_overlap = int(window_length * window_overlap_fct)
    window = sgn.get_window(window, window_length)
    hop = window_length - window_overlap

    fft_mode = 'twosided' if signal.complex else 'onesided'

    SFT = sgn.ShortTimeFFT(window, hop, signal.sampling_rate,
                           fft_mode=fft_mode, scale_to='magnitude')

    spectrogram = \
        SFT.spectrogram(signal.time, p0=0,
                        p1=(signal.n_samples-window_overlap)//SFT.hop,
                        k_offset=window_length//2, detr='constant')

    # scipy returns the squared magnitude, therefore we take the square root
    spectrogram = np.sqrt(spectrogram)

    frequencies = SFT.f
    times = SFT.t(signal.n_samples, p0=0,
                  p1=(signal.n_samples-window_overlap)//SFT.hop,
                  k_offset=window_length//2)

    # remove normalization from scipy.signal.spectrogram
    spectrogram /= np.sqrt(1 / window.sum()**2)

    # apply normalization from signal
    if normalize:
        spectrogram = fft.normalization(
                spectrogram, window_length, signal.sampling_rate,
                signal.fft_norm, window=window)

    # rearrange spectrogram and frequencies to center 0 Hz bin
    if signal.complex:
        frequencies = sfft.fftshift(frequencies)
        spectrogram = sfft.fftshift(spectrogram, axes=0)

    # scipy.signal takes the center of the DFT blocks as time stamp we take the
    # beginning (looks nicer in plots, both conventions are used)
    times -= times[0]

    return frequencies, times, spectrogram


def time_window(signal, interval, window='hann', shape='symmetric',
                unit='samples', crop='none', return_window=False):
    """Apply time window to signal.

    This function uses the windows implemented in
    :py:mod:`scipy.signal.windows`.

    Parameters
    ----------
    signal : Signal
        Signal object to be windowed.
    interval : array_like
        If `interval` has two entries, these specify the beginning and the end
        of the symmetric window or the fade-in / fade-out (see parameter
        `shape`).
        If `interval` has four entries, a window with fade-in between
        the first two entries and a fade-out between the last two is created,
        while it is constant in between (ignores `shape`).
        The unit of `interval` is specified by the parameter `unit`.
        See below for more details.
    window : string, float, or tuple, optional
        The type of the window. See below for a list of implemented
        windows. The default is ``'hann'``.
    shape : string, optional
        ``'symmetric'``
            General symmetric window, the two values in `interval` define the
            first and last samples of the window.
        ``'symmetric_zero'``
            Symmetric window with respect to t=0, the two values in `interval`
            define the first and last samples of fade-out. `crop` is ignored.
        ``'left'``
            Fade-in, the beginning and the end of the fade is defined by the
            two values in `interval`. See Notes for more details.
        ``'right'``
            Fade-out, the beginning and the end of the fade is defined by the
            two values in `interval`. See Notes for more details.

        The default is ``'symmetric'``.
    unit : string, optional
        Unit of `interval`. Can be set to ``'samples'`` or ``'s'`` (seconds).
        Time values are rounded to the nearest sample. The default is
        ``'samples'``.
    crop : string, optional
        ``'none'``
            The length of the windowed signal stays the same.
        ``'window'``
            The signal is truncated to the windowed part.
        ``'end'``
            Only the zeros at the end of the windowed signal are
            cropped, so the original phase is preserved.

        The default is ``'none'``.
    return_window: bool, optional
        If ``True``, both the windowed signal and the time window are returned.
        The default is ``False``.

    Returns
    -------
    signal_windowed : Signal
        Windowed signal object
    window : Signal
        Time window used to create the windowed signal, only returned if
        ``return_window=True``.

    Notes
    -----
    For a fade-in, the indexes of the samples given in `interval` denote the
    first sample of the window which is non-zero and the first which is one.
    For a fade-out, the samples given in `interval` denote the last sample
    which is one and the last which is non-zero.

    This function calls :py:func:`scipy.signal.windows.get_window` to
    create the window.
    Available window types:

    - ``boxcar``
    - ``triang``
    - ``blackman``
    - ``hamming``
    - ``hann``
    - ``bartlett``
    - ``flattop``
    - ``parzen``
    - ``bohman``
    - ``blackmanharris``
    - ``nuttall``
    - ``barthann``
    - ``kaiser`` (needs beta, see :py:func:`~pyfar.dsp.kaiser_window_beta`)
    - ``gaussian`` (needs standard deviation)
    - ``general_gaussian`` (needs power, width)
    - ``dpss`` (needs normalized half-bandwidth)
    - ``chebwin`` (needs attenuation)
    - ``exponential`` (needs center, decay scale)
    - ``tukey`` (needs taper fraction)
    - ``taylor`` (needs number of constant sidelobes, sidelobe level)

    If the window requires no parameters, then `window` can be a string.
    If the window requires parameters, then `window` must be a tuple
    with the first argument the string name of the window, and the next
    arguments the needed parameters.

    Examples
    --------

    Options for parameter `shape`.

    .. plot::

        >>> import pyfar as pf
        >>> import numpy as np
        >>> signal = pf.Signal(np.ones(100), 44100)
        >>> for shape in ['symmetric', 'symmetric_zero', 'left', 'right']:
        >>>     signal_windowed = pf.dsp.time_window(
        ...         signal, interval=[25,45], shape=shape)
        >>>     ax = pf.plot.time(signal_windowed, label=shape, unit='ms')
        >>> ax.legend(loc='right')

    Window with fade-in and fade-out defined by four values in `interval`.

    .. plot::

        >>> import pyfar as pf
        >>> import numpy as np
        >>> signal = pf.Signal(np.ones(100), 44100)
        >>> signal_windowed = pf.dsp.time_window(
        ...         signal, interval=[25, 40, 60, 90], window='hann')
        >>> pf.plot.time(signal_windowed, unit='ms')


    """
    # Check input
    if not isinstance(signal, pyfar.Signal):
        raise TypeError("The parameter signal has to be of type: Signal.")
    if shape not in ('symmetric', 'symmetric_zero', 'left', 'right'):
        raise ValueError(
            "The parameter shape has to be 'symmetric', 'symmetric_zero' "
            "'left' or 'right'.")
    if crop not in ('window', 'end', 'none'):
        raise TypeError(
            "The parameter crop has to be 'none', 'window' or 'end'.")
    if not isinstance(interval, (list, tuple)):
        raise TypeError(
            "The parameter interval has to be of type list, tuple or None.")
    if not isinstance(return_window, bool):
        raise TypeError(
            "The parameter return_window needs to be boolean.")

    interval = np.array(interval)
    if not np.array_equal(interval, np.sort(interval)):
        raise ValueError("Values in interval need to be in ascending order.")
    # Convert to samples
    if unit == 's':
        interval = np.round(interval*signal.sampling_rate).astype(int)
    elif unit == 'samples':
        interval = interval.astype(int)
    else:
        raise ValueError(f"unit is {unit} but has to be 'samples' or 's'.")
    # Check window size
    if interval[-1] > signal.n_samples:
        raise ValueError(
            "Values in interval require window to be longer than signal.")

    # Create window
    # win_start and win_stop define the first and last sample of the window
    if len(interval) == 2:
        if shape == 'symmetric':
            win, win_start, win_stop = _time_window_symmetric_interval_two(
                interval, window)
        elif shape == 'symmetric_zero':
            win, win_start, win_stop = _time_window_symmetric_zero(
                signal.n_samples, interval, window)
        elif shape == 'left':
            win, win_start, win_stop = _time_window_left(
                signal.n_samples, interval, window)
        elif shape == 'right':
            win, win_start, win_stop = _time_window_right(
                interval, window)
    elif len(interval) == 4:
        win, win_start, win_stop = _time_window_symmetric_interval_four(
            interval, window)
    else:
        raise ValueError(
            "interval needs to contain two or four values.")

    # Apply window
    signal_win = signal.copy()
    if crop == 'window':
        signal_win.time = signal_win.time[..., win_start:win_stop+1]*win
        if return_window:
            window_fin = pyfar.Signal(win, signal_win.sampling_rate)
    if crop == 'end':
        # Add zeros before window
        window_zeropadded = np.zeros(win_stop+1)
        window_zeropadded[win_start:win_stop+1] = win
        signal_win.time = signal_win.time[..., :win_stop+1]*window_zeropadded
        if return_window:
            window_fin = pyfar.Signal(
                window_zeropadded, signal_win.sampling_rate)
    elif crop == 'none':
        # Create zeropadded window
        window_zeropadded = np.zeros(signal.n_samples)
        window_zeropadded[win_start:win_stop+1] = win
        signal_win.time = signal_win.time*window_zeropadded
        if return_window:
            window_fin = pyfar.Signal(
                window_zeropadded, signal_win.sampling_rate)

    if return_window:
        interval_str = str(tuple(interval))
        if 'np' in interval_str:
            interval_str = f"({', '.join([str(i) for i in interval])})"
        window_fin.comment = (
            f"Time window with parameters interval={interval_str}, "
            f"window='{window}', shape='{shape}', unit='{unit}', "
            f"crop='{crop}'")
        return signal_win, window_fin
    else:
        return signal_win


def kaiser_window_beta(A):
    """ Return a shape parameter beta to create kaiser window based on desired
    side lobe suppression in dB.

    This function can be used to call :py:func:`~pyfar.dsp.time_window` with
    ``window=('kaiser', beta)``.

    Parameters
    ----------
    A : float
        Side lobe suppression in dB

    Returns
    -------
    beta : float
        Shape parameter beta after [#]_, Eq. 7.75

    References
    ----------
    .. [#]  A. V. Oppenheim and R. W. Schafer, Discrete-time signal processing,
            Third edition, Upper Saddle, Pearson, 2010.
    """
    A = np.abs(A)
    if A > 50:
        beta = 0.1102 * (A - 8.7)
    elif A >= 21:
        beta = 0.5842 * (A - 21)**0.4 + 0.07886 * (A - 21)
    else:
        beta = 0.0

    return beta


def _time_window_symmetric_interval_two(interval, window):
    """ Symmetric time window between 2 values given in interval.

    Parameters
    ----------
    interval : array_like
        Boundaries of the window
    window : string
        Window type, see :py:func:`~pyfar.dsp.time_window`

    Returns
    -------
    win : numpy array
        Time window
    win_start : int
        Index of first sample of window
    win_stop : int
        Index of last sample of window
    """
    win_samples = interval[1]-interval[0]+1
    win = sgn.windows.get_window(window, win_samples, fftbins=False)
    win_start = interval[0]
    win_stop = interval[1]
    return win, win_start, win_stop


def _time_window_left(n_samples, interval, window):
    """ Left-sided time window. ""

    Parameters
    ----------
    n_samples : int
        Number of samples of signal to be windowed
    interval : array_like
        First and last sample of fade-in
    window : string
        Window type, see :py:func:`~pyfar.dsp.time_window`

    Returns
    -------
    win : numpy array
        Time window
    win_start : int
        Index of first sample of window
    win_stop : int
        Index of last sample of window
    """
    fade_samples = int(2*(interval[1]-interval[0]))
    fade = sgn.windows.get_window(window, fade_samples, fftbins=False)
    win = np.ones(n_samples-interval[0])
    win[0:interval[1]-interval[0]] = fade[:int(fade_samples/2)]
    win_start = interval[0]
    win_stop = n_samples-1
    return win, win_start, win_stop


def _time_window_right(interval, window):
    """ Right-sided time window. ""

    Parameters
    ----------
    interval : array_like
        First and last sample of fade-out
    window : string
        Window type, see :py:func:`~pyfar.dsp.time_window`

    Returns
    -------
    win : numpy array
        Time window
    win_start : int
        Index of first sample of window
    win_stop : int
        Index of last sample of window
    """
    fade_samples = int(2*(interval[1]-interval[0]))
    fade = sgn.windows.get_window(window, fade_samples, fftbins=False)
    win = np.ones(interval[1]+1)
    win[interval[0]+1:] = fade[int(fade_samples/2):]
    win_start = 0
    win_stop = interval[1]
    return win, win_start, win_stop


def _time_window_symmetric_zero(n_samples, interval, window):
    """ Symmetric time window with respect to t=0. ""

    Parameters
    ----------
    n_samples : int
        Number of samples of signal to be windowed
    interval : array_like
        First and last sample of fade-out.
    window : string
        Window type, see :py:func:`~pyfar.dsp.time_window`

    Returns
    -------
    win : numpy array
        Time window
    win_start : int
        Index of first sample of window
    win_stop : int
        Index of last sample of window
    """
    fade_samples = int(2*(interval[1]-interval[0]))
    fade = sgn.windows.get_window(window, fade_samples, fftbins=False)
    win = np.zeros(n_samples)
    win[:interval[0]+1] = 1
    win[interval[0]+1:interval[1]+1] = fade[int(fade_samples/2):]
    win[-interval[0]:] = 1
    win[-interval[1]:-interval[0]] = fade[:int(fade_samples/2)]
    win_start = 0
    win_stop = n_samples
    return win, win_start, win_stop


def _time_window_symmetric_interval_four(interval, window):
    """ Symmetric time window with two fades and constant range in between.

    Parameters
    ----------
    interval : array_like
        Indexes of fade-in and fade-out
    window : string
        Window type, see :py:func:`~pyfar.dsp.time_window`

    Returns
    -------
    win : numpy array
        Time window
    win_start : int
        Index of first sample of window
    win_stop : int
        Index of last sample of window
    """
    fade_in_samples = int(2*(interval[1]-interval[0]))
    fade_in = sgn.windows.get_window(
        window, fade_in_samples, fftbins=False)
    fade_in = fade_in[:int(fade_in_samples/2)]
    fade_out_samples = int(2*(interval[3]-interval[2]))
    fade_out = sgn.windows.get_window(
        window, fade_out_samples, fftbins=False)
    fade_out = fade_out[int(fade_out_samples/2):]
    win = np.ones(interval[-1]-interval[0]+1)
    win[0:interval[1]-interval[0]] = fade_in
    win[interval[2]-interval[0]+1:interval[3]-interval[0]+1] = fade_out
    win_start = interval[0]
    win_stop = interval[3]
    return win, win_start, win_stop


@rename_arg({"freq_range": "frequency_range"},
            "freq_range parameter will be deprecated in pyfar 0.8.0 in "
            "favor of frequency_range")
def regularized_spectrum_inversion(
        signal, frequency_range,
        regu_outside=1., regu_inside=10**(-200/20), regu_final=None,
        normalized=True):
    r"""Invert the spectrum of a signal applying frequency dependent
    regularization.

    Regularization can either be specified within a given
    frequency range using two different regularization factors, or for each
    frequency individually using the parameter `regu_final`. In the first case
    the regularization factors for the frequency regions are cross-faded using
    a raised cosine window function with a width of :math:`\sqrt{2}f` above and
    below the given frequency range. Note that the resulting regularization
    function is adjusted to the quadratic maximum of the given signal.
    In case the `regu_final` parameter is used, all remaining options are
    ignored and an array matching the number of frequency bins of the signal
    needs to be given. In this case, no normalization of the regularization
    function is applied.

    Finally, the inverse spectrum is calculated as [#]_, [#]_,

    .. math::

        S^{-1}(f) = \frac{S^*(f)}{S^*(f)S(f) + \epsilon(f)}


    Parameters
    ----------
    signal : Signal
        The signals which spectra are to be inverted.
    frequency_range : tuple, array_like, double
        The upper and lower frequency limits outside of which the
        regularization factor is to be applied.
    regu_outside : float, optional
        The normalized regularization factor outside the frequency range.
        The default is ``1``.
    regu_inside : float, optional
        The normalized regularization factor inside the frequency range.
        The default is ``10**(-200/20)`` (-200 dB).
    regu_final : float, array_like, optional
        The final regularization factor for each frequency, default ``None``.
        If this parameter is set, the remaining regularization factors are
        ignored.
    normalized : bool
        Flag to indicate if the normalized spectrum (according to
        `signal.fft_norm`) should be inverted. The default is ``True``.
    freq_range: tuple, array_like, double
        The upper and lower frequency limits outside of which the
        regularization factor is to be applied.
        ``'freq_range'`` parameter will be deprecated in pyfar 0.8.0 in favor
        of ``'frequency_range'``.


    Returns
    -------
    Signal
        The resulting signal after inversion.

    References
    ----------
    .. [#]  O. Kirkeby and P. A. Nelson, “Digital Filter Design for Inversion
            Problems in Sound Reproduction,” J. Audio Eng. Soc., vol. 47,
            no. 7, p. 13, 1999.

    .. [#]  P. C. Hansen, Rank-deficient and discrete ill-posed problems:
            numerical aspects of linear inversion. Philadelphia: SIAM, 1998.

    """
    if not isinstance(signal, pyfar.Signal):
        raise ValueError("The input signal needs to be of type pyfar.Signal.")

    if not isinstance(normalized, bool):
        raise TypeError("The normalized parameter needs to be boolean")

    if normalized:
        data = signal.freq
    else:
        data = signal.freq_raw

    frequency_range = np.asarray(frequency_range)

    if frequency_range.size < 2:
        raise ValueError(
            "The frequency range needs to specify lower and upper limits.")

    if regu_final is None:
        regu_inside = np.ones(signal.n_bins, dtype=np.double) * regu_inside
        regu_outside = np.ones(signal.n_bins, dtype=np.double) * regu_outside

        idx_xfade_lower = signal.find_nearest_frequency(
            [frequency_range[0]/np.sqrt(2), frequency_range[0]])

        regu_final = _cross_fade(regu_outside, regu_inside, idx_xfade_lower)

        if frequency_range[1] < signal.sampling_rate/2:
            idx_xfade_upper = signal.find_nearest_frequency([
                frequency_range[1],
                np.min([frequency_range[1]*np.sqrt(2),
                        signal.sampling_rate/2])])

            regu_final = _cross_fade(regu_final, regu_outside, idx_xfade_upper)

        regu_final *= np.max(np.abs(data)**2)

    inverse = signal.copy()
    inverse.freq = np.conj(data) / (np.conj(data)*data + regu_final)

    return inverse


def _cross_fade(first, second, indices):
    """Cross-fade two numpy arrays by multiplication with a raised cosine
    window inside the range specified by the indices. Outside the range, the
    result will be the respective first or second array, without distortions.

    Parameters
    ----------
    first : array, double
        The first array.
    second : array, double
        The second array.
    indices : array-like, tuple, int
        The lower and upper cross-fade indices.

    Returns
    -------
    result : array, double
        The resulting array after cross-fading.
    """
    indices = np.asarray(indices)
    if np.shape(first)[-1] != np.shape(second)[-1]:
        raise ValueError("Both arrays need to be of same length.")
    len_arrays = np.shape(first)[-1]
    if np.any(indices > np.shape(first)[-1]):
        raise IndexError("Index is out of range.")

    len_xfade = np.squeeze(np.abs(np.diff(indices)))
    window = sgn.windows.hann(len_xfade*2 + 1, sym=True)
    window_rising = window[:len_xfade]
    window_falling = window[len_xfade+1:]

    window_first = np.concatenate(
        (np.ones(indices[0]), window_falling, np.zeros(len_arrays-indices[1])))
    window_second = np.concatenate(
        (np.zeros(indices[0]), window_rising, np.ones(len_arrays-indices[1])))

    result = first * window_first + second * window_second

    return result


def minimum_phase(signal, n_fft=None, truncate=True):
    """
    Calculate the minimum phase equivalent of a finite impulse response.

    The method is based on the Hilbert transform of the real-valued cepstrum
    of the finite impulse response, that is the cepstrum of the magnitude
    spectrum only. As a result the magnitude spectrum is not distorted.
    Potential aliasing errors can occur due to the Fourier transform based
    calculation of the magnitude spectrum, which however are negligible if the
    length of Fourier transform ``n_fft`` is sufficiently high. [#]_
    (Section 8.5.4)

    Parameters
    ----------
    signal : Signal
        The finite impulse response for which the minimum-phase version is
        computed.
    n_fft : int, optional
        The FFT length used for calculating the cepstrum. Should be at least a
        few times larger than ``signal.n_samples``. The default ``None`` uses
        eight times the signal length rounded up to the next power of two,
        that is: ``2**int(np.ceil(np.log2(n_samples * 8)))``.
    truncate : bool, optional
        If ``truncate`` is ``True``, the resulting minimum phase impulse
        response is truncated to a length of
        ``signal.n_samples//2 + signal.n_samples % 2``. This avoids
        aliasing described above in any case but might distort the magnitude
        response if ``signal.n_samples`` is to low. If truncate is ``False``
        the output signal has the same length as the input signal. The default
        is ``True``.

    Returns
    -------
    signal_minphase : Signal
        The minimum phase version of the input data.

    References
    ----------
    .. [#]  J. S. Lim and A. V. Oppenheim, Advanced topics in signal
            processing, pp. 472-473, First Edition. Prentice Hall, 1988.

    Examples
    --------

    Create a minimum phase equivalent of a linear phase FIR low-pass filter

    .. plot::

        >>> import pyfar as pf
        >>> import numpy as np
        >>> from scipy.signal import remez
        >>> import matplotlib.pyplot as plt
        >>> freq = [0, 0.2, 0.3, 1.0]
        >>> h_linear = pf.Signal(remez(151, freq, [1, 0], fs=2.), 44100)
        >>> # create minimum phase impulse responses
        >>> h_min = pf.dsp.minimum_phase(h_linear, truncate=False)
        >>> # plot the result
        >>> pf.plot.use()
        >>> fig, axs = plt.subplots(3, figsize=(8, 6))
        >>> pf.plot.time(h_linear, ax=axs[0], unit='ms')
        >>> pf.plot.time(h_min, ax=axs[0], unit='ms')
        >>> axs[0].grid(True)
        >>> pf.plot.freq(h_linear, ax=axs[1])
        >>> pf.plot.group_delay(h_linear, ax=axs[2], unit="ms")
        >>> pf.plot.freq(h_min, ax=axs[1])
        >>> pf.plot.group_delay(h_min, ax=axs[2], unit="ms")
        >>> axs[2].legend(['Linear', 'Minimum'], loc=3, ncol=2)
        >>> axs[2].set_ylim(-2.5, 2.5)

    """
    from scipy.fft import fft, ifft

    workers = multiprocessing.cpu_count()
    # center the energy by taking the linear phase signal (using n_samples//2
    # performs better than using n_samples/2)
    signal = pyfar.dsp.linear_phase(
        signal, signal.n_samples // 2, unit='samples')

    if n_fft is None:
        n_fft = 2**int(np.ceil(np.log2(signal.n_samples * 8)))
    elif n_fft < signal.n_samples:
        raise ValueError((
            f"n_fft is {n_fft} but must be at least {signal.n_samples}, "
            "which is the length of the input signal"))

    # add eps to the magnitude spectrum to avoid nans in log
    H = np.abs(fft(signal.time, n=n_fft, workers=workers, axis=-1))
    H[H == 0] = np.finfo(float).eps

    # calculate the minimum phase using the Hilbert transform
    phase = -np.imag(sgn.hilbert(np.log(H), N=n_fft, axis=-1))
    data = ifft(H*np.exp(1j*phase), axis=-1, workers=workers).real

    # cut to length
    if truncate:
        N = signal.n_samples // 2 + signal.n_samples % 2
        data = data[..., :N]
    else:
        data = data[..., :signal.n_samples]

    return pyfar.Signal(data, signal.sampling_rate)


def pad_zeros(signal, pad_width, mode='end'):
    """Pad a signal with zeros in the time domain.

    Parameters
    ----------
    signal : Signal
        The signal which is to be extended.
    pad_width : int
        The number of samples to be padded.
    mode : str, optional
        The padding mode:

        ``'end'``
            Append zeros to the end of the signal
        ``'beginning'``
            Prepend zeros to the beginning of the signal
        ``'center'``
            Insert the number of zeros in the middle of the signal.
            This mode can be used to pad signals with a symmetry with respect
            to the time ``t=0``.

        The default is ``'end'``.

    Returns
    -------
    Signal
        The zero-padded signal.

    Examples
    --------
    >>> import pyfar as pf
    >>> impulse = pf.signals.impulse(512, amplitude=1)
    >>> impulse_padded = pf.dsp.pad_zeros(impulse, 128, mode='end')

    """

    if not isinstance(signal, pyfar.Signal):
        raise TypeError('Input data has to be of type: Signal.')

    if mode in ['before', 'after']:
        warnings.warn(('Mode "before" and "after" will be renamed into '
                       '"beginning" and "end" and can no longer be used in '
                       'Pyfar 0.8.0.'), PyfarDeprecationWarning, stacklevel=2)

        mode = 'beginning' if mode == 'before' else 'end'

    padded_signal = signal.flatten()

    if mode in ['end', 'center']:
        pad_array = ((0, 0), (0, pad_width))
    elif mode == 'beginning':
        pad_array = ((0, 0), (pad_width, 0))
    else:
        raise ValueError("Unknown padding mode.")

    if mode == 'center':
        shift_samples = int(np.round(signal.n_samples/2))
        padded_signal.time = np.roll(
            padded_signal.time, shift_samples, axis=-1)

    padded_signal.time = np.pad(
        padded_signal.time, pad_array, mode='constant')

    if mode == 'center':
        padded_signal.time = np.roll(
            padded_signal.time, -shift_samples, axis=-1)

    padded_signal = padded_signal.reshape(signal.cshape)

    return padded_signal


def time_shift(
        signal, shift, mode='cyclic', unit='samples', pad_value=0.):
    """Apply a cyclic or linear time-shift to a signal.

    This function only allows integer value sample shifts. If unit ``'time'``
    is used, the shift samples will be rounded to the nearest integer value.
    For a shift using fractional sample values see
    :py:func:`~pf.dsp.fractional_time_shift`.

    Parameters
    ----------
    signal : Signal
        The signal to be shifted
    shift : int, float
        The time-shift value. A positive value will result in right shift on
        the time axis (delaying of the signal), whereas a negative value
        yields a left shift on the time axis (non-causal shift to a earlier
        time). If a single value is given, the same time shift will be applied
        to each channel of the signal. Individual time shifts for each channel
        can be performed by passing an array matching the signals channel
        dimensions :py:func:`~pyfar.Signal.cshape`.
    mode : str, optional
        The shifting mode

        ``"linear"``
            Apply linear shift, i.e., parts of the signal that are shifted to
            times smaller than 0 samples and larger than ``signal.n_samples``
            disappear. To maintain the shape of the signal, the signal is
            padded at the respective other end. The pad value is determined by
            ``pad_type``.
        ``"cyclic"``
            Apply a cyclic shift, i.e., parts of the signal that are shifted to
            values smaller than 0 are wrapped around to the end, and parts that
            are shifted to values larger than ``signal.n_samples`` are wrapped
            around to the beginning.

        The default is ``"cyclic"``
    unit : str, optional
        Unit of the shift variable, this can be either ``'samples'`` or ``'s'``
        for seconds. By default ``'samples'`` is used. Note that in the case
        of specifying the shift time in seconds, the value is rounded to the
        next integer sample value to perform the shift.
    pad_type : numeric, optional
        The pad value for linear shifts, by default ``0.`` is used.
        Pad :py:data:`numpy.nan` to the respective channels if the rms value
        of the signal is to be maintained for block-wise rms estimation of the
        noise power of a signal. Note that if NaNs are padded, the returned
        data will be a :py:class:`~pyfar.TimeData` instead of
        :py:class:`~pyfar.Signal` object.

    Returns
    -------
    Signal, TimeData
        The time-shifted signal. This is a
        :py:class:`~pyfar.TimeData` object in case a linear shift
        was done and the signal was padded with Nans. In all other cases, a
        :py:class:`~pyfar.Signal` object is returned.

    Examples
    --------
    Individually do a cyclic shift of a set of ideal impulses stored in three
    different channels and plot the resulting signals

    .. plot::

        >>> import pyfar as pf
        >>> import matplotlib.pyplot as plt
        >>> # generate and shift the impulses
        >>> impulse = pf.signals.impulse(
        ...     32, amplitude=(1, 1.5, 1), delay=(14, 15, 16))
        >>> shifted = pf.dsp.time_shift(impulse, [-2, 0, 2])
        >>> # time domain plot
        >>> pf.plot.use('light')
        >>> _, axs = plt.subplots(2, 1)
        >>> pf.plot.time(impulse, ax=axs[0], unit='samples')
        >>> pf.plot.time(shifted, ax=axs[1], unit='samples')
        >>> axs[0].set_title('Original signals')
        >>> axs[1].set_title('Shifted signals')

    Perform a linear time shift instead and pad with NaNs

    .. plot::

        >>> import pyfar as pf
        >>> import numpy as np
        >>> import matplotlib.pyplot as plt
        >>> # generate and shift the impulses
        >>> impulse = pf.signals.impulse(
        ...     32, amplitude=(1, 1.5, 1), delay=(14, 15, 16))
        >>> shifted = pf.dsp.time_shift(
        ...     impulse, [-2, 0, 2], mode='linear', pad_value=np.nan)
        >>> # time domain plot
        >>> pf.plot.use('light')
        >>> _, axs = plt.subplots(2, 1)
        >>> pf.plot.time(impulse, ax=axs[0], unit='samples')
        >>> pf.plot.time(shifted, ax=axs[1], unit='samples')
        >>> axs[0].set_title('Original signals')
        >>> axs[1].set_title('Shifted signals')

    """
    if mode not in ["linear", "cyclic"]:
        raise ValueError(f"mode is '{mode}' but mist be 'linear' or cyclic'")

    shift = np.broadcast_to(shift, signal.cshape)
    if unit == 's':
        shift_samples = np.round(shift*signal.sampling_rate).astype(int)
    elif unit == 'samples':
        shift_samples = shift.astype(int)
    else:
        raise ValueError(
            f"unit is '{unit}' but must be 'samples' or 's'.")

    if np.any(np.abs(shift_samples) > signal.n_samples) and mode == "linear":
        raise ValueError(("Can not shift by more samples than signal.n_samples"
                          " if mode is 'linear'"))

    shifted = signal.copy()
    for ch in np.ndindex(signal.cshape):
        shifted.time[ch] = np.roll(
            shifted.time[ch],
            shift_samples[ch],
            axis=-1)

        if mode == 'linear':
            if shift_samples[ch] > 0:
                samples = slice(0, shift_samples[ch])
                shifted.time[ch + (samples, )] = pad_value
            elif shift_samples[ch] < 0:
                samples = slice(shifted.n_samples + shift_samples[ch],
                                shifted.n_samples)
                shifted.time[ch + (samples, )] = pad_value

    if np.any(np.isnan(shifted.time)):
        shifted = pyfar.TimeData(
            shifted.time, shifted.times, comment=shifted.comment,
            is_complex=signal.complex)

    return shifted


def find_impulse_response_delay(impulse_response, N=1):
    """Find the delay in sub-sample values of an impulse response.

    The method relies on the analytic part of the cross-correlation function
    of the impulse response and it's minimum-phase equivalent, which is zero
    for the maximum of the correlation function. For sub-sample root finding,
    the analytic signal is approximated using a polynomial of order ``N``.
    The algorithm is based on [#]_ with the following modifications:

    1.  Values with negative gradient used for polynomial fitting are
        rejected, allowing to use larger part of the signal for fitting.
    2.  By default a first order polynomial is used, as the slope of the
        analytic signal should in theory be linear.

    Alternatively see :py:func:`pyfar.dsp.find_impulse_response_start`. For
    complex-valued time signals, the delay is calculated separately for the
    real and complex part, and its minimum value returned.

    Parameters
    ----------
    impulse_response : Signal
        The impulse response.
    N : int, optional
        The order of the polynom used for root finding, by default 1.

    Returns
    -------
    delay : numpy.ndarray, float
        Delay of the impulse response, as an array of shape
        :py:func:`~pyfar.Signal.cshape`. Can be floating point
        values in the case of sub-sample values.

    References
    ----------

    .. [#]  N. S. M. Tamim and F. Ghani, “Hilbert transform of FFT pruned
            cross correlation function for optimization in time delay
            estimation,” in Communications (MICC), 2009 IEEE 9th Malaysia
            International Conference on, 2009, pp. 809-814.

    Examples
    --------
    Create a band-limited impulse shifted by 0.5 samples and estimate the
    starting sample of the impulse and plot.

    .. plot::

        >>> import pyfar as pf
        >>> import numpy as np
        >>> n_samples = 64
        >>> delay_samples = n_samples // 2 + 1/2
        >>> ir = pf.signals.impulse(n_samples)
        >>> ir = pf.dsp.linear_phase(ir, delay_samples, unit='samples')
        >>> start_samples = pf.dsp.find_impulse_response_delay(ir)
        >>> ax = pf.plot.time(ir, unit='ms', label='impulse response')
        >>> ax.axvline(
        ...     start_samples/ir.sampling_rate*1e3,
        ...     color='k', linestyle='-.', label='start sample')
        >>> ax.legend()

    """
    n = int(np.ceil((N+2)/2))

    start_samples = np.zeros(impulse_response.cshape)
    modes = ['real', 'complex'] if impulse_response.complex else ['real']
    start_sample = np.zeros((len(modes), 1), dtype=float)

    for ch in np.ndindex(impulse_response.cshape):
        # Calculate the correlation between the impulse response and its
        # minimum phase equivalent. This requires a minimum phase equivalent
        # in the strict sense, instead of the appriximation implemented in
        # pyfar.
        n_samples = impulse_response.n_samples
        for idx, mode in enumerate(modes):
            ir = impulse_response.time[ch]
            ir = np.real(ir) if mode == 'real' else np.imag(ir)

            if np.max(ir) > 1e-16:
                # minimum phase warns if the input signal is not symmetric,
                # which is not critical for this application
                with warnings.catch_warnings():
                    warnings.filterwarnings(
                        "ignore", message="h does not appear to by symmetric",
                        category=RuntimeWarning)
                    ir_minphase = sgn.minimum_phase(
                        ir, n_fft=4*n_samples)

                correlation = sgn.correlate(
                    ir,
                    np.pad(ir_minphase, (0, n_samples - (n_samples + 1)//2)),
                    mode='full')
                lags = np.arange(-n_samples + 1, n_samples)

                # calculate the analytic signal of the correlation function
                correlation_analytic = sgn.hilbert(correlation)

                # find the maximum of the analytic part of the correlation
                # function and define the search range around the maximum
                argmax = np.argmax(np.abs(correlation_analytic))
                search_region_range = np.arange(argmax-n, argmax+n)
                search_region = np.imag(
                    correlation_analytic[search_region_range])

                # mask values with a negative gradient
                mask = np.gradient(search_region, search_region_range) > 0

                # fit a polygon and estimate its roots
                search_region_poly = np.polyfit(
                    search_region_range[mask]-argmax, search_region[mask], N)
                roots = np.roots(search_region_poly)

                # Use only real-valued roots
                if np.all(np.isreal(roots)):
                    root = roots[np.abs(roots) == np.min(np.abs(roots))]
                    start_sample[idx] = np.squeeze(lags[argmax] + root)
                else:
                    start_sample[idx] = np.nan
                    warnings.warn('Starting sample not found for channel '
                                  f'{ch}')
            else:
                start_sample[idx] = np.nan

<<<<<<< HEAD
        # minimum phase warns if the input signal is not symmetric, which is
        # not critical for this application
        with warnings.catch_warnings():
            warnings.filterwarnings(
                "ignore", message="h does not appear to by symmetric",
                category=RuntimeWarning)
            ir_minphase = sgn.minimum_phase(
                impulse_response.time[ch], n_fft=4*n_samples)

        correlation = sgn.correlate(
            impulse_response.time[ch],
            np.pad(ir_minphase, (0, n_samples - (n_samples + 1)//2)),
            mode='full')
        lags = np.arange(-n_samples + 1, n_samples)

        # calculate the analytic signal of the correlation function
        correlation_analytic = sgn.hilbert(correlation)

        # find the maximum of the analytic part of the correlation function
        # and define the search range around the maximum
        argmax = np.argmax(np.abs(correlation_analytic))
        search_region_range = np.arange(argmax-n, argmax+n)
        search_region = np.imag(correlation_analytic[search_region_range])

        # mask values with a negative gradient
        mask = np.gradient(search_region, search_region_range) > 0

        # fit a polygon and estimate its roots
        search_region_poly = np.polyfit(
            search_region_range[mask]-argmax, search_region[mask], N)
        roots = np.roots(search_region_poly)

        # Use only real-valued roots
        if np.all(np.isreal(roots)):
            root = roots[np.abs(roots) == np.min(np.abs(roots))]
            start_sample = np.squeeze(lags[argmax] + root)
        else:
            start_sample = np.nan
            warnings.warn(
                f"Starting sample not found for channel {ch}", stacklevel=2)

        start_samples[ch] = start_sample
=======
        start_samples[ch] = np.nanmin(start_sample)
>>>>>>> 6e4dacbe

    return start_samples


def find_impulse_response_start(
        impulse_response,
        threshold=20):
    """Find the start sample of an impulse response.

    The start sample is identified as the first sample which is below the
    ``threshold`` level relative to the maximum level of the impulse response.
    For room impulse responses, ISO 3382 [#]_ specifies a threshold of 20 dB.
    This function is primary intended to be used when processing room impulse
    responses. For complex-valued time signals the onset is computed separately
    for the real and imaginary part.
    Alternatively see :py:func:`pyfar.dsp.find_impulse_response_delay`.


    Parameters
    ----------
    impulse_response : pyfar.Signal
        The impulse response
    threshold : float, optional
        The threshold level in dB, by default 20, which complies with ISO 3382.

    Returns
    -------
    start_sample : numpy.ndarray, int
        Sample at which the impulse response starts

    Notes
    -----
    The function tries to estimate the PSNR in the IR based on the signal
    power in the last 10 percent of the IR. The automatic estimation may fail
    if the noise spectrum is not white or the impulse response contains
    non-linear distortions. If the PSNR is lower than the specified threshold,
    the function will issue a warning.

    References
    ----------
    .. [#]  ISO 3382-1:2009-10, Acoustics - Measurement of the reverberation
            time of rooms with reference to other acoustical parameters. pp. 22

    Examples
    --------
    Create a band-limited impulse shifted by 0.5 samples and estimate the
    starting sample of the impulse and plot.

    .. plot::

        >>> import pyfar as pf
        >>> import numpy as np
        >>> n_samples = 256
        >>> delay_samples = n_samples // 2 + 1/2
        >>> ir = pf.signals.impulse(n_samples)
        >>> ir = pf.dsp.linear_phase(ir, delay_samples, unit='samples')
        >>> start_samples = pf.dsp.find_impulse_response_start(ir)
        >>> ax = pf.plot.time(ir, unit='ms', label='impulse response', dB=True)
        >>> ax.axvline(
        ...     start_samples/ir.sampling_rate*1e3,
        ...     color='k', linestyle='-.', label='start sample')
        >>> ax.axhline(
        ...     20*np.log10(np.max(np.abs(ir.time)))-20,
        ...     color='k', linestyle=':', label='threshold')
        >>> ax.legend()

    Create a train of weighted impulses with levels below and above the
    threshold, serving as a very abstract room impulse response. The starting
    sample is identified as the last sample below the threshold relative to the
    maximum of the impulse response.

    .. plot::

        >>> import pyfar as pf
        >>> import numpy as np
        >>> n_samples = 64
        >>> delays = np.array([14, 22, 26, 30, 33])
        >>> amplitudes = np.array([-35, -22, -6, 0, -9], dtype=float)
        >>> ir = pf.signals.impulse(n_samples, delays, 10**(amplitudes/20))
        >>> ir.time = np.sum(ir.time, axis=0)
        >>> start_sample_est = pf.dsp.find_impulse_response_start(
        ...     ir, threshold=20)
        >>> ax = pf.plot.time(
        ...     ir, dB=True, unit='samples',
        ...     label=f'peak samples: {delays}')
        >>> ax.axvline(
        ...     start_sample_est, linestyle='-.', color='k',
        ...     label=f'ir start sample: {start_sample_est}')
        >>> ax.axhline(
        ...     20*np.log10(np.max(np.abs(ir.time)))-20,
        ...     color='k', linestyle=':', label='threshold')
        >>> ax.legend()

    """
<<<<<<< HEAD
    ir_squared = np.abs(impulse_response.time)**2

    mask_start = int(0.9*impulse_response.n_samples)

    mask = np.arange(mask_start, ir_squared.shape[-1])
    noise = np.mean(np.take(ir_squared, mask, axis=-1), axis=-1)

    max_sample = np.argmax(ir_squared, axis=-1)
    max_value = np.max(ir_squared, axis=-1)

    if np.any(max_value < 10**(threshold/10) * noise) or \
            np.any(max_sample > mask_start):
        warnings.warn(
            "The SNR seems lower than the specified threshold value. Check "
            "if this is a valid impulse response with sufficient SNR.",
            stacklevel=2)

    start_sample = max_sample.copy()

    for ch in np.ndindex(impulse_response.cshape):
        # Only look for the start sample if the maximum index is bigger than 0
        if start_sample[ch] > 0:
            # Check samples before maximum
            ir_before_max = np.squeeze(
                ir_squared[ch][:max_sample[ch]+1] / max_value[ch])
            # First sample above or at the threshold level
            idx_first_above_thresh = np.where(
                ir_before_max >= 10**(-threshold/10))[0]
            if idx_first_above_thresh.size > 0:
                # The start sample is the last sample below the threshold
                start_sample[ch] = np.min(idx_first_above_thresh) - 1
            else:
                start_sample[ch] = 0
                warnings.warn(
                    f'No values below threshold found found for channel {ch}',
                    'defaulting to 0', stacklevel=2)

    return start_sample
=======
    modes = ['real', 'complex'] if impulse_response.complex else ['real']
    ir_start = np.zeros(((len(modes), ) + impulse_response.cshape))
    for idx, mode in enumerate(modes):
        ir = impulse_response.time
        ir_squared = np.real(ir)**2 if mode == 'real' else np.imag(ir)**2

        mask_start = int(0.9*impulse_response.n_samples)

        mask = np.arange(mask_start, ir_squared.shape[-1])
        noise = np.mean(np.take(ir_squared, mask, axis=-1), axis=-1)

        max_sample = np.argmax(ir_squared, axis=-1)
        max_value = np.max(ir_squared, axis=-1)

        if np.any(max_value < 10**(threshold/10) * noise) or \
                np.any(max_sample > mask_start):
            warnings.warn(
                "The SNR seems lower than the specified threshold value. "
                "Check if this is a valid impulse response with sufficient "
                "SNR.")

        start_sample = max_sample.copy()

        for ch in np.ndindex(impulse_response.cshape):
            # Only look for the start sample if the maximum index is bigger
            # than 0
            if start_sample[ch] > 0:
                # Check samples before maximum
                ir_before_max = np.squeeze(
                    ir_squared[ch][:max_sample[ch]+1] / max_value[ch])
                # First sample above or at the threshold level
                idx_first_above_thresh = np.where(
                    ir_before_max >= 10**(-threshold/10))[0]
                if idx_first_above_thresh.size > 0:
                    # The start sample is the last sample below the threshold
                    start_sample[ch] = np.min(idx_first_above_thresh) - 1
                else:
                    start_sample[ch] = 0
                    warnings.warn(
                        'No values below threshold found found for channel '
                        f'{ch} defaulting to 0')

        ir_start[idx] = start_sample

    # squeeze first dimeension is signal is not complex
    if not impulse_response.complex:
        ir_start = np.squeeze(ir_start, axis=0)

    return ir_start
>>>>>>> 6e4dacbe


@rename_arg({"freq_range": "frequency_range"},
            "freq_range parameter will be deprecated in pyfar 0.8.0 in "
            "favor of frequency_range")
def deconvolve(system_output, system_input, fft_length=None,
               frequency_range=None, **kwargs):
    r"""Calculate transfer functions by spectral deconvolution of two signals.

    The transfer function :math:`H(\omega)` is calculated by spectral
    deconvolution (spectral division).

    .. math::

        H(\omega) = \frac{Y(\omega)}{X(\omega)},

    where :math:`X(\omega)` is the system input signal and :math:`Y(\omega)`
    the system output. Regularized inversion is used to avoid numerical issues
    in calculating :math:`X(\omega)^{-1} = 1/X(\omega)` for small values of
    :math:`X(\omega)`
    (see :py:func:`~pyfar.dsp.regularized_spectrum_inversion`).
    The system response (transfer function) is thus calculated as

    .. math::

        H(\omega) = Y(\omega)X(\omega)^{-1}.

    For more information, refer to [#]_.

    Parameters
    ----------
    system_output : Signal
        The system output signal (e.g., recorded after passing a device under
        test).
        The system output signal is zero padded, if it is shorter than the
        system input signal.
    system_input : Signal
        The system input signal (e.g., used to perform a measurement).
        The system input signal is zero padded, if it is shorter than the
        system output signal.
    frequency_range : tuple, array_like, double
        The upper and lower frequency limits outside of which the
        regularization factor is to be applied. The default ``None``
        bypasses the regularization, which might cause numerical
        instabilities in case of band-limited `system_input`. Also see
        :py:func:`~pyfar.dsp.regularized_spectrum_inversion`.
    fft_length : int or None
        The length the signals system_output and system_input are zero padded
        to before deconvolving. The default is None. In this case only the
        shorter signal is padded to the length of the longer signal, no padding
        is applied when both signals have the same length.
    kwargs : key value arguments
        Key value arguments to control the inversion of :math:`H(\omega)` are
        passed to to :py:func:`~pyfar.dsp.regularized_spectrum_inversion`.
    freq_range: tuple, array_like, double
        The upper and lower frequency limits outside of which the
        regularization factor is to be applied. The default ``None``
        bypasses the regularization, which might cause numerical
        instabilities in case of band-limited `system_input`. Also see
        :py:func:`~pyfar.dsp.regularized_spectrum_inversion`.
        ``'freq_range'`` parameter will be deprecated in pyfar 0.8.0 in favor
        of ``'frequency_range'``.


    Returns
    -------
    system_response : Signal
        The resulting signal after deconvolution, representing the system
        response (the transfer function).
        The ``fft_norm`` of is set to ``'none'``.

    References
    -----------
    .. [#] S. Mueller and P. Masserani "Transfer function measurement with
           sweeps. Directors cut." J. Audio Eng. Soc. 49(6):443-471,
           (2001, June).
    """
    # Check if system_output and system_input are both type Signal
    if not isinstance(system_output, pyfar.Signal):
        raise TypeError('system_output has to be of type pyfar.Signal')
    if not isinstance(system_input, pyfar.Signal):
        raise TypeError('system_input has to be of type pyfar.Signal')

    # Check if both signals have the same sampling rate
    if not system_output.sampling_rate == system_input.sampling_rate:
        raise ValueError("The two signals have different sampling rates!")

    if frequency_range is None:
        frequency_range = (0, system_input.sampling_rate/2)

    # Set fft_length to the max n_samples of both signals,
    # if it is not explicitly set to a value
    if fft_length is None:
        fft_length = np.max([system_output.n_samples, system_input.n_samples])
    # Check if both signals length are shorter or the same as fft_length
    if fft_length < system_output.n_samples:
        raise ValueError("The fft_length can not be shorter than" +
                         "system_output.n_samples.")
    if fft_length < system_input.n_samples:
        raise ValueError("The fft_length can not be shorter than" +
                         "system_input.n_samples.")

    # Check if both signals have the same length as ftt_length,
    # if not: bring them to the same length by padding with zeros
    system_output = pyfar.dsp.pad_zeros(system_output,
                                        (fft_length - system_output.n_samples))
    system_input = pyfar.dsp.pad_zeros(system_input,
                                       (fft_length - system_input.n_samples))

    # multiply system_output signal with regularized inversed system_input
    # signal to get the system response
    inverse_input = regularized_spectrum_inversion(
            system_input, frequency_range, **kwargs)
    system_response = system_output * inverse_input

    # Check if the signals have any comments,
    # if yes: concatenate the comments for the system_response
    system_response.comment = "Calculated with pyfar.dsp.deconvolve."
    if system_output.comment != '':
        system_response.comment += f" system input: {system_output.comment}."
    if system_input.comment != '':
        system_response.comment += f" system output: {system_input.comment}."

    # return the impulse resonse
    system_response.fft_norm = pyfar.classes.audio._match_fft_norm(
        system_output.fft_norm, system_input.fft_norm, division=True)

    return system_response


def convolve(signal1, signal2, mode='full', method='overlap_add'):
    """Convolve two signals.

    Parameters
    ----------
    signal1 : Signal
        The first signal
    signal2 : Signal
        The second signal. The channel shape (`cshape`) of this signal must be
        `broadcastable
        <https://numpy.org/doc/stable/user/basics.broadcasting.html>`_ to the
        cshape of the first signal. The cshape gives the shape of the data
        inside an audio object but ignores the number of samples or frequency
        bins.
    mode : string, optional
        A string indicating the size of the output:

        ``'full'``
            Compute the full discrete linear convolution of
            the input signals. The output has the length
            ``'signal1.n_samples + signal2.n_samples - 1'`` (Default).
        ``'cut'``
            Compute the complete convolution with ``full`` and truncate the
            result to the length of the longer signal.
        ``'cyclic'``
            The output is the cyclic convolution of the signals, where the
            shorter signal is zero-padded to fit the length of the longer
            one. This is done by computing the complete convolution with
            ``'full'``, adding the tail (i.e., the part that is truncated
            for ``mode='cut'`` to the beginning of the result) and
            truncating the result to the length of the longer signal.

    method : str {'overlap_add', 'fft'}, optional
        A string indicating which method to use to calculate the convolution:

        ``'overlap_add'``
            Convolve using  the overlap-add algorithm based
            on :py:func:`scipy.signal.oaconvolve`.. (Default)
        ``'fft'``
            Convolve using FFT based on :py:func:`scipy.signal.fftconvolve`.

        See Notes for more details.

    Returns
    -------
    signal : Signal
        The result of the convolution. The channel dimension (`cdim`) matches
        the bigger cdim of the two input signals. The channel dimension gives
        the number of dimensions of the audio data excluding the last
        dimension, which is ``n_samples`` for time domain objects and
        ``n_bins`` for frequency domain objects.

    Notes
    -----
    The overlap-add method is generally much faster than fft convolution when
    one signal is much larger than the other, but can be slower when only a few
    output values are needed or when the signals have a very similar length.
    For ``method='overlap_add'``, integer data will be cast to float.

    Examples
    --------
    Illustrate the different modes.

    .. plot::

        >>> import pyfar as pf
        >>> s1 = pf.Signal([1, 0.5, 0.5], 1000)
        >>> s2 = pf.Signal([1,-1], 1000)
        >>> full = pf.dsp.convolve(s1, s2, mode='full')
        >>> cut = pf.dsp.convolve(s1, s2, mode='cut')
        >>> cyc = pf.dsp.convolve(s1, s2, mode='cyclic')
        >>> # Plot input and output
        >>> with pf.plot.context():
        >>>     fig, ax = plt.subplots(2, 1, sharex=True)
        >>>     pf.plot.time(s1, ax=ax[0], label='Signal 1', marker='o',
        ...                  unit='samples')
        >>>     pf.plot.time(s2, ax=ax[0], label='Signal 2', marker='o',
        ...                  unit='samples')
        >>>     ax[0].set_title('Input Signals')
        >>>     ax[0].legend()
        >>>     pf.plot.time(full, ax=ax[1], label='full', marker='o',
        ...                  unit='samples')
        >>>     pf.plot.time(cut, ax=ax[1], label='cut', ls='--',  marker='o',
        ...                  unit='samples')
        >>>     pf.plot.time(cyc, ax=ax[1], label='cyclic', ls=':', marker='o',
        ...                  unit='samples')
        >>>     ax[1].set_title('Convolution Result')
        >>>     ax[1].set_ylim(-1.1, 1.1)
        >>>     ax[1].legend()


    """
    # check input
    if not signal1.sampling_rate == signal2.sampling_rate:
        raise ValueError("The sampling rates do not match")
    fft_norm = pyfar.classes.audio._match_fft_norm(
        signal1.fft_norm, signal2.fft_norm)
    if mode not in ['full', 'cut', 'cyclic']:
        raise ValueError(
            f"Invalid mode {mode}, needs to be "
            "'full', 'cut' or 'cyclic'.")

    # check cdims
    if len(signal1.cshape) != len(signal2.cshape):
        signal1, signal2 = pyfar.utils.broadcast_cdims((signal1, signal2))

    # convolve
    if method == 'overlap_add':
        res = sgn.oaconvolve(signal1.time, signal2.time, mode='full', axes=-1)
    elif method == 'fft':
        res = sgn.fftconvolve(signal1.time, signal2.time, mode='full', axes=-1)
    else:
        raise ValueError(
            f"Invalid method {method}, needs to be 'overlap_add' or 'fft'.")

    # make convolution truncated or cyclic
    if mode == 'cut':
        res = res[..., :np.max((signal1.n_samples, signal2.n_samples))]
    elif mode == 'cyclic':
        n_min = np.min((signal1.n_samples, signal2.n_samples))
        n_max = np.max((signal1.n_samples, signal2.n_samples))
        res[..., :n_min-1] += res[..., -n_min+1:]
        res = res[..., :n_max]

    is_result_complex = True if res.dtype.kind == 'c' else False

    return pyfar.Signal(
        res, signal1.sampling_rate, domain='time', fft_norm=fft_norm,
        is_complex=is_result_complex)


def decibel(signal, domain='freq', log_prefix=None, log_reference=1,
            return_prefix=False):
    r"""Convert data of the selected signal domain into decibels (dB).

    The converted data is calculated by the base 10 logarithmic scale:
    ``data_in_dB = log_prefix * numpy.log10(data/log_reference)``. By using a
    logarithmic scale, the deciBel is able to compare quantities that
    may have vast ratios between them. As an example, the sound pressure in
    dB can be calculated as followed:

    .. math::

        L_p = 20\log_{10}\biggl(\frac{p}{p_0}\biggr),

    where :math:`20` is the logarithmic prefix for sound field quantities and
    :math:`p_0` would be the reference for the sound pressure level. A list
    of commonly used reference values can be found in the 'log_reference'
    parameters section.

    Parameters
    ----------
    signal : Signal, TimeData, FrequencyData
        The signal which is converted into decibel
    domain : str
        The domain, that is converted to decibels:

        ``'freq'``
            Convert normalized frequency domain data. Signal must be of type
            'Signal' or 'FrequencyData'.
        ``'time'``
            Convert time domain data. Signal must be of type
            'Signal' or 'TimeData'.
        ``'freq_raw'``
            Convert frequency domain data without normalization. Signal must be
            of type 'Signal'.

        The default is ``'freq'``.
    log_prefix : int
        The prefix for the dB calculation. The default ``None``, uses ``10``
        for signals with ``'psd'`` and ``'power'`` FFT normalization and
        ``20`` otherwise.
    log_reference : int or float
        Reference for the logarithm calculation.
        List of commonly used values:

        +---------------------------------+--------------+
        | log_reference                   | value        |
        +=================================+==============+
        | Digital signals (dBFs)          | 1            |
        +---------------------------------+--------------+
        | Sound pressure :math:`L_p` (dB) | 2e-5 Pa      |
        +---------------------------------+--------------+
        | Voltage :math:`L_V` (dBu)       | 0.7746 volt  |
        +---------------------------------+--------------+
        | Sound intensity :math:`L_I` (dB)| 1e-12 W/m²   |
        +---------------------------------+--------------+
        | Voltage :math:`L_V` (dBV)       | 1 volt       |
        +---------------------------------+--------------+
        | Electric power :math:`L_P` (dB) | 1 watt       |
        +---------------------------------+--------------+

        The default is 1.
    return_prefix : bool, optional
        If return_prefix is ``True``, the function will also return the
        `log_prefix` value. This can be used to delogrithmize the data. The
        default is ``False``.
    Returns
    -------
    decibel : numpy.ndarray
        The given signal in decibel in chosen domain.
    log_prefix : int or float
        Will be returned if `return_prefix` is set to ``True``.

    Examples
    --------
    >>> import pyfar as pf
    >>> signal = pf.signals.noise(41000, rms=[1, 1])
    >>> decibel_data = decibel(signal, domain='time')
    """
    if log_prefix is None:
        if isinstance(signal, pyfar.Signal) and signal.fft_norm in ('power',
                                                                    'psd'):
            log_prefix = 10
        else:
            log_prefix = 20
    if domain == 'freq':
        if isinstance(signal, (pyfar.FrequencyData, pyfar.Signal)):
            data = signal.freq.copy()
        else:
            raise ValueError(
                f"Domain is '{domain}' and signal is type '{signal.__class__}'"
                " but must be of type 'Signal' or 'FrequencyData'.")
    elif domain == 'time':
        if isinstance(signal, (pyfar.TimeData, pyfar.Signal)):
            data = signal.time.copy()
        else:
            raise ValueError(
                f"Domain is '{domain}' and signal is type '{signal.__class__}'"
                " but must be of type 'Signal' or 'TimeData'.")
    elif domain == 'freq_raw':
        if isinstance(signal, (pyfar.Signal)):
            data = signal.freq_raw.copy()
        else:
            raise ValueError(
                f"Domain is '{domain}' and signal is type '{signal.__class__}'"
                " but must be of type 'Signal'.")
    else:
        raise ValueError(
            f"Domain is '{domain}', but has to be 'time', 'freq',"
            " or 'freq_raw'.")
    data[data == 0] = np.finfo(float).eps

    if return_prefix is True:
        return log_prefix * np.log10(np.abs(data) / log_reference), log_prefix
    else:
        return log_prefix * np.log10(np.abs(data) / log_reference)


def soft_limit_spectrum(signal, limit, knee, frequency_range=None,
                        direction='upper', log_prefix=None):
    """
    Soft limiting the magniude spectrum.

    Soft limiting gradually increases the gain reduction to avoid
    discontinuities in the data that would appear in hard limiting. The
    transition between the magnitude where no limiting is applied to the
    magnitude where the limiting reaches its full effect is termed `knee`
    (see examples below).

    Note that the limiting is applied on `signal.freq`, i.e. the data after
    the FFT normalization.

    Parameters
    ----------
    signal : Signal, FrequencyData
        The input data
    limit : number, array like
        The gain in dB at which the limiting reaches its full effect. If this
        is a number, the same limit is applied to all frequencies. If this an
        array like, it must be broadcastable to ``signal.freq`` to apply
        frequency-dependent limits.
    knee : number, string
        If this is a number, a knee with a width of `number` dB according to
        [#]_ Eq. (4) is applied. This definition of the knee originates from
        the classic limiting audio effect. If this is ``'arctan'`` an arcus
        tangens knee according to [#]_ Section 3.6.4 is applied. This knee
        definition originates from microphone array signal processing.
    frequency_range : array like, optional
        Frequency range in which the limiting is applied. This must be an array
        like containing the lower and upper limit in Hz. The default ``None``
        applies the limiting to all frequencies.
    direction : str, optional
        Define how the limiting works

        ``'upper'`` (default)
            Soft limiting `signal` to enforce an aboslute maximum value of
            `limit`.
        ``'lower'``
            Soft limiting `signal` to enforce an absolute minimum value of
            `limit`
    log_prefix: float, int
        The log prefix is used to linearize the limit and knee, e.g.,
        ``limit_linear = 10**(limit / log_prefix)``.The default ``None``, uses
        ``10`` for signals with ``'psd'`` and ``'power'`` FFT normalization and
        ``20`` otherwise.

    Returns
    -------
    limited : Signal, FrequencyData
        The limited copy of the input data.

    Examples
    --------

    Illustrate effect of limit and knee

    .. plot ::

        >>> import pyfar as pf
        >>> import numpy as np
        >>>
        >>> signal = pf.FrequencyData(
        ...     10**(np.arange(-20, 21)/20), np.arange(0, 41))
        >>> for knee in ['arctan', 20, 0]:
        >>>     limited = pf.dsp.soft_limit_spectrum(signal, 0, knee)
        >>>     pf.plot.freq(limited, freq_scale='linear', label=f'{knee=}')
        >>> ax = pf.plot.freq(signal, freq_scale='linear',
        ...                   linestyle='--', label='input')
        >>>
        >>> ax.legend(loc='upper left')
        >>> ax.set_xlim(0, 40)
        >>> ax.set_ylim(-20, 20)
        >>> bbox=dict(facecolor='white', edgecolor='none', alpha=0.5)
        >>> arrowprops= dict(
        ...     arrowstyle="<->", shrinkA=0, shrinkB=0,
        ...     color=pf.plot.color('r'))
        >>> ax.annotate("limit=0 dB", (20, 0), (10, 0), bbox=bbox,
        ...             arrowprops=dict(arrowstyle="->"), va='center')
        >>> ax.text(20, -14, 'knee=20 dB', ha='center',
        ...         color=pf.plot.color('r'), bbox=bbox)
        >>> ax.annotate("", (10, -15), (30, -15), arrowprops=arrowprops)

    Apply limiting with knee (soft limiting) and without knee (hard limiting)

    .. plot ::

        >>> import pyfar as pf
        >>>
        >>> signal = pf.signals.impulse(4096)
        >>> signal = pf.dsp.filter.bell(signal, 1e3, 20, 1)
        >>>
        >>> soft = pf.dsp.soft_limit_spectrum(signal, limit=10, knee=12)
        >>> hard = pf.dsp.soft_limit_spectrum(signal, limit=10, knee=0)
        >>>
        >>> pf.plot.freq(soft, label='soft (knee > 0)')
        >>> pf.plot.freq(hard, label='hard (knee = 0)')
        >>> ax = pf.plot.freq(signal, ls='--', label='original')
        >>>
        >>> ax.set_ylim(-5, 25)
        >>> ax.legend()

    Apply soft limiting above and below +/-10 dB

    .. plot ::

        >>> import pyfar as pf
        >>>
        >>> signal = pf.signals.impulse(4096)
        >>> signal = pf.dsp.filter.bell(signal, 2e2, -20, 3)
        >>> signal = pf.dsp.filter.bell(signal, 6e3, 20, 3)
        >>>
        >>> upper = pf.dsp.soft_limit_spectrum(
        ...     signal, limit=10, knee=6, direction="upper")
        >>> lower = pf.dsp.soft_limit_spectrum(
        ...     signal, limit=-10, knee=6, direction="lower")
        >>>
        >>> pf.plot.freq(upper, label='upper limit')
        >>> pf.plot.freq(lower, label='lower limit')
        >>> ax = pf.plot.freq(signal, ls='--', label='original')
        >>>
        >>> ax.set_ylim(-25, 25)
        >>> ax.legend()

    Apply frequency dependent soft limiting

    .. plot ::

        >>> import pyfar as pf
        >>>
        >>> # input data
        >>> signal = pf.signals.impulse(2**13)
        >>> signal = pf.dsp.filter.bell(signal, 2e2, 20, 4)
        >>> signal = pf.dsp.filter.bell(signal, 2e3, 20, 4)
        >>>
        >>> # frequency dependent limit
        >>> limit = pf.dsp.filter.low_shelf(
        ...     pf.signals.impulse(2**13), 500, -10, 2) * 10
        >>> limit = pf.dsp.decibel(limit).flatten()
        >>>
        >>> # soft limiting input signal
        >>> limited = pf.dsp.soft_limit_spectrum(signal, limit, 10)
        >>>
        >>> # plot
        >>> ax = pf.plot.freq(signal, label='original')
        >>> pf.plot.freq(limited, label='limited')
        >>> ax.plot(signal.frequencies, limit, label='limit', c='k', ls='--')
        >>> ax.set_ylim(-5, 25)
        >>> ax.legend(loc='upper left')

    References
    -----------
    .. [#] B. Bernschütz, Microphone arrays and sound field decomposition for
           dynamic binaural synthesis, Ph.D Thesis, (Berlin, Germany,
           TU Berlin, 2016).

    .. [#]  D. Giannoulis, M. Massberg, and J. D. Reiss, Digital Dynamic Range
            Compressor Design—A Tutorial and Analysis, J. Audio Eng. Soc. 60,
            399-408 (2012).
    """

    # check input
    if not isinstance(signal, (pyfar.Signal, pyfar.FrequencyData)):
        raise TypeError(
            "input signal must be a pyfar Signal or FrequencyData object")

    if direction not in ['upper', 'lower']:
        raise ValueError((f"direction is '{direction}' but must be 'upper', "
                          "or 'lower'"))

    if isinstance(knee, str) and knee != "arctan":
        raise ValueError(f"knee is '{knee}' but 'arctan'")
    elif isinstance(knee, (int, float)) and knee < 0:
        raise ValueError(f"knee is {knee} but must be >= 0")
    elif not isinstance(knee, (str, int, float)):
        raise TypeError("knee must be a string or number")

    limit = np.broadcast_to(limit, signal.cshape + (signal.n_bins, ))

    # define frequency range
    if frequency_range is None:
        freq_mask = np.full((signal.n_bins, ), True)
    else:
        freq_mask = np.full(signal.n_bins, False)
        freq_mask[signal.find_nearest_frequency(np.min(frequency_range)):
                  signal.find_nearest_frequency(np.max(frequency_range)) + 1] \
            = True

    # get spectral data
    signal_limited = signal.copy()
    freq = signal_limited.freq

    # handle 'inverse' limiting
    if direction == 'lower':
        freq[freq == 0] = np.finfo(float).eps
        freq = 1 / freq

        limit = -limit

    # de-logarithmize the limit
    if log_prefix is None:
        if (type(signal) is pyfar.Signal and
                signal.fft_norm not in ('power', 'psd')) or \
                type(signal) is pyfar.FrequencyData:
            log_prefix = 20
        else:
            log_prefix = 10

    limit_lin = 10**(limit/log_prefix)

    # absolute spectrum
    freq_abs = np.abs(freq)

    # arcus tangens limiting
    if knee == "arctan":
        alpha = freq_abs[..., freq_mask] / limit_lin[..., freq_mask]
        freq[..., freq_mask] *= \
            2/np.pi / alpha * np.arctan(np.pi/2 * alpha)
    # classic audio effect limiting
    else:

        # log spectrum
        freq_db = log_prefix * np.log10(freq_abs)

        # hard limiting outside the knee (Giannoulis et al. Eq. (4)) ----------
        hard = np.logical_and(2 * (freq_db - limit) > knee, freq_mask)
        gain_hard = limit_lin[..., hard]
        freq[..., hard] *= gain_hard / freq_abs[..., hard]

        # soft limiting inside the knee (Giannoulis et al. Eq. (4)) ----------
        if knee != 0:

            # frequencies, where limiting is applied
            soft = np.logical_and(
                2 * np.abs(freq_db - limit) <= knee, freq_mask)
            # gain factor
            gain_soft = -(freq_db[..., soft] - limit[..., soft] + knee / 2)**2\
                / (2 * knee)
            # apply limiting
            freq[..., soft] *= 10**(gain_soft / log_prefix)

    if direction == "lower":
        freq = 1 / freq

    signal_limited.freq = freq
    return signal_limited


def energy(signal):
    r"""
    Computes the channel wise energy in the time domain

    .. math::

        \sum_{n=0}^{N-1}|x[n]|^2=\frac{1}{N}\sum_{k=0}^{N-1}|X[k]|^2,

    which is equivalent to the frequency domain computation according to
    Parseval's theorem [#]_.

    Parameters
    ----------
    signal : Signal
        The signal to compute the energy from.

    Returns
    -------
    data : numpy.ndarray
        The channel-wise energy of the input signal.

    Notes
    -----
    Due to the calculation based on the time data, the returned energy is
    independent of the signal's ``fft_norm``.
    :py:func:`~pyfar.dsp.power` and :py:func:`~pyfar.dsp.rms` can be used
    to compute the power and the rms of a signal.

    References
    -----------
    .. [#] A. V. Oppenheim and R. W. Schafer, Discrete-time signal processing,
           (Upper Saddle et al., Pearson, 2010), Third edition.
    """
    # check input
    if not isinstance(signal, pyfar.Signal):
        raise ValueError(f"signal is type '{signal.__class__}'"
                         " but must be of type 'Signal'.")

    if isinstance(signal, (pyfar.Signal, pyfar.TimeData)):
        if signal.complex:
            raise ValueError((
                "'energy' is not implemented for complex time signals."))

    # return and compute data
    return np.sum(np.abs(signal.time)**2, axis=-1)


def power(signal):
    r"""
    Compute the power of a signal.

    The power is calculated as

    .. math::

        \frac{1}{N}\sum_{n=0}^{N-1}|x[n]|^2

    based on the time data for each channel separately.

    Parameters
    ----------
    signal : Signal
        The signal to compute the power from.

    Returns
    -------
    data : numpy.ndarray
        The channel-wise power of the input signal.

    Notes
    -----
    Due to the calculation based on the time data, the returned power is
    independent of the signal's ``fft_norm``.
    The power equals the squared RMS of a signal. :py:func:`~pyfar.dsp.energy`
    and :py:func:`~pyfar.dsp.rms` can be used to compute the energy and the
    RMS.
    """
    # check input
    if not isinstance(signal, pyfar.Signal):
        raise ValueError(f"signal is type '{signal.__class__}'"
                         " but must be of type 'Signal'.")

    if isinstance(signal, (pyfar.Signal, pyfar.TimeData)):
        if signal.complex:
            raise ValueError((
                "'power' is not implemented for complex time signals."))

    # return and compute data
    return np.sum(np.abs(signal.time)**2, axis=-1)/signal.n_samples


def rms(signal):
    r"""
    Compute the root mean square (RMS) of a signal.

    The RMS is calculated as

    .. math::

        \sqrt{\frac{1}{N}\sum_{n=0}^{N-1}|x[n]|^2}

    based on the time data for each channel separately.

    Parameters
    ----------
    signal : Signal
        The signal to compute the RMS from.

    Returns
    -------
    data : numpy.ndarray
        The channel-wise RMS of the input signal.

    Notes
    -----
    The RMS equals the square root of the signal's power.
    :py:func:`~pyfar.dsp.energy` and :py:func:`~pyfar.dsp.power` can be used
    to compute the energy and the power.
    """
    # check input
    if not isinstance(signal, pyfar.Signal):
        raise ValueError(f"signal is type '{signal.__class__}'"
                         " but must be of type 'Signal'.")

    if isinstance(signal, (pyfar.Signal, pyfar.TimeData)):
        if signal.complex:
            raise ValueError((
                "'rms' is not implemented for complex time signals."))

    # return and compute data
    return np.sqrt(power(signal))


def average(signal, mode='linear', caxis=None, weights=None, keepdims=False,
            nan_policy='raise'):
    """
    Average multi-channel signals.

    Parameters
    ----------
    signal: Signal, TimeData, FrequencyData
        Input signal.
    mode: string

        ``'linear'``
            Average ``signal.time`` if the signal is in the time domain and
            ``signal.freq`` if the signal is in the frequency domain. Note that
            these operations are equivalent for `Signal` objects due to the
            linearity of the averaging and the FFT.
        ``'magnitude_zerophase'``
            Average the magnitude spectra and discard the phase.
        ``'magnitude_phase'``
            Average the magnitude spectra and the unwrapped phase separatly.
        ``'power'``
            Average the power spectra :math:`|X|^2` and discard the phase. The
            squaring of the spectra is reversed before returning the averaged
            signal.
        ``'log_magnitude_zerophase'``
            Average the logarithmic magnitude spectra using
            :py:func:`~pyfar.dsp.decibel` and discard the phase. The logarithm
            is reversed before returning the averaged signal.

        The default is ``'linear'``
    caxis: None, int, or tuple of ints, optional
        Channel axes (`caxis`) along which the averaging is done. The caxis
        denotes an axis of the data inside an audio object but ignores the last
        axis that contains the time samples or frequency bins. The default
        ``None`` averages across all channels.
    weights: array like
        Array with channel weights for averaging the data. Must be
        broadcastable to :py:func:`~pyfar.Signal.cshape`.
        The default is ``None``, which applies equal weights to all channels.
    keepdims: bool, optional
        If this is ``True``, the axes which are reduced during the averaging
        are kept as a dimension with size one. Otherwise, singular dimensions
        will be squeezed after averaging. The default is ``False``.
    nan_policy: string, optional
        Define how to handle NaNs in input signal.

        ``'propagate'``
           If the input signal includes NaNs, the corresponding averaged output
           signal value will be NaN.
        ``'omit'``
           NaNs will be omitted while averaging. For each NaN value, the number
           of values used for the average operation is also reduced by one. If
           a signal contains only NaN values in a specific dimensions, the
           output will be zero. For example if the second sample of a multi
           channel signal is always NaN, the average will be zero at the
           second sample.
        ``'raise'``
            A ``'ValueError'`` will be raised, if the input signal includes
            NaNs.

        The default is ``'raise'``.

    Returns
    --------
    averaged_signal: Signal, TimeData, FrequencyData
        Averaged input Signal.

    Notes
    -----
    The functions :py:func:`~pyfar.dsp.linear_phase` and
    :py:func:`~pyfar.dsp.minimum_phase` can be used to obtain a phase for
    magnitude spectra after using a mode that discards the phase.

    """

    # check input
    if not isinstance(signal, (pyfar.Signal, pyfar.FrequencyData,
                               pyfar.TimeData)):
        raise TypeError(("Input data has to be of type 'Signal', 'TimeData' "
                         "or 'FrequencyData'."))

    if isinstance(signal, (pyfar.Signal, pyfar.TimeData)):
        if signal.complex and mode == 'power':
            raise ValueError((
                "'power' is not implemented for complex time signals."))

    if type(signal) is pyfar.TimeData and mode in (
            'log_magnitude_zerophase', 'magnitude_zerophase',
            'magnitude_phase', 'power'):
        raise ValueError((
            f"mode is '{mode}' and signal is type '{signal.__class__}'"
            " but must be of type 'Signal' or 'FrequencyData'."))

    if nan_policy not in ('propagate', 'omit', 'raise'):
        raise ValueError("nan_policy has to be 'propagate', 'omit', or"
                         "'raise'.")

    # check for caxis
    if caxis and np.max(caxis) > len(signal.cshape):
        raise ValueError(('The maximum of caxis needs to be smaller than '
                          'len(signal.cshape).'))
    # set caxis default
    if caxis is None:
        caxis = tuple([i for i in range(len((signal.cshape)))])

    # check if averaging over one dimensional caxis
    if 1 in signal.cshape:
        for ax in caxis:
            if signal.cshape[ax] == 1:
                warnings.warn(
                    f"Averaging one dimensional caxis={caxis}.", stacklevel=2)
    if not isinstance(caxis, int):
        axis = tuple([cax-1 if cax < 0 else cax for cax in caxis])
    else:
        axis = caxis-1 if caxis < 0 else caxis

    # convert data to desired domain
    if mode == 'linear':
        data = signal.time if signal.domain == 'time' else signal.freq
    elif mode == 'magnitude_zerophase':
        data = np.abs(signal.freq)
    elif mode == 'magnitude_phase':
        data = [np.abs(signal.freq), pyfar.dsp.phase(signal, unwrap=True)]
    elif mode == 'power':
        data = np.abs(signal.freq)**2
    elif mode == 'log_magnitude_zerophase':
        data, log_prefix = pyfar.dsp.decibel(signal, 'freq',
                                             return_prefix=True)
    else:
        raise ValueError(
            """mode must be 'linear', 'magnitude_zerophase', 'power',
            'magnitude_phase' or 'log_magnitude_zerophase'.""",
            )
    # check if data includes NaNs and raise error or create masked array
    if nan_policy == 'raise' and np.any(np.isnan(data)):
        raise ValueError("The signal includes NaNs. Change 'nan_policy' to "
                         "'propagate' or 'omit'.")
    elif nan_policy == 'omit' and np.any(np.isnan(data)):
        data = np.ma.masked_array(data, np.isnan(data))
    # set weights default
    if weights is not None:
        weights = np.broadcast_to(np.array(weights)[..., None],
                                  data.shape)
    # average the data
    if mode == 'magnitude_phase':
        data = [np.average(d, axis=axis, weights=weights,
                           keepdims=keepdims) for d in data]
        data = data[0] * np.exp(1j * data[1])
    else:
        data = np.average(data, axis=axis, weights=weights, keepdims=keepdims)
    # reconstruct frequency data
    if mode == 'power':
        data = np.sqrt(data)
    elif mode == 'log_magnitude_zerophase':
        data = 10**(data/log_prefix)

    # return average data as pyfar object, depending on input signal type
    if isinstance(signal, pyfar.Signal):
        return pyfar.Signal(data, signal.sampling_rate, signal.n_samples,
                            signal.domain, signal.fft_norm, signal.comment,
                            signal.complex)
    elif isinstance(signal, pyfar.TimeData):
        return pyfar.TimeData(data, signal.times, signal.comment,
                              signal.complex)
    else:
        return pyfar.FrequencyData(data, signal.frequencies, signal.comment)


def normalize(signal, reference_method='max', domain='auto',
              channel_handling='individual', target=1, limits=(None, None),
              unit=None, return_reference=False, nan_policy='raise'):
    """
    Apply a normalization.

    In the default case, the normalization ensures that the maximum absolute
    amplitude of the signal after normalization is 1. This is achieved by
    the multiplication

    ``signal_normalized = signal * target / reference``,

    where `target` equals 1 and `reference` is the maximum absolute amplitude
    before the normalization.

    Several normalizations are possible, which in fact are different ways
    of computing the `reference` value (e.g. based on the spectrum).
    See the parameters for details.

    Parameters
    ----------
    signal: Signal, TimeData, FrequencyData
        Input signal.
    reference_method: string, optional
        Reference method to compute the channel-wise `reference` value using
        the data according to `domain`.

        ``'max'``
            Compute the maximum absolute value per channel.
        ``'mean'``
            Compute the mean absolute values per channel.
        ``'energy'``
            Compute the energy per channel using :py:func:`~pyfar.dsp.energy`.
        ``'power'``
            Compute the power per channel using :py:func:`~pyfar.dsp.power`.
        ``'rms'``
            Compute the RMS per channel using :py:func:`~pyfar.dsp.rms`.

        The default is ``'max'``.
    domain: string
        Determines which data is used to compute the `reference` value.

        ``'time'``
           Use the absolute of the time domain data ``np.abs(signal.time)``.
        ``'freq'``
          Use the magnitude spectrum ``np.abs(signal.freq)``. Note that the
          normalized magnitude spectrum is used
          pyfar examples gallery
          (cf. :ref:`FFT normalization<gallery:/gallery/interactive/fast_fourier_transform.ipynb#FFT-normalizations>`).
        ``'auto'``
           Uses ``'time'`` domain normalization for
           :py:class:`Signal <pyfar.Signal>` and
           :py:class:`TimeData <pyfar.TimeData>` objects and
           ``'freq'`` domain normalization for
           :py:class:`FrequencyData <pyfar.FrequencyData>`
           objects.

        The default is ``'auto'``.
    channel_handling: string, optional
        Define how channel-wise `reference` values are handeled for multi-
        channel signals. This parameter does not affect single-channel signals.

        ``'individual'``
            Separate normalization of each channel individually.
        ``'max'``
            Normalize to the maximum `reference` value across channels.
        ``'min'``
            Normalize to the minimum `reference` value across channels.
        ``'mean'``
            Normalize to the mean `reference` value across the channels.

       The default is ``'individual'``.
    target: scalar, array
        The target to which the signal is normalized. Can be a scalar or an
        array. In the latter case the shape of `target` must be broadcastable
        to :py:func:`~pyfar.Signal.cshape`. The default is ``1``.
    limits: tuple, array_like
        Restrict the time or frequency range that is used to compute the
        `reference` value. Two element tuple specifying upper and lower limit
        according to `domain` and `unit`. A `None` element means no upper or
        lower limitation. The default ``(None, None)`` uses the entire signal.
        Note that in case of limiting in samples or bins with ``unit=None``,
        the second value defines the first sample/bin that is excluded.
        Also note that `limits` need to be ``(None, None)`` if
        `reference_method` is ``rms``, ``power`` or ``energy``.
    unit: string, optional
        Unit of `limits`.

        ``'s'``
            Set limits in seconds in case of time domain normalization. Uses
            :py:class:`~signal.find_nearest_time` to find the limits.
        ``'Hz'``
            Set limits in hertz in case of frequency domain normalization. Uses
            :py:class:`~signal.find_nearest_frequency`

        The default ``None`` assumes that `limits` is given in samples in case
        of time domain normalization and in bins in case of frequency domain
        normalization.
    return_reference: bool
        If ``return_reference=True``, the function also returns the `reference`
        values for the channels. The default is ``False``.
    nan_policy: string, optional
        Define how to handle NaNs in input signal.

        ``'propagate'``
           If the input signal includes NaNs within the time or frequency range
           , NaN will be used as normalization reference. The resulting output
           signal values are NaN.
        ``'omit'``
           NaNs will be omitted in the normalization. Cshape will still remain,
           as the normalized signal still includes the NaNs.
        ``'raise'``
            A ``ValueError`` will be raised, if the input signal includes
            NaNs.

        The default is 'raise'.

    Returns
    -------
    normalized_signal: Signal, TimeData, FrequencyData
        The normalized input signal.
    reference_norm: numpy.ndarray
        The reference values used for normalization. Only returned if
        `return_reference` is ``True``.

    Examples
    --------
    Time domain normalization with default parameters

    .. plot::

        >>> import pyfar as pf
        >>> signal = pf.signals.sine(1e3, 441, amplitude=2)
        >>> signal_norm = pf.dsp.normalize(signal)
        >>> # Plot input and normalized Signal
        >>> ax = pf.plot.time(signal, label='Original Signal', unit='ms')
        >>> pf.plot.time(signal_norm, label='Normalized Signal', unit='ms')
        >>> ax.legend()

    Frequency normalization with a restricted frequency range and targed in dB

    .. plot::

        >>> import pyfar as pf
        >>> sine1 = pf.signals.sine(1e3, 441, amplitude=2)
        >>> sine2 = pf.signals.sine(5e2, 441, amplitude=.5)
        >>> signal = sine1 + sine2
        >>> # Normalize to dB target in restricted frequency range
        >>> target_dB = 0
        >>> signal_norm = pf.dsp.normalize(signal, target=10**(target_dB/20),
        ...     domain="freq", limits=(400, 600), unit="Hz")
        >>> # Plot input and normalized Signal
        >>> ax = pf.plot.time_freq(signal_norm, label='Normalized Signal',
        ...                        unit='ms')
        >>> pf.plot.time_freq(signal, label='Original Signal', unit='ms')
        >>> ax[1].set_ylim(-15, 15)
        >>> ax[1].legend()
    """  # noqa: E501
    # check input
    if not isinstance(signal, (pyfar.Signal, pyfar.FrequencyData,
                               pyfar.TimeData)):
        raise TypeError(("Input data has to be of type 'Signal', 'TimeData' "
                         "or 'FrequencyData'."))

    if domain not in ('time', 'freq', 'auto'):
        raise ValueError("domain must be 'time', 'freq' or 'auto' but is"
                         f" '{domain}'.")
    # get signal domain if domain = 'auto'
    if domain == 'auto' and type(signal) is pyfar.FrequencyData:
        domain = 'freq'
    elif domain == 'auto' and (type(signal) is pyfar.TimeData
                               or type(signal) is pyfar.Signal):
        domain = 'time'
    if (type(signal) is pyfar.FrequencyData) and domain == 'time':
        raise ValueError((
            f"domain is '{domain}' and signal is type '{signal.__class__}'"
            " but must be of type 'Signal' or 'TimeData'."))
    if (type(signal) is pyfar.TimeData) and domain == 'freq':
        raise ValueError((
            f"domain is '{domain}' and signal is type '{signal.__class__}'"
            " but must be of type 'Signal' or 'FrequencyData'."))
    if isinstance(signal, (pyfar.TimeData, pyfar.Signal)):
        if signal.complex and reference_method in ['energy', 'power', 'rms']:
            raise ValueError("'energy', 'power', and 'rms' reference method "
                             "is not implemented for complex time signals.")
    if isinstance(limits, (int, float)) or len(limits) != 2:
        raise ValueError("limits must be an array like of length 2.")
    if tuple(limits) != (None, None) and \
            reference_method in ('energy', 'power', 'rms'):
        raise ValueError(
            "limits must be (None, None) if reference_method  is "
            f"{reference_method}")
    if (domain == "time" and unit not in ("s", None)) or \
            (domain == "freq" and unit not in ("Hz", None)):
        raise ValueError(f"'{unit}' is an invalid unit for domain {domain}")
    if nan_policy not in ('propagate', 'omit', 'raise'):
        raise ValueError("nan_policy has to be 'propagate', 'omit', or"
                         "'raise'.")
    # raise error if input includes NaNs.
    check_nans = signal.time if domain == 'time' else signal.freq
    if nan_policy == 'raise' and True in np.isnan(check_nans):
        raise ValueError("The signal includes NaNs. Change 'nan_policy' to "
                         "'propagate' or 'omit'.")

    # get and check the limits
    if domain == 'time':
        find = signal.find_nearest_time
    else:
        find = signal.find_nearest_frequency

    if unit in ("Hz", "s"):
        limits = [None if lim is None else find(lim) for lim in limits]

    if limits[0] == limits[1] and None not in limits:
        raise ValueError(("Upper and lower limit are identical. Use a "
                          "longer signal or increase limits."))
    # get values for normalization energy, power or rms
    if reference_method == 'energy':
        reference = pyfar.dsp.energy(signal)
    elif reference_method == 'power':
        reference = pyfar.dsp.power(signal)
    elif reference_method == 'rms':
        reference = pyfar.dsp.rms(signal)
    elif reference_method in ('max', 'mean'):
        # prepare data for max or mean normalization.
        if domain == 'time':
            input_data = np.abs(signal.time)
        else:
            input_data = np.abs(signal.freq)
        # create masked array if data includes NaNs and nan_policy is omit
        if nan_policy == 'omit' and True in np.isnan(input_data):
            input_data = np.ma.masked_array(input_data, np.isnan(input_data))
        # get values for normalization max or mean
        if reference_method == 'max':
            reference = np.max(input_data[..., limits[0]:limits[1]], axis=-1)
        elif reference_method == 'mean':
            reference = np.mean(input_data[..., limits[0]:limits[1]], axis=-1)
    else:
        raise ValueError(("reference_method must be 'max', 'mean', 'power', "
                         "'energy' or 'rms'."))
    # Channel Handling
    if channel_handling == 'individual':
        reference_norm = reference.copy()
    elif channel_handling == 'max':
        reference_norm = np.max(reference)
    elif channel_handling == 'min':
        reference_norm = np.min(reference)
    elif channel_handling == 'mean':
        reference_norm = np.mean(reference)
    else:
        raise ValueError(("channel_handling must be 'individual', 'max', "
                          "'min' or 'mean'."))
    # apply normalization
    normalized_signal = signal.copy() * target / reference_norm
    if return_reference:
        return normalized_signal, reference_norm
    else:
        return normalized_signal<|MERGE_RESOLUTION|>--- conflicted
+++ resolved
@@ -1339,52 +1339,7 @@
             else:
                 start_sample[idx] = np.nan
 
-<<<<<<< HEAD
-        # minimum phase warns if the input signal is not symmetric, which is
-        # not critical for this application
-        with warnings.catch_warnings():
-            warnings.filterwarnings(
-                "ignore", message="h does not appear to by symmetric",
-                category=RuntimeWarning)
-            ir_minphase = sgn.minimum_phase(
-                impulse_response.time[ch], n_fft=4*n_samples)
-
-        correlation = sgn.correlate(
-            impulse_response.time[ch],
-            np.pad(ir_minphase, (0, n_samples - (n_samples + 1)//2)),
-            mode='full')
-        lags = np.arange(-n_samples + 1, n_samples)
-
-        # calculate the analytic signal of the correlation function
-        correlation_analytic = sgn.hilbert(correlation)
-
-        # find the maximum of the analytic part of the correlation function
-        # and define the search range around the maximum
-        argmax = np.argmax(np.abs(correlation_analytic))
-        search_region_range = np.arange(argmax-n, argmax+n)
-        search_region = np.imag(correlation_analytic[search_region_range])
-
-        # mask values with a negative gradient
-        mask = np.gradient(search_region, search_region_range) > 0
-
-        # fit a polygon and estimate its roots
-        search_region_poly = np.polyfit(
-            search_region_range[mask]-argmax, search_region[mask], N)
-        roots = np.roots(search_region_poly)
-
-        # Use only real-valued roots
-        if np.all(np.isreal(roots)):
-            root = roots[np.abs(roots) == np.min(np.abs(roots))]
-            start_sample = np.squeeze(lags[argmax] + root)
-        else:
-            start_sample = np.nan
-            warnings.warn(
-                f"Starting sample not found for channel {ch}", stacklevel=2)
-
-        start_samples[ch] = start_sample
-=======
         start_samples[ch] = np.nanmin(start_sample)
->>>>>>> 6e4dacbe
 
     return start_samples
 
@@ -1479,46 +1434,6 @@
         >>> ax.legend()
 
     """
-<<<<<<< HEAD
-    ir_squared = np.abs(impulse_response.time)**2
-
-    mask_start = int(0.9*impulse_response.n_samples)
-
-    mask = np.arange(mask_start, ir_squared.shape[-1])
-    noise = np.mean(np.take(ir_squared, mask, axis=-1), axis=-1)
-
-    max_sample = np.argmax(ir_squared, axis=-1)
-    max_value = np.max(ir_squared, axis=-1)
-
-    if np.any(max_value < 10**(threshold/10) * noise) or \
-            np.any(max_sample > mask_start):
-        warnings.warn(
-            "The SNR seems lower than the specified threshold value. Check "
-            "if this is a valid impulse response with sufficient SNR.",
-            stacklevel=2)
-
-    start_sample = max_sample.copy()
-
-    for ch in np.ndindex(impulse_response.cshape):
-        # Only look for the start sample if the maximum index is bigger than 0
-        if start_sample[ch] > 0:
-            # Check samples before maximum
-            ir_before_max = np.squeeze(
-                ir_squared[ch][:max_sample[ch]+1] / max_value[ch])
-            # First sample above or at the threshold level
-            idx_first_above_thresh = np.where(
-                ir_before_max >= 10**(-threshold/10))[0]
-            if idx_first_above_thresh.size > 0:
-                # The start sample is the last sample below the threshold
-                start_sample[ch] = np.min(idx_first_above_thresh) - 1
-            else:
-                start_sample[ch] = 0
-                warnings.warn(
-                    f'No values below threshold found found for channel {ch}',
-                    'defaulting to 0', stacklevel=2)
-
-    return start_sample
-=======
     modes = ['real', 'complex'] if impulse_response.complex else ['real']
     ir_start = np.zeros(((len(modes), ) + impulse_response.cshape))
     for idx, mode in enumerate(modes):
@@ -1568,7 +1483,6 @@
         ir_start = np.squeeze(ir_start, axis=0)
 
     return ir_start
->>>>>>> 6e4dacbe
 
 
 @rename_arg({"freq_range": "frequency_range"},
