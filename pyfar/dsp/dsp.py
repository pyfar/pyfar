import multiprocessing
import numpy as np
from scipy import signal as sgn
import pyfar
from pyfar.dsp import fft
from pyfar.classes.warnings import PyfarDeprecationWarning
import warnings


def phase(signal, deg=False, unwrap=False):
    """Returns the phase for a given signal object.

    Parameters
    ----------
    signal : Signal, FrequencyData
        pyfar Signal or FrequencyData object.
    deg : Boolean
        Specifies, whether the phase is returned in degrees or radians.
    unwrap : Boolean
        Specifies, whether the phase is unwrapped or not.
        If set to ``'360'``, the phase is wrapped to 2 pi.

    Returns
    -------
    phase : numpy array
        The phase of the signal.
    """

    if not isinstance(signal, pyfar.Signal) and \
            not isinstance(signal, pyfar.FrequencyData):
        raise TypeError(
            'Input data has to be of type: Signal or FrequencyData.')

    phase = np.angle(signal.freq)

    if np.isnan(phase).any() or np.isinf(phase).any():
        raise ValueError('Your signal has a point with NaN or Inf phase.')

    if unwrap is True:
        phase = np.unwrap(phase)
    elif unwrap == '360':
        phase = wrap_to_2pi(np.unwrap(phase))

    if deg:
        phase = np.degrees(phase)
    return phase


def group_delay(signal, frequencies=None, method='fft'):
    """Returns the group delay of a signal in samples.

    Parameters
    ----------
    signal : Signal
        An audio signal object from the pyfar signal class
    frequencies : array-like
        Frequency or frequencies in Hz at which the group delay is calculated.
        The default is ``None``, in which case signal.frequencies is used.
    method : 'scipy', 'fft', optional
        Method to calculate the group delay of a Signal. Both methods calculate
        the group delay using the method presented in [#]_ avoiding issues
        due to discontinuities in the unwrapped phase. Note that the scipy
        version additionally allows to specify frequencies for which the
        group delay is evaluated. The default is ``'fft'``, which is faster.

    Returns
    -------
    group_delay : numpy array
        Frequency dependent group delay in samples. The array is flattened if
        a single channel signal was passed to the function.

    References
    ----------
    .. [#]  https://www.dsprelated.com/showarticle/69.php
    """

    # check input and default values
    if not isinstance(signal, pyfar.Signal):
        raise TypeError('Input data has to be of type: Signal.')

    if frequencies is not None and method == 'fft':
        raise ValueError(
            "Specifying frequencies is not supported for the 'fft' method.")

    frequencies = signal.frequencies if frequencies is None \
        else np.asarray(frequencies, dtype=float)

    if method == 'scipy':
        # get time signal and reshape for easy looping
        time = signal.time
        time = time.reshape((-1, signal.n_samples))

        # initialize group delay
        group_delay = np.zeros((np.prod(signal.cshape), frequencies.size))

        # calculate the group delay
        for cc in range(time.shape[0]):
            group_delay[cc] = sgn.group_delay(
                (time[cc], 1), frequencies, fs=signal.sampling_rate)[1]

        # reshape to match signal
        group_delay = group_delay.reshape(signal.cshape + (-1, ))

    elif method == 'fft':
        freq_k = fft.rfft(signal.time * np.arange(signal.n_samples),
                          signal.n_samples, signal.sampling_rate,
                          fft_norm='none')

        group_delay = np.real(freq_k / signal.freq_raw)

        # catch zeros in the denominator
        group_delay[np.abs(signal.freq_raw) < 1e-15] = 0

    else:
        raise ValueError(
            "Invalid method, needs to be either 'scipy' or 'fft'.")

    # flatten in numpy fashion if a single channel is returned
    if signal.cshape == (1, ):
        group_delay = np.squeeze(group_delay)

    return group_delay


def wrap_to_2pi(x):
    """Wraps phase to 2 pi.

    Parameters
    ----------
    x : double
        Input phase to be wrapped to 2 pi.

    Returns
    -------
    x : double
        Phase wrapped to 2 pi`.
    """
    positive_input = (x > 0)
    zero_check = np.logical_and(positive_input, (x == 0))
    x = np.mod(x, 2*np.pi)
    x[zero_check] = 2*np.pi
    return x


def linear_phase(signal, group_delay, unit="samples"):
    """
    Set the phase to a linear phase with a specified group delay.

    The linear phase signal is computed as

    .. math:: H_{\\mathrm{lin}} = |H| \\mathrm{e}^{-j \\omega \\tau}\\,,

    with :math:`H` the complex spectrum of the input data, :math:`|\\cdot|` the
    absolute values, :math:`\\omega` the frequency in radians and :math:`\\tau`
    the group delay in seconds.

    Parameters
    ----------
    signal : Signal
        input data
    group_delay : float, array like
        The desired group delay of the linear phase signal according to `unit`.
        A reasonable value for most cases is ``signal.n_samples / 2`` samples,
        which results in a time signal that is symmetric around the center. If
        group delay is a list or array it must broadcast with the channel
        layout of the signal (``signal.cshape``).
    unit : string, optional
        Unit of the group delay. Can be ``'samples'`` or ``'s'`` for seconds.
        The default is ``'samples'``.

    Returns
    -------
    signal: Signal
        linear phase copy of the input data
    """

    if not isinstance(signal, pyfar.Signal):
        raise TypeError("signal must be a pyfar Signal object.")

    # group delay in seconds
    if unit == "samples":
        tau = np.asarray(group_delay) / signal.sampling_rate
    elif unit == "s":
        tau = np.asarray(group_delay)
    else:
        raise ValueError(f"unit is {unit} but must be 'samples' or 's'.")

    # linear phase
    phase = 2 * np.pi * signal.frequencies * tau[..., np.newaxis]

    # construct linear phase spectrum
    signal_lin = signal.copy()
    signal_lin.freq_raw = \
        np.abs(signal_lin.freq_raw).astype(complex) * np.exp(-1j * phase)

    return signal_lin


def zero_phase(signal):
    """Calculate zero phase signal.

    The zero phase signal is obtained by taking the absolute values of the
    spectrum

    .. math:: H_z = |H| = \\sqrt{\\mathrm{real}(H)^2 + \\mathrm{imag}(H)^2},

    where :math:`H` is the complex valued spectrum of the input data and
    :math:`H_z` the real valued zero phase spectrum.

    The time domain data of a zero phase signal is symmetric around the first
    sample, e.g., ``signal.time[0, 1] == signal.time[0, -1]``.

    Parameters
    ----------
    signal : Signal, FrequencyData
        input data

    Returns
    -------
    signal : Signal, FrequencyData
        zero phase copy of the input data
    """

    if not isinstance(signal, (pyfar.Signal, pyfar.FrequencyData)):
        raise TypeError(
            'Input data has to be of type Signal or FrequencyData.')

    signal_zero = signal.copy()
    signal_zero.freq_raw = np.atleast_2d(np.abs(signal_zero.freq_raw))

    return signal_zero


def nextpow2(x):
    """Returns the exponent of next higher power of 2.

    Parameters
    ----------
    x : double
        Input variable to determine the exponent of next higher power of 2.

    Returns
    -------
    nextpow2 : double
        Exponent of next higher power of 2.
    """
    return np.ceil(np.log2(x))


def spectrogram(signal, window='hann', window_length=1024,
                window_overlap_fct=0.5, normalize=True):
    """Compute the magnitude spectrum versus time.

    This is a wrapper for ``scipy.signal.spectogram`` with two differences.
    First, the returned times refer to the start of the FFT blocks, i.e., the
    first time is always 0 whereas it is window_length/2 in scipy. Second, the
    returned spectrogram is normalized according to ``signal.fft_norm`` if the
    ``normalize`` parameter is set to ``True``.

    Parameters
    ----------
    signal : Signal
        Signal to compute spectrogram of.
    window : str
        Specifies the window (see ``scipy.signal.windows``). The default is
        ``'hann'``.
    window_length : integer
        Window length in samples, the default ist 1024.
    window_overlap_fct : double
        Ratio of points to overlap between FFT segments [0...1]. The default is
        ``0.5``.
    normalize : bool
        Flag to indicate if the FFT normalization should be applied to the
        spectrogram according to `signal.fft_norm`. The default is ``True``.

    Returns
    -------
    frequencies : numpy array
        Frequencies in Hz at which the magnitude spectrum was computed
    times : numpy array
        Times in seconds at which the magnitude spectrum was computed
    spectrogram : numpy array
    """

    # check input
    if not isinstance(signal, pyfar.Signal):
        raise TypeError('Input data has to be of type: Signal.')

    if window_length > signal.n_samples:
        raise ValueError("window_length exceeds signal length")

    if not isinstance(normalize, bool):
        raise TypeError("The normalize parameter needs to be boolean")

    # get spectrogram from scipy.signal
    window_overlap = int(window_length * window_overlap_fct)
    window = sgn.get_window(window, window_length)

    frequencies, times, spectrogram = sgn.spectrogram(
        x=signal.time.squeeze(), fs=signal.sampling_rate, window=window,
        noverlap=window_overlap, mode='magnitude', scaling='spectrum',
        return_onesided=not signal.complex)

    # remove normalization from scipy.signal.spectrogram
    spectrogram /= np.sqrt(1 / window.sum()**2)

    # apply normalization from signal
    if normalize:
        spectrogram = fft.normalization(
            spectrogram, window_length, signal.sampling_rate,
            signal.fft_norm, window=window)

    # scipy.signal takes the center of the DFT blocks as time stamp we take the
    # beginning (looks nicer in plots, both conventions are used)
    times -= times[0]

    return frequencies, times, spectrogram


def time_window(signal, interval, window='hann', shape='symmetric',
                unit='samples', crop='none', return_window=False):
    """Apply time window to signal.

    This function uses the windows implemented in ``scipy.signal.windows``.

    Parameters
    ----------
    signal : Signal
        Signal object to be windowed.
    interval : array_like
        If `interval` has two entries, these specify the beginning and the end
        of the symmetric window or the fade-in / fade-out (see parameter
        `shape`).
        If `interval` has four entries, a window with fade-in between
        the first two entries and a fade-out between the last two is created,
        while it is constant in between (ignores `shape`).
        The unit of `interval` is specified by the parameter `unit`.
        See below for more details.
    window : string, float, or tuple, optional
        The type of the window. See below for a list of implemented
        windows. The default is ``'hann'``.
    shape : string, optional
        ``'symmetric'``
            General symmetric window, the two values in `interval` define the
            first and last samples of the window.
        ``'symmetric_zero'``
            Symmetric window with respect to t=0, the two values in `interval`
            define the first and last samples of fade-out. `crop` is ignored.
        ``'left'``
            Fade-in, the beginning and the end of the fade is defined by the
            two values in `interval`. See Notes for more details.
        ``'right'``
            Fade-out, the beginning and the end of the fade is defined by the
            two values in `interval`. See Notes for more details.

        The default is ``'symmetric'``.
    unit : string, optional
        Unit of `interval`. Can be set to ``'samples'`` or ``'s'`` (seconds).
        Time values are rounded to the nearest sample. The default is
        ``'samples'``.
    crop : string, optional
        ``'none'``
            The length of the windowed signal stays the same.
        ``'window'``
            The signal is truncated to the windowed part.
        ``'end'``
            Only the zeros at the end of the windowed signal are
            cropped, so the original phase is preserved.

        The default is ``'none'``.
    return_window: bool, optional
        If ``True``, both the windowed signal and the time window are returned.
        The default is ``False``.

    Returns
    -------
    signal_windowed : Signal
        Windowed signal object
    window : Signal
        Time window used to create the windowed signal, only returned if
        ``return_window=True``.

    Notes
    -----
    For a fade-in, the indexes of the samples given in `interval` denote the
    first sample of the window which is non-zero and the first which is one.
    For a fade-out, the samples given in `interval` denote the last sample
    which is one and the last which is non-zero.

    This function calls `scipy.signal.windows.get_window` to create the
    window.
    Available window types:

    - ``boxcar``
    - ``triang``
    - ``blackman``
    - ``hamming``
    - ``hann``
    - ``bartlett``
    - ``flattop``
    - ``parzen``
    - ``bohman``
    - ``blackmanharris``
    - ``nuttall``
    - ``barthann``
    - ``kaiser`` (needs beta, see :py:func:`~pyfar.dsp.kaiser_window_beta`)
    - ``gaussian`` (needs standard deviation)
    - ``general_gaussian`` (needs power, width)
    - ``dpss`` (needs normalized half-bandwidth)
    - ``chebwin`` (needs attenuation)
    - ``exponential`` (needs center, decay scale)
    - ``tukey`` (needs taper fraction)
    - ``taylor`` (needs number of constant sidelobes, sidelobe level)

    If the window requires no parameters, then `window` can be a string.
    If the window requires parameters, then `window` must be a tuple
    with the first argument the string name of the window, and the next
    arguments the needed parameters.

    Examples
    --------

    Options for parameter `shape`.

    .. plot::

        >>> import pyfar as pf
        >>> import numpy as np
        >>> signal = pf.Signal(np.ones(100), 44100)
        >>> for shape in ['symmetric', 'symmetric_zero', 'left', 'right']:
        >>>     signal_windowed = pf.dsp.time_window(
        ...         signal, interval=[25,45], shape=shape)
        >>>     ax = pf.plot.time(signal_windowed, label=shape, unit='ms')
        >>> ax.legend(loc='right')

    Window with fade-in and fade-out defined by four values in `interval`.

    .. plot::

        >>> import pyfar as pf
        >>> import numpy as np
        >>> signal = pf.Signal(np.ones(100), 44100)
        >>> signal_windowed = pf.dsp.time_window(
        ...         signal, interval=[25, 40, 60, 90], window='hann')
        >>> pf.plot.time(signal_windowed, unit='ms')


    """
    # Check input
    if not isinstance(signal, pyfar.Signal):
        raise TypeError("The parameter signal has to be of type: Signal.")
    if shape not in ('symmetric', 'symmetric_zero', 'left', 'right'):
        raise ValueError(
            "The parameter shape has to be 'symmetric', 'symmetric_zero' "
            "'left' or 'right'.")
    if crop not in ('window', 'end', 'none'):
        raise TypeError(
            "The parameter crop has to be 'none', 'window' or 'end'.")
    if not isinstance(interval, (list, tuple)):
        raise TypeError(
            "The parameter interval has to be of type list, tuple or None.")
    if not isinstance(return_window, bool):
        raise TypeError(
            "The parameter return_window needs to be boolean.")

    interval = np.array(interval)
    if not np.array_equal(interval, np.sort(interval)):
        raise ValueError("Values in interval need to be in ascending order.")
    # Convert to samples
    if unit == 's':
        interval = np.round(interval*signal.sampling_rate).astype(int)
    elif unit == 'samples':
        interval = interval.astype(int)
    else:
        raise ValueError(f"unit is {unit} but has to be 'samples' or 's'.")
    # Check window size
    if interval[-1] > signal.n_samples:
        raise ValueError(
            "Values in interval require window to be longer than signal.")

    # Create window
    # win_start and win_stop define the first and last sample of the window
    if len(interval) == 2:
        if shape == 'symmetric':
            win, win_start, win_stop = _time_window_symmetric_interval_two(
                interval, window)
        elif shape == 'symmetric_zero':
            win, win_start, win_stop = _time_window_symmetric_zero(
                signal.n_samples, interval, window)
        elif shape == 'left':
            win, win_start, win_stop = _time_window_left(
                signal.n_samples, interval, window)
        elif shape == 'right':
            win, win_start, win_stop = _time_window_right(
                interval, window)
    elif len(interval) == 4:
        win, win_start, win_stop = _time_window_symmetric_interval_four(
            interval, window)
    else:
        raise ValueError(
            "interval needs to contain two or four values.")

    # Apply window
    signal_win = signal.copy()
    if crop == 'window':
        signal_win.time = signal_win.time[..., win_start:win_stop+1]*win
        if return_window:
            window_fin = pyfar.Signal(win, signal_win.sampling_rate)
    if crop == 'end':
        # Add zeros before window
        window_zeropadded = np.zeros(win_stop+1)
        window_zeropadded[win_start:win_stop+1] = win
        signal_win.time = signal_win.time[..., :win_stop+1]*window_zeropadded
        if return_window:
            window_fin = pyfar.Signal(
                window_zeropadded, signal_win.sampling_rate)
    elif crop == 'none':
        # Create zeropadded window
        window_zeropadded = np.zeros(signal.n_samples)
        window_zeropadded[win_start:win_stop+1] = win
        signal_win.time = signal_win.time*window_zeropadded
        if return_window:
            window_fin = pyfar.Signal(
                window_zeropadded, signal_win.sampling_rate)

    if return_window:
        window_fin.comment = (
            f"Time window with parameters interval={tuple(interval)},"
            f"window='{window}', shape='{shape}', unit='{unit}', "
            f"crop='{crop}'")
        return signal_win, window_fin
    else:
        return signal_win


def kaiser_window_beta(A):
    """ Return a shape parameter beta to create kaiser window based on desired
    side lobe suppression in dB.

    This function can be used to call :py:func:`~pyfar.dsp.time_window` with
    ``window=('kaiser', beta)``.

    Parameters
    ----------
    A : float
        Side lobe suppression in dB

    Returns
    -------
    beta : float
        Shape parameter beta after [#]_, Eq. 7.75

    References
    ----------
    .. [#]  A. V. Oppenheim and R. W. Schafer, Discrete-time signal processing,
            Third edition, Upper Saddle, Pearson, 2010.
    """
    A = np.abs(A)
    if A > 50:
        beta = 0.1102 * (A - 8.7)
    elif A >= 21:
        beta = 0.5842 * (A - 21)**0.4 + 0.07886 * (A - 21)
    else:
        beta = 0.0

    return beta


def _time_window_symmetric_interval_two(interval, window):
    """ Symmetric time window between 2 values given in interval.

    Parameters
    ----------
    interval : array_like
        Boundaries of the window
    window : string
        Window type, see :py:func:`~pyfar.dsp.time_window`

    Returns
    -------
    win : numpy array
        Time window
    win_start : int
        Index of first sample of window
    win_stop : int
        Index of last sample of window
    """
    win_samples = interval[1]-interval[0]+1
    win = sgn.windows.get_window(window, win_samples, fftbins=False)
    win_start = interval[0]
    win_stop = interval[1]
    return win, win_start, win_stop


def _time_window_left(n_samples, interval, window):
    """ Left-sided time window. ""

    Parameters
    ----------
    n_samples : int
        Number of samples of signal to be windowed
    interval : array_like
        First and last sample of fade-in
    window : string
        Window type, see :py:func:`~pyfar.dsp.time_window`

    Returns
    -------
    win : numpy array
        Time window
    win_start : int
        Index of first sample of window
    win_stop : int
        Index of last sample of window
    """
    fade_samples = int(2*(interval[1]-interval[0]))
    fade = sgn.windows.get_window(window, fade_samples, fftbins=False)
    win = np.ones(n_samples-interval[0])
    win[0:interval[1]-interval[0]] = fade[:int(fade_samples/2)]
    win_start = interval[0]
    win_stop = n_samples-1
    return win, win_start, win_stop


def _time_window_right(interval, window):
    """ Right-sided time window. ""

    Parameters
    ----------
    interval : array_like
        First and last sample of fade-out
    window : string
        Window type, see :py:func:`~pyfar.dsp.time_window`

    Returns
    -------
    win : numpy array
        Time window
    win_start : int
        Index of first sample of window
    win_stop : int
        Index of last sample of window
    """
    fade_samples = int(2*(interval[1]-interval[0]))
    fade = sgn.windows.get_window(window, fade_samples, fftbins=False)
    win = np.ones(interval[1]+1)
    win[interval[0]+1:] = fade[int(fade_samples/2):]
    win_start = 0
    win_stop = interval[1]
    return win, win_start, win_stop


def _time_window_symmetric_zero(n_samples, interval, window):
    """ Symmetric time window with respect to t=0. ""

    Parameters
    ----------
    n_samples : int
        Number of samples of signal to be windowed
    interval : array_like
        First and last sample of fade-out.
    window : string
        Window type, see :py:func:`~pyfar.dsp.time_window`

    Returns
    -------
    win : numpy array
        Time window
    win_start : int
        Index of first sample of window
    win_stop : int
        Index of last sample of window
    """
    fade_samples = int(2*(interval[1]-interval[0]))
    fade = sgn.windows.get_window(window, fade_samples, fftbins=False)
    win = np.zeros(n_samples)
    win[:interval[0]+1] = 1
    win[interval[0]+1:interval[1]+1] = fade[int(fade_samples/2):]
    win[-interval[0]:] = 1
    win[-interval[1]:-interval[0]] = fade[:int(fade_samples/2)]
    win_start = 0
    win_stop = n_samples
    return win, win_start, win_stop


def _time_window_symmetric_interval_four(interval, window):
    """ Symmetric time window with two fades and constant range in between.

    Parameters
    ----------
    interval : array_like
        Indexes of fade-in and fade-out
    window : string
        Window type, see :py:func:`~pyfar.dsp.time_window`

    Returns
    -------
    win : numpy array
        Time window
    win_start : int
        Index of first sample of window
    win_stop : int
        Index of last sample of window
    """
    fade_in_samples = int(2*(interval[1]-interval[0]))
    fade_in = sgn.windows.get_window(
        window, fade_in_samples, fftbins=False)
    fade_in = fade_in[:int(fade_in_samples/2)]
    fade_out_samples = int(2*(interval[3]-interval[2]))
    fade_out = sgn.windows.get_window(
        window, fade_out_samples, fftbins=False)
    fade_out = fade_out[int(fade_out_samples/2):]
    win = np.ones(interval[-1]-interval[0]+1)
    win[0:interval[1]-interval[0]] = fade_in
    win[interval[2]-interval[0]+1:interval[3]-interval[0]+1] = fade_out
    win_start = interval[0]
    win_stop = interval[3]
    return win, win_start, win_stop


def regularized_spectrum_inversion(
        signal, freq_range,
        regu_outside=1., regu_inside=10**(-200/20), regu_final=None,
        normalized=True):
    r"""Invert the spectrum of a signal applying frequency dependent
    regularization.

    Regularization can either be specified within a given
    frequency range using two different regularization factors, or for each
    frequency individually using the parameter `regu_final`. In the first case
    the regularization factors for the frequency regions are cross-faded using
    a raised cosine window function with a width of :math:`\sqrt{2}f` above and
    below the given frequency range. Note that the resulting regularization
    function is adjusted to the quadratic maximum of the given signal.
    In case the `regu_final` parameter is used, all remaining options are
    ignored and an array matching the number of frequency bins of the signal
    needs to be given. In this case, no normalization of the regularization
    function is applied.

    Finally, the inverse spectrum is calculated as [#]_, [#]_,

    .. math::

        S^{-1}(f) = \frac{S^*(f)}{S^*(f)S(f) + \epsilon(f)}


    Parameters
    ----------
    signal : Signal
        The signals which spectra are to be inverted.
    freq_range : tuple, array_like, double
        The upper and lower frequency limits outside of which the
        regularization factor is to be applied.
    regu_outside : float, optional
        The normalized regularization factor outside the frequency range.
        The default is ``1``.
    regu_inside : float, optional
        The normalized regularization factor inside the frequency range.
        The default is ``10**(-200/20)`` (-200 dB).
    regu_final : float, array_like, optional
        The final regularization factor for each frequency, default ``None``.
        If this parameter is set, the remaining regularization factors are
        ignored.
    normalized : bool
        Flag to indicate if the normalized spectrum (according to
        `signal.fft_norm`) should be inverted. The default is ``True``.


    Returns
    -------
    Signal
        The resulting signal after inversion.

    References
    ----------
    .. [#]  O. Kirkeby and P. A. Nelson, “Digital Filter Design for Inversion
            Problems in Sound Reproduction,” J. Audio Eng. Soc., vol. 47,
            no. 7, p. 13, 1999.

    .. [#]  P. C. Hansen, Rank-deficient and discrete ill-posed problems:
            numerical aspects of linear inversion. Philadelphia: SIAM, 1998.

    """
    if not isinstance(signal, pyfar.Signal):
        raise ValueError("The input signal needs to be of type pyfar.Signal.")

    if not isinstance(normalized, bool):
        raise TypeError("The normalized parameter needs to be boolean")

    if normalized:
        data = signal.freq
    else:
        data = signal.freq_raw

    freq_range = np.asarray(freq_range)

    if freq_range.size < 2:
        raise ValueError(
            "The frequency range needs to specify lower and upper limits.")

    if regu_final is None:
        regu_inside = np.ones(signal.n_bins, dtype=np.double) * regu_inside
        regu_outside = np.ones(signal.n_bins, dtype=np.double) * regu_outside

        idx_xfade_lower = signal.find_nearest_frequency(
            [freq_range[0]/np.sqrt(2), freq_range[0]])

        regu_final = _cross_fade(regu_outside, regu_inside, idx_xfade_lower)

        if freq_range[1] < signal.sampling_rate/2:
            idx_xfade_upper = signal.find_nearest_frequency([
                freq_range[1],
                np.min([freq_range[1]*np.sqrt(2), signal.sampling_rate/2])])

            regu_final = _cross_fade(regu_final, regu_outside, idx_xfade_upper)

        regu_final *= np.max(np.abs(data)**2)

    inverse = signal.copy()
    inverse.freq = np.conj(data) / (np.conj(data)*data + regu_final)

    return inverse


def _cross_fade(first, second, indices):
    """Cross-fade two numpy arrays by multiplication with a raised cosine
    window inside the range specified by the indices. Outside the range, the
    result will be the respective first or second array, without distortions.

    Parameters
    ----------
    first : array, double
        The first array.
    second : array, double
        The second array.
    indices : array-like, tuple, int
        The lower and upper cross-fade indices.

    Returns
    -------
    result : array, double
        The resulting array after cross-fading.
    """
    indices = np.asarray(indices)
    if np.shape(first)[-1] != np.shape(second)[-1]:
        raise ValueError("Both arrays need to be of same length.")
    len_arrays = np.shape(first)[-1]
    if np.any(indices > np.shape(first)[-1]):
        raise IndexError("Index is out of range.")

    len_xfade = np.squeeze(np.abs(np.diff(indices)))
    window = sgn.windows.hann(len_xfade*2 + 1, sym=True)
    window_rising = window[:len_xfade]
    window_falling = window[len_xfade+1:]

    window_first = np.concatenate(
        (np.ones(indices[0]), window_falling, np.zeros(len_arrays-indices[1])))
    window_second = np.concatenate(
        (np.zeros(indices[0]), window_rising, np.ones(len_arrays-indices[1])))

    result = first * window_first + second * window_second

    return result


def minimum_phase(signal, n_fft=None, truncate=True):
    """
    Calculate the minimum phase equivalent of a finite impulse response.

    The method is based on the Hilbert transform of the real-valued cepstrum
    of the finite impulse response, that is the cepstrum of the magnitude
    spectrum only. As a result the magnitude spectrum is not distorted.
    Potential aliasing errors can occur due to the Fourier transform based
    calculation of the magnitude spectrum, which however are negligible if the
    length of Fourier transform ``n_fft`` is sufficiently high. [#]_
    (Section 8.5.4)

    Parameters
    ----------
    signal : Signal
        The finite impulse response for which the minimum-phase version is
        computed.
    n_fft : int, optional
        The FFT length used for calculating the cepstrum. Should be at least a
        few times larger than ``signal.n_samples``. The default ``None`` uses
        eight times the signal length rounded up to the next power of two,
        that is: ``2**int(np.ceil(np.log2(n_samples * 8)))``.
    truncate : bool, optional
        If ``truncate`` is ``True``, the resulting minimum phase impulse
        response is truncated to a length of
        ``signal.n_samples//2 + signal.n_samples % 2``. This avoids
        aliasing described above in any case but might distort the magnitude
        response if ``signal.n_samples`` is to low. If truncate is ``False``
        the output signal has the same length as the input signal. The default
        is ``True``.

    Returns
    -------
    signal_minphase : Signal
        The minimum phase version of the input data.

    References
    ----------
    .. [#]  J. S. Lim and A. V. Oppenheim, Advanced topics in signal
            processing, pp. 472-473, First Edition. Prentice Hall, 1988.

    Examples
    --------

    Create a minimum phase equivalent of a linear phase FIR low-pass filter

    .. plot::

        >>> import pyfar as pf
        >>> import numpy as np
        >>> from scipy.signal import remez
        >>> import matplotlib.pyplot as plt
        >>> freq = [0, 0.2, 0.3, 1.0]
        >>> h_linear = pf.Signal(remez(151, freq, [1, 0], Hz=2.), 44100)
        >>> # create minimum phase impulse responses
        >>> h_min = pf.dsp.minimum_phase(h_linear, truncate=False)
        >>> # plot the result
        >>> pf.plot.use()
        >>> fig, axs = plt.subplots(3, figsize=(8, 6))
        >>> pf.plot.time(h_linear, ax=axs[0], unit='ms')
        >>> pf.plot.time(h_min, ax=axs[0], unit='ms')
        >>> axs[0].grid(True)
        >>> pf.plot.freq(h_linear, ax=axs[1])
        >>> pf.plot.group_delay(h_linear, ax=axs[2], unit="ms")
        >>> pf.plot.freq(h_min, ax=axs[1])
        >>> pf.plot.group_delay(h_min, ax=axs[2], unit="ms")
        >>> axs[2].legend(['Linear', 'Minimum'], loc=3, ncol=2)
        >>> axs[2].set_ylim(-2.5, 2.5)

    """
    from scipy.fft import fft, ifft

    workers = multiprocessing.cpu_count()
    # center the energy by taking the linear phase signal (using n_samples//2
    # performs better than using n_samples/2)
    signal = pyfar.dsp.linear_phase(
        signal, signal.n_samples // 2, unit='samples')

    if n_fft is None:
        n_fft = 2**int(np.ceil(np.log2(signal.n_samples * 8)))
    elif n_fft < signal.n_samples:
        raise ValueError((
            f"n_fft is {n_fft} but must be at least {signal.n_samples}, "
            "which is the length of the input signal"))

    # add eps to the magnitude spectrum to avoid nans in log
    H = np.abs(fft(signal.time, n=n_fft, workers=workers, axis=-1))
    H[H == 0] = np.finfo(float).eps

    # calculate the minimum phase using the Hilbert transform
    phase = -np.imag(sgn.hilbert(np.log(H), N=n_fft, axis=-1))
    data = ifft(H*np.exp(1j*phase), axis=-1, workers=workers).real

    # cut to length
    if truncate:
        N = signal.n_samples // 2 + signal.n_samples % 2
        data = data[..., :N]
    else:
        data = data[..., :signal.n_samples]

    return pyfar.Signal(data, signal.sampling_rate)


def pad_zeros(signal, pad_width, mode='end'):
    """Pad a signal with zeros in the time domain.

    Parameters
    ----------
    signal : Signal
        The signal which is to be extended.
    pad_width : int
        The number of samples to be padded.
    mode : str, optional
        The padding mode:

        ``'end'``
            Append zeros to the end of the signal
        ``'beginning'``
            Prepend zeros to the beginning of the signal
        ``'center'``
            Insert the number of zeros in the middle of the signal.
            This mode can be used to pad signals with a symmetry with respect
            to the time ``t=0``.

        The default is ``'end'``.

    Returns
    -------
    Signal
        The zero-padded signal.

    Examples
    --------
    >>> import pyfar as pf
    >>> impulse = pf.signals.impulse(512, amplitude=1)
    >>> impulse_padded = pf.dsp.pad_zeros(impulse, 128, mode='end')

    """

    if not isinstance(signal, pyfar.Signal):
        raise TypeError('Input data has to be of type: Signal.')

    if mode in ['before', 'after']:
        warnings.warn(('Mode "before" and "after" will be renamed into '
                       '"beginning" and "end" and can no longer be used in '
                       'Pyfar 0.8.0.'), PyfarDeprecationWarning)

        mode = 'beginning' if mode == 'before' else 'end'

    padded_signal = signal.flatten()

    if mode in ['end', 'center']:
        pad_array = ((0, 0), (0, pad_width))
    elif mode == 'beginning':
        pad_array = ((0, 0), (pad_width, 0))
    else:
        raise ValueError("Unknown padding mode.")

    if mode == 'center':
        shift_samples = int(np.round(signal.n_samples/2))
        padded_signal.time = np.roll(
            padded_signal.time, shift_samples, axis=-1)

    padded_signal.time = np.pad(
        padded_signal.time, pad_array, mode='constant')

    if mode == 'center':
        padded_signal.time = np.roll(
            padded_signal.time, -shift_samples, axis=-1)

    padded_signal = padded_signal.reshape(signal.cshape)

    return padded_signal


def time_shift(
        signal, shift, mode='cyclic', unit='samples', pad_value=0.):
    """Apply a cyclic or linear time-shift to a signal.

    This function only allows integer value sample shifts. If unit ``'time'``
    is used, the shift samples will be rounded to the nearest integer value.
    For a shift using fractional sample values see
    :py:func:`~pf.dsp.fractional_time_shift`.

    Parameters
    ----------
    signal : Signal
        The signal to be shifted
    shift : int, float
        The time-shift value. A positive value will result in right shift on
        the time axis (delaying of the signal), whereas a negative value
        yields a left shift on the time axis (non-causal shift to a earlier
        time). If a single value is given, the same time shift will be applied
        to each channel of the signal. Individual time shifts for each channel
        can be performed by passing an array matching the signals channel
        dimensions ``cshape``.
    mode : str, optional
        The shifting mode

        ``"linear"``
            Apply linear shift, i.e., parts of the signal that are shifted to
            times smaller than 0 samples and larger than ``signal.n_samples``
            disappear. To maintain the shape of the signal, the signal is
            padded at the respective other end. The pad value is determined by
            ``pad_type``.
        ``"cyclic"``
            Apply a cyclic shift, i.e., parts of the signal that are shifted to
            values smaller than 0 are wrapped around to the end, and parts that
            are shifted to values larger than ``signal.n_samples`` are wrapped
            around to the beginning.

        The default is ``"cyclic"``
    unit : str, optional
        Unit of the shift variable, this can be either ``'samples'`` or ``'s'``
        for seconds. By default ``'samples'`` is used. Note that in the case
        of specifying the shift time in seconds, the value is rounded to the
        next integer sample value to perform the shift.
    pad_type : numeric, optional
        The pad value for linear shifts, by default ``0.`` is used.
        Pad ``numpy.nan`` to the respective channels if the rms value of the
        signal is to be maintained for block-wise rms estimation of the noise
        power of a signal. Note that if NaNs are padded, the returned data
        will be a :py:class:`~pyfar.classes.audio.TimeData` instead of
        :py:class:`~pyfar.classes.audio.Signal` object.

    Returns
    -------
    Signal, TimeData
        The time-shifted signal. This is a
        :py:class:`~pyfar.classes.audio.TimeData` object in case a linear shift
        was done and the signal was padded with Nans. In all other cases, a
        :py:class:`~pyfar.classes.audio.Signal` object is returend.

    Examples
    --------
    Individually do a cyclic shift of a set of ideal impulses stored in three
    different channels and plot the resulting signals

    .. plot::

        >>> import pyfar as pf
        >>> import matplotlib.pyplot as plt
        >>> # generate and shift the impulses
        >>> impulse = pf.signals.impulse(
        ...     32, amplitude=(1, 1.5, 1), delay=(14, 15, 16))
        >>> shifted = pf.dsp.time_shift(impulse, [-2, 0, 2])
        >>> # time domain plot
        >>> pf.plot.use('light')
        >>> _, axs = plt.subplots(2, 1)
        >>> pf.plot.time(impulse, ax=axs[0], unit='samples')
        >>> pf.plot.time(shifted, ax=axs[1], unit='samples')
        >>> axs[0].set_title('Original signals')
        >>> axs[1].set_title('Shifted signals')

    Perform a linear time shift instead and pad with NaNs

    .. plot::

        >>> import pyfar as pf
        >>> import numpy as np
        >>> import matplotlib.pyplot as plt
        >>> # generate and shift the impulses
        >>> impulse = pf.signals.impulse(
        ...     32, amplitude=(1, 1.5, 1), delay=(14, 15, 16))
        >>> shifted = pf.dsp.time_shift(
        ...     impulse, [-2, 0, 2], mode='linear', pad_value=np.nan)
        >>> # time domain plot
        >>> pf.plot.use('light')
        >>> _, axs = plt.subplots(2, 1)
        >>> pf.plot.time(impulse, ax=axs[0], unit='samples')
        >>> pf.plot.time(shifted, ax=axs[1], unit='samples')
        >>> axs[0].set_title('Original signals')
        >>> axs[1].set_title('Shifted signals')

    """
    if mode not in ["linear", "cyclic"]:
        raise ValueError(f"mode is '{mode}' but mist be 'linear' or cyclic'")

    shift = np.broadcast_to(shift, signal.cshape)
    if unit == 's':
        shift_samples = np.round(shift*signal.sampling_rate).astype(int)
    elif unit == 'samples':
        shift_samples = shift.astype(int)
    else:
        raise ValueError(
            f"unit is '{unit}' but must be 'samples' or 's'.")

    if np.any(np.abs(shift_samples) > signal.n_samples) and mode == "linear":
        raise ValueError(("Can not shift by more samples than signal.n_samples"
                          " if mode is 'linear'"))

    shifted = signal.copy()
    for ch in np.ndindex(signal.cshape):
        shifted.time[ch] = np.roll(
            shifted.time[ch],
            shift_samples[ch],
            axis=-1)

        if mode == 'linear':
            if shift_samples[ch] > 0:
                samples = slice(0, shift_samples[ch])
                shifted.time[ch + (samples, )] = pad_value
            elif shift_samples[ch] < 0:
                samples = slice(shifted.n_samples + shift_samples[ch],
                                shifted.n_samples)
                shifted.time[ch + (samples, )] = pad_value

    if np.any(np.isnan(shifted.time)):
        shifted = pyfar.TimeData(
            shifted.time, shifted.times, comment=shifted.comment,
            is_complex=signal.complex)

    return shifted


def find_impulse_response_delay(impulse_response, N=1):
    """Find the delay in sub-sample values of an impulse response.

    The method relies on the analytic part of the cross-correlation function
    of the impulse response and it's minimum-phase equivalent, which is zero
    for the maximum of the correlation function. For sub-sample root finding,
    the analytic signal is approximated using a polynomial of order ``N``.
    The algorithm is based on [#]_ with the following modifications:

    1.  Values with negative gradient used for polynolmial fitting are
        rejected, allowing to use larger part of the signal for fitting.
    2.  By default a first order polynomial is used, as the slope of the
        analytic signal should in theory be linear.

    Alternatively see :py:func:`pyfar.dsp.find_impulse_response_start`.

    Parameters
    ----------
    impulse_response : Signal
        The impulse response.
    N : int, optional
        The order of the polynom used for root finding, by default 1.

    Returns
    -------
    delay : numpy.ndarray, float
        Delay of the impulse response, as an array of shape
        ``signal.cshape``. Can be floating point values in the case of
        sub-sample values.

    References
    ----------

    .. [#]  N. S. M. Tamim and F. Ghani, “Hilbert transform of FFT pruned
            cross correlation function for optimization in time delay
            estimation,” in Communications (MICC), 2009 IEEE 9th Malaysia
            International Conference on, 2009, pp. 809-814.

    Examples
    --------
    Create a band-limited impulse shifted by 0.5 samples and estimate the
    starting sample of the impulse and plot.

    .. plot::

        >>> import pyfar as pf
        >>> import numpy as np
        >>> n_samples = 64
        >>> delay_samples = n_samples // 2 + 1/2
        >>> ir = pf.signals.impulse(n_samples)
        >>> ir = pf.dsp.linear_phase(ir, delay_samples, unit='samples')
        >>> start_samples = pf.dsp.find_impulse_response_delay(ir)
        >>> ax = pf.plot.time(ir, unit='ms', label='impulse response')
        >>> ax.axvline(
        ...     start_samples/ir.sampling_rate*1e3,
        ...     color='k', linestyle='-.', label='start sample')
        >>> ax.legend()

    """
    n = int(np.ceil((N+2)/2))

    start_samples = np.zeros(impulse_response.cshape)
    for ch in np.ndindex(impulse_response.cshape):
        # Calculate the correlation between the impulse response and its
        # minimum phase equivalent. This requires a minimum phase equivalent
        # in the strict sense, instead of the appriximation implemented in
        # pyfar.
        n_samples = impulse_response.n_samples

        # minimum phase warns if the input signal is not symmetric, which is
        # not critical for this application
        with warnings.catch_warnings():
            warnings.filterwarnings(
                "ignore", message="h does not appear to by symmetric",
                category=RuntimeWarning)
            ir_minphase = sgn.minimum_phase(
                impulse_response.time[ch], n_fft=4*n_samples)

        correlation = sgn.correlate(
            impulse_response.time[ch],
            np.pad(ir_minphase, (0, n_samples - (n_samples + 1)//2)),
            mode='full')
        lags = np.arange(-n_samples + 1, n_samples)

        # calculate the analytic signal of the correlation function
        correlation_analytic = sgn.hilbert(correlation)

        # find the maximum of the analytic part of the correlation function
        # and define the search range around the maximum
        argmax = np.argmax(np.abs(correlation_analytic))
        search_region_range = np.arange(argmax-n, argmax+n)
        search_region = np.imag(correlation_analytic[search_region_range])

        # mask values with a negative gradient
        mask = np.gradient(search_region, search_region_range) > 0

        # fit a polygon and estimate its roots
        search_region_poly = np.polyfit(
            search_region_range[mask]-argmax, search_region[mask], N)
        roots = np.roots(search_region_poly)

        # Use only real-valued roots
        if np.all(np.isreal(roots)):
            root = roots[np.abs(roots) == np.min(np.abs(roots))]
            start_sample = np.squeeze(lags[argmax] + root)
        else:
            start_sample = np.nan
            warnings.warn(f"Starting sample not found for channel {ch}")

        start_samples[ch] = start_sample

    return start_samples


def find_impulse_response_start(
        impulse_response,
        threshold=20):
    """Find the start sample of an impulse response.

    The start sample is identified as the first sample which is below the
    ``threshold`` level relative to the maximum level of the impulse response.
    For room impulse responses, ISO 3382 [#]_ specifies a threshold of 20 dB.
    This function is primary intended to be used when processing room impulse
    responses.
    Alternatively see :py:func:`pyfar.dsp.find_impulse_response_delay`.


    Parameters
    ----------
    impulse_response : pyfar.Signal
        The impulse response
    threshold : float, optional
        The threshold level in dB, by default 20, which complies with ISO 3382.

    Returns
    -------
    start_sample : numpy.ndarray, int
        Sample at which the impulse response starts

    Notes
    -----
    The function tries to estimate the PSNR in the IR based on the signal
    power in the last 10 percent of the IR. The automatic estimation may fail
    if the noise spectrum is not white or the impulse response contains
    non-linear distortions. If the PSNR is lower than the specified threshold,
    the function will issue a warning.

    References
    ----------
    .. [#]  ISO 3382-1:2009-10, Acoustics - Measurement of the reverberation
            time of rooms with reference to other acoustical parameters. pp. 22

    Examples
    --------
    Create a band-limited impulse shifted by 0.5 samples and estimate the
    starting sample of the impulse and plot.

    .. plot::

        >>> import pyfar as pf
        >>> import numpy as np
        >>> n_samples = 256
        >>> delay_samples = n_samples // 2 + 1/2
        >>> ir = pf.signals.impulse(n_samples)
        >>> ir = pf.dsp.linear_phase(ir, delay_samples, unit='samples')
        >>> start_samples = pf.dsp.find_impulse_response_start(ir)
        >>> ax = pf.plot.time(ir, unit='ms', label='impulse response', dB=True)
        >>> ax.axvline(
        ...     start_samples/ir.sampling_rate*1e3,
        ...     color='k', linestyle='-.', label='start sample')
        >>> ax.axhline(
        ...     20*np.log10(np.max(np.abs(ir.time)))-20,
        ...     color='k', linestyle=':', label='threshold')
        >>> ax.legend()

    Create a train of weighted impulses with levels below and above the
    threshold, serving as a very abstract room impulse response. The starting
    sample is identified as the last sample below the threshold relative to the
    maximum of the impulse response.

    .. plot::

        >>> import pyfar as pf
        >>> import numpy as np
        >>> n_samples = 64
        >>> delays = np.array([14, 22, 26, 30, 33])
        >>> amplitudes = np.array([-35, -22, -6, 0, -9], dtype=float)
        >>> ir = pf.signals.impulse(n_samples, delays, 10**(amplitudes/20))
        >>> ir.time = np.sum(ir.time, axis=0)
        >>> start_sample_est = pf.dsp.find_impulse_response_start(
        ...     ir, threshold=20)
        >>> ax = pf.plot.time(
        ...     ir, dB=True, unit='samples',
        ...     label=f'peak samples: {delays}')
        >>> ax.axvline(
        ...     start_sample_est, linestyle='-.', color='k',
        ...     label=f'ir start sample: {start_sample_est}')
        >>> ax.axhline(
        ...     20*np.log10(np.max(np.abs(ir.time)))-20,
        ...     color='k', linestyle=':', label='threshold')
        >>> ax.legend()

    """
    ir_squared = np.abs(impulse_response.time)**2

    mask_start = int(0.9*impulse_response.n_samples)

    mask = np.arange(mask_start, ir_squared.shape[-1])
    noise = np.mean(np.take(ir_squared, mask, axis=-1), axis=-1)

    max_sample = np.argmax(ir_squared, axis=-1)
    max_value = np.max(ir_squared, axis=-1)

    if np.any(max_value < 10**(threshold/10) * noise) or \
            np.any(max_sample > mask_start):
        warnings.warn(
            "The SNR seems lower than the specified threshold value. Check "
            "if this is a valid impulse response with sufficient SNR.")

    start_sample = max_sample.copy()

    for ch in np.ndindex(impulse_response.cshape):
        # Only look for the start sample if the maximum index is bigger than 0
        if start_sample[ch] > 0:
            # Check samples before maximum
            ir_before_max = np.squeeze(
                ir_squared[ch][:max_sample[ch]+1] / max_value[ch])
            # First sample above or at the threshold level
            idx_first_above_thresh = np.where(
                ir_before_max >= 10**(-threshold/10))[0]
            if idx_first_above_thresh.size > 0:
                # The start sample is the last sample below the threshold
                start_sample[ch] = np.min(idx_first_above_thresh) - 1
            else:
                start_sample[ch] = 0
                warnings.warn(
                    f'No values below threshold found found for channel {ch}',
                    'defaulting to 0')

    return np.squeeze(start_sample)


def deconvolve(system_output, system_input, fft_length=None, freq_range=None,
               **kwargs):
    r"""Calculate transfer functions by spectral deconvolution of two signals.

    The transfer function :math:`H(\omega)` is calculated by spectral
    deconvolution (spectral division).

    .. math::

        H(\omega) = \frac{Y(\omega)}{X(\omega)},

    where :math:`X(\omega)` is the system input signal and :math:`Y(\omega)`
    the system output. Regularized inversion is used to avoid numerical issues
    in calculating :math:`X(\omega)^{-1} = 1/X(\omega)` for small values of
    :math:`X(\omega)`
    (see :py:func:`~pyfar.dsp.regularized_spectrum_inversion`).
    The system response (transfer function) is thus calculated as

    .. math::

        H(\omega) = Y(\omega)X(\omega)^{-1}.

    For more information, refer to [#]_.

    Parameters
    ----------
    system_output : Signal
        The system output signal (e.g., recorded after passing a device under
        test).
        The system output signal is zero padded, if it is shorter than the
        system input signal.
    system_input : Signal
        The system input signal (e.g., used to perform a measurement).
        The system input signal is zero padded, if it is shorter than the
        system output signal.
    freq_range : tuple, array_like, double
        The upper and lower frequency limits outside of which the
        regularization factor is to be applied. The default ``None``
        bypasses the regularization, which might cause numerical
        instabilities in case of band-limited `system_input`. Also see
        :py:func:`~pyfar.dsp.regularized_spectrum_inversion`.
    fft_length : int or None
        The length the signals system_output and system_input are zero padded
        to before deconvolving. The default is None. In this case only the
        shorter signal is padded to the length of the longer signal, no padding
        is applied when both signals have the same length.
    kwargs : key value arguments
        Key value arguments to control the inversion of :math:`H(\omega)` are
        passed to to :py:func:`~pyfar.dsp.regularized_spectrum_inversion`.


    Returns
    -------
    system_response : Signal
        The resulting signal after deconvolution, representing the system
        response (the transfer function).
        The ``fft_norm`` of is set to ``'none'``.

    References
    -----------
    .. [#] S. Mueller and P. Masserani "Transfer function measurement with
           sweeps. Directors cut." J. Audio Eng. Soc. 49(6):443-471,
           (2001, June).
    """

    # Check if system_output and system_input are both type Signal
    if not isinstance(system_output, pyfar.Signal):
        raise TypeError('system_output has to be of type pyfar.Signal')
    if not isinstance(system_input, pyfar.Signal):
        raise TypeError('system_input has to be of type pyfar.Signal')

    # Check if both signals have the same sampling rate
    if not system_output.sampling_rate == system_input.sampling_rate:
        raise ValueError("The two signals have different sampling rates!")

    if freq_range is None:
        freq_range = (0, system_input.sampling_rate/2)

    # Set fft_length to the max n_samples of both signals,
    # if it is not explicitly set to a value
    if fft_length is None:
        fft_length = np.max([system_output.n_samples, system_input.n_samples])
    # Check if both signals length are shorter or the same as fft_length
    if fft_length < system_output.n_samples:
        raise ValueError("The fft_length can not be shorter than" +
                         "system_output.n_samples.")
    if fft_length < system_input.n_samples:
        raise ValueError("The fft_length can not be shorter than" +
                         "system_input.n_samples.")

    # Check if both signals have the same length as ftt_length,
    # if not: bring them to the same length by padding with zeros
    system_output = pyfar.dsp.pad_zeros(system_output,
                                        (fft_length - system_output.n_samples))
    system_input = pyfar.dsp.pad_zeros(system_input,
                                       (fft_length - system_input.n_samples))

    # multiply system_output signal with regularized inversed system_input
    # signal to get the system response
    inverse_input = regularized_spectrum_inversion(
            system_input, freq_range, **kwargs)
    system_response = system_output * inverse_input

    # Check if the signals have any comments,
    # if yes: concatenate the comments for the system_response
    system_response.comment = "Calculated with pyfar.dsp.deconvolve."
    if system_output.comment != '':
        system_response.comment += f" system input: {system_output.comment}."
    if system_input.comment != '':
        system_response.comment += f" system output: {system_input.comment}."

    # return the impulse resonse
    system_response.fft_norm = pyfar.classes.audio._match_fft_norm(
        system_output.fft_norm, system_input.fft_norm, division=True)

    return system_response


def convolve(signal1, signal2, mode='full', method='overlap_add'):
    """Convolve two signals.

    Parameters
    ----------
    signal1 : Signal
        The first signal
    signal2 : Signal
        The second signal. The :py:mod:`cshape <pyfar._concepts.audio_classes>`
        of this signal must be `broadcastable
        <https://numpy.org/doc/stable/user/basics.broadcasting.html>`_ to the
        cshape of the first signal.
    mode : string, optional
        A string indicating the size of the output:

        ``'full'``
            Compute the full discrete linear convolution of
            the input signals. The output has the length
            ``'signal1.n_samples + signal2.n_samples - 1'`` (Default).
        ``'cut'``
            Compute the complete convolution with ``full`` and truncate the
            result to the length of the longer signal.
        ``'cyclic'``
            The output is the cyclic convolution of the signals, where the
            shorter signal is zero-padded to fit the length of the longer
            one. This is done by computing the complete convolution with
            ``'full'``, adding the tail (i.e., the part that is truncated
            for ``mode='cut'`` to the beginning of the result) and
            truncating the result to the length of the longer signal.

    method : str {'overlap_add', 'fft'}, optional
        A string indicating which method to use to calculate the convolution:

        ``'overlap_add'``
            Convolve using  the overlap-add algorithm based
            on ``scipy.signal.oaconvolve``. (Default)
        ``'fft'``
            Convolve using FFT based on ``scipy.signal.fftconvolve``.

        See Notes for more details.

    Returns
    -------
    signal : Signal
        The result of the convolution. The
        :py:mod:`cdim <pyfar._concepts.audio_classes>` matches the bigger cdim
        of the two input signals.

    Notes
    -----
    The overlap-add method is generally much faster than fft convolution when
    one signal is much larger than the other, but can be slower when only a few
    output values are needed or when the signals have a very similar length.
    For ``method='overlap_add'``, integer data will be cast to float.

    Examples
    --------
    Illustrate the different modes.

    .. plot::

        >>> import pyfar as pf
        >>> s1 = pf.Signal([1, 0.5, 0.5], 1000)
        >>> s2 = pf.Signal([1,-1], 1000)
        >>> full = pf.dsp.convolve(s1, s2, mode='full')
        >>> cut = pf.dsp.convolve(s1, s2, mode='cut')
        >>> cyc = pf.dsp.convolve(s1, s2, mode='cyclic')
        >>> # Plot input and output
        >>> with pf.plot.context():
        >>>     fig, ax = plt.subplots(2, 1, sharex=True)
        >>>     pf.plot.time(s1, ax=ax[0], label='Signal 1', marker='o',
        ...                  unit='samples')
        >>>     pf.plot.time(s2, ax=ax[0], label='Signal 2', marker='o',
        ...                  unit='samples')
        >>>     ax[0].set_title('Input Signals')
        >>>     ax[0].legend()
        >>>     pf.plot.time(full, ax=ax[1], label='full', marker='o',
        ...                  unit='samples')
        >>>     pf.plot.time(cut, ax=ax[1], label='cut', ls='--',  marker='o',
        ...                  unit='samples')
        >>>     pf.plot.time(cyc, ax=ax[1], label='cyclic', ls=':', marker='o',
        ...                  unit='samples')
        >>>     ax[1].set_title('Convolution Result')
        >>>     ax[1].set_ylim(-1.1, 1.1)
        >>>     ax[1].legend()


    """
    # check input
    if not signal1.sampling_rate == signal2.sampling_rate:
        raise ValueError("The sampling rates do not match")
    fft_norm = pyfar.classes.audio._match_fft_norm(
        signal1.fft_norm, signal2.fft_norm)
    if mode not in ['full', 'cut', 'cyclic']:
        raise ValueError(
            f"Invalid mode {mode}, needs to be "
            "'full', 'cut' or 'cyclic'.")

    # check cdims
    if len(signal1.cshape) != len(signal2.cshape):
        signal1, signal2 = pyfar.utils.broadcast_cdims((signal1, signal2))

    # convolve
    if method == 'overlap_add':
        res = sgn.oaconvolve(signal1.time, signal2.time, mode='full', axes=-1)
    elif method == 'fft':
        res = sgn.fftconvolve(signal1.time, signal2.time, mode='full', axes=-1)
    else:
        raise ValueError(
            f"Invalid method {method}, needs to be 'overlap_add' or 'fft'.")

    # make convolution truncated or cyclic
    if mode == 'cut':
        res = res[..., :np.max((signal1.n_samples, signal2.n_samples))]
    elif mode == 'cyclic':
        n_min = np.min((signal1.n_samples, signal2.n_samples))
        n_max = np.max((signal1.n_samples, signal2.n_samples))
        res[..., :n_min-1] += res[..., -n_min+1:]
        res = res[..., :n_max]

    is_result_complex = True if res.dtype.kind == 'c' else False

    return pyfar.Signal(
        res, signal1.sampling_rate, domain='time', fft_norm=fft_norm,
        is_complex=is_result_complex)


def decibel(signal, domain='freq', log_prefix=None, log_reference=1,
            return_prefix=False):
    r"""Convert data of the selected signal domain into decibels (dB).

    The converted data is calculated by the base 10 logarithmic scale:
    ``data_in_dB = log_prefix * numpy.log10(data/log_reference)``. By using a
    logarithmic scale, the deciBel is able to compare quantities that
    may have vast ratios between them. As an example, the sound pressure in
    dB can be calculated as followed:

    .. math::

        L_p = 20\log_{10}\biggl(\frac{p}{p_0}\biggr),

    where :math:`20` is the logarithmic prefix for sound field quantities and
    :math:`p_0` would be the reference for the sound pressure level. A list
    of commonly used reference values can be found in the 'log_reference'
    parameters section.

    Parameters
    ----------
    signal : Signal, TimeData, FrequencyData
        The signal which is converted into decibel
    domain : str
        The domain, that is converted to decibels:

        ``'freq'``
            Convert normalized frequency domain data. Signal must be of type
            'Signal' or 'FrequencyData'.
        ``'time'``
            Convert time domain data. Signal must be of type
            'Signal' or 'TimeData'.
        ``'freq_raw'``
            Convert frequency domain data without normalization. Signal must be
            of type 'Signal'.

        The default is ``'freq'``.
    log_prefix : int
        The prefix for the dB calculation. The default ``None``, uses ``10``
        for signals with ``'psd'`` and ``'power'`` FFT normalization and
        ``20`` otherwise.
    log_reference : int or float
        Reference for the logarithm calculation.
        List of commonly used values:

        +---------------------------------+--------------+
        | log_reference                   | value        |
        +=================================+==============+
        | Digital signals (dBFs)          | 1            |
        +---------------------------------+--------------+
        | Sound pressure :math:`L_p` (dB) | 2e-5 Pa      |
        +---------------------------------+--------------+
        | Voltage :math:`L_V` (dBu)       | 0.7746 volt  |
        +---------------------------------+--------------+
        | Sound intensity :math:`L_I` (dB)| 1e-12 W/m²   |
        +---------------------------------+--------------+
        | Voltage :math:`L_V` (dBV)       | 1 volt       |
        +---------------------------------+--------------+
        | Electric power :math:`L_P` (dB) | 1 watt       |
        +---------------------------------+--------------+

        The default is 1.
    return_prefix : bool, optional
        If return_prefix is ``True``, the function will also return the
        `log_prefix` value. This can be used to delogrithmize the data. The
        default is ``False``.
    Returns
    -------
    decibel : numpy.ndarray
        The given signal in decibel in chosen domain.
    log_prefix : int or float
        Will be returned if `return_prefix` is set to ``True``.

    Examples
    --------
    >>> import pyfar as pf
    >>> signal = pf.signals.noise(41000, rms=[1, 1])
    >>> decibel_data = decibel(signal, domain='time')
    """
    if log_prefix is None:
        if isinstance(signal, pyfar.Signal) and signal.fft_norm in ('power',
                                                                    'psd'):
            log_prefix = 10
        else:
            log_prefix = 20
    if domain == 'freq':
        if isinstance(signal, (pyfar.FrequencyData, pyfar.Signal)):
            data = signal.freq.copy()
        else:
            raise ValueError(
                f"Domain is '{domain}' and signal is type '{signal.__class__}'"
                " but must be of type 'Signal' or 'FrequencyData'.")
    elif domain == 'time':
        if isinstance(signal, (pyfar.TimeData, pyfar.Signal)):
            data = signal.time.copy()
        else:
            raise ValueError(
                f"Domain is '{domain}' and signal is type '{signal.__class__}'"
                " but must be of type 'Signal' or 'TimeData'.")
    elif domain == 'freq_raw':
        if isinstance(signal, (pyfar.Signal)):
            data = signal.freq_raw.copy()
        else:
            raise ValueError(
                f"Domain is '{domain}' and signal is type '{signal.__class__}'"
                " but must be of type 'Signal'.")
    else:
        raise ValueError(
            f"Domain is '{domain}', but has to be 'time', 'freq',"
            " or 'freq_raw'.")
    data[data == 0] = np.finfo(float).eps
    if return_prefix is True:
        return log_prefix * np.log10(np.abs(data) / log_reference), log_prefix
    else:
        return log_prefix * np.log10(np.abs(data) / log_reference)


def energy(signal):
    r"""
    Computes the channel wise energy in the time domain

    .. math::

        \sum_{n=0}^{N-1}|x[n]|^2=\frac{1}{N}\sum_{k=0}^{N-1}|X[k]|^2,

    which is equivalent to the frequency domain computation according to
    Parseval's theorem [#]_.

    Parameters
    ----------
    signal : Signal
        The signal to compute the energy from.

    Returns
    -------
    data : numpy.ndarray
        The channel-wise energy of the input signal.

    Notes
    -----
    Due to the calculation based on the time data, the returned energy is
    independent of the signal's ``fft_norm``.
    :py:func:`~pyfar.dsp.power` and :py:func:`~pyfar.dsp.rms` can be used
    to compute the power and the rms of a signal.

    References
    -----------
    .. [#] A. V. Oppenheim and R. W. Schafer, Discrete-time signal processing,
           (Upper Saddle et al., Pearson, 2010), Third edition.
    """
    # check input
    if not isinstance(signal, pyfar.Signal):
        raise ValueError(f"signal is type '{signal.__class__}'"
                         " but must be of type 'Signal'.")

    # return and compute data
    return np.sum(np.abs(signal.time)**2, axis=-1)


def power(signal):
    r"""
    Compute the power of a signal.

    The power is calculated as

    .. math::

        \frac{1}{N}\sum_{n=0}^{N-1}|x[n]|^2

    based on the time data for each channel separately.

    Parameters
    ----------
    signal : Signal
        The signal to compute the power from.

    Returns
    -------
    data : numpy.ndarray
        The channel-wise power of the input signal.

    Notes
    -----
    Due to the calculation based on the time data, the returned power is
    independent of the signal's ``fft_norm``.
    The power equals the squared RMS of a signal. :py:func:`~pyfar.dsp.energy`
    and :py:func:`~pyfar.dsp.rms` can be used to compute the energy and the
    RMS.
    """
    # check input
    if not isinstance(signal, pyfar.Signal):
        raise ValueError(f"signal is type '{signal.__class__}'"
                         " but must be of type 'Signal'.")

    # return and compute data
    return np.sum(np.abs(signal.time)**2, axis=-1)/signal.n_samples


def rms(signal):
    r"""
    Compute the root mean square (RMS) of a signal.

    The RMS is calculated as

    .. math::

        \sqrt{\frac{1}{N}\sum_{n=0}^{N-1}|x[n]|^2}

    based on the time data for each channel separately.

    Parameters
    ----------
    signal : Signal
        The signal to compute the RMS from.

    Returns
    -------
    data : numpy.ndarray
        The channel-wise RMS of the input signal.

    Notes
    -----
    The RMS equals the square root of the signal's power.
    :py:func:`~pyfar.dsp.energy` and :py:func:`~pyfar.dsp.power` can be used
    to compute the energy and the power.
    """
    # check input
    if not isinstance(signal, pyfar.Signal):
        raise ValueError(f"signal is type '{signal.__class__}'"
                         " but must be of type 'Signal'.")

    # return and compute data
    return np.sqrt(power(signal))


def average(signal, mode='linear', caxis=None, weights=None, keepdims=False,
            nan_policy='raise'):
    """
    Average multi-channel signals.

    Parameters
    ----------
    signal: Signal, TimeData, FrequencyData
        Input signal.
    mode: string

        ``'linear'``
            Average ``signal.time`` if the signal is in the time domain and
            ``signal.freq`` if the signal is in the frequency domain. Note that
            these operations are equivalent for `Signal` objects due to the
            linearity of the averaging and the FFT.
        ``'magnitude_zerophase'``
            Average the magnitude spectra and discard the phase.
        ``'magnitude_phase'``
            Average the magnitude spectra and the unwrapped phase separatly.
        ``'power'``
            Average the power spectra :math:`|X|^2` and discard the phase. The
            squaring of the spectra is reversed before returning the averaged
            signal.
        ``'log_magnitude_zerophase'``
            Average the logarithmic magnitude spectra using
            :py:func:`~pyfar.dsp.decibel` and discard the phase. The logarithm
            is reversed before returning the averaged signal.

        The default is ``'linear'``
    caxis: None, int, or tuple of ints, optional
        Channel axes along which the averaging is done. The default ``None``
        averages across all channels. See
        :py:mod:`audio classes <pyfar._concepts.audio_classes>` for more
        information.
    weights: array like
        Array with channel weights for averaging the data. Must be
        broadcastable to ``signal.cshape``. The default is ``None``, which
        applies equal weights to all channels.
    keepdims: bool, optional
        If this is ``True``, the axes which are reduced during the averaging
        are kept as a dimension with size one. Otherwise, singular dimensions
        will be squeezed after averaging. The default is ``False``.
    nan_policy: string, optional
        Define how to handle NaNs in input signal.

        ``'propagate'``
           If the input signal includes NaNs, the corresponding averaged output
           signal value will be NaN.
        ``'omit'``
           NaNs will be omitted while averaging. For each NaN value, the number
           of values used for the average operation is also reduced by one. If
           a signal contains only NaN values in a specific dimensions, the
           output will be zero. For example if the second sample of a multi
           channel signal is always NaN, the average will be zero at the
           second sample.
        ``'raise'``
            A ``'ValueError'`` will be raised, if the input signal includes
            NaNs.

        The default is ``'raise'``.

    Returns
    --------
    averaged_signal: Signal, TimeData, FrequencyData
        Averaged input Signal.

    Notes
    -----
    The functions :py:func:`~pyfar.dsp.linear_phase` and
    :py:func:`~pyfar.dsp.minimum_phase` can be used to obtain a phase for
    magnitude spectra after using a mode that discards the phase.

    """

    # check input
    if not isinstance(signal, (pyfar.Signal, pyfar.FrequencyData,
                               pyfar.TimeData)):
        raise TypeError(("Input data has to be of type 'Signal', 'TimeData' "
                         "or 'FrequencyData'."))
    if type(signal) is pyfar.TimeData and mode in (
            'log_magnitude_zerophase', 'magnitude_zerophase',
            'magnitude_phase', 'power',):
        raise ValueError((
            f"mode is '{mode}' and signal is type '{signal.__class__}'"
            " but must be of type 'Signal' or 'FrequencyData'."))

<<<<<<< HEAD
    if ((type(signal) is pyfar.TimeData or type(signal) is pyfar.Signal)
        and signal.complex and mode in (
                                        'log_magnitude_zerophase',
                                        'magnitude_zerophase',
                                        'magnitude_phase')):
        raise ValueError((
            f"mode '{mode}' is not defined for complex signals."))

=======
>>>>>>> cb3bb06c
    if nan_policy not in ('propagate', 'omit', 'raise'):
        raise ValueError("nan_policy has to be 'propagate', 'omit', or"
                         "'raise'.")

    # check for caxis
    if caxis and np.max(caxis) > len(signal.cshape):
        raise ValueError(('The maximum of caxis needs to be smaller than '
                          'len(signal.cshape).'))
    # set caxis default
    if caxis is None:
        caxis = tuple([i for i in range(len((signal.cshape)))])

    # check if averaging over one dimensional caxis
    if 1 in signal.cshape:
        for ax in caxis:
            if signal.cshape[ax] == 1:
                warnings.warn(f"Averaging one dimensional caxis={caxis}.")
    if not isinstance(caxis, int):
        axis = tuple([cax-1 if cax < 0 else cax for cax in caxis])
    else:
        axis = caxis-1 if caxis < 0 else caxis

    # convert data to desired domain
    if mode == 'linear':
        data = signal.time if signal.domain == 'time' else signal.freq
    elif mode == 'magnitude_zerophase':
        data = np.abs(signal.freq)
    elif mode == 'magnitude_phase':
        data = [np.abs(signal.freq), pyfar.dsp.phase(signal, unwrap=True)]
    elif mode == 'power':
        data = np.abs(signal.freq)**2
    elif mode == 'log_magnitude_zerophase':
        data, log_prefix = pyfar.dsp.decibel(signal, 'freq',
                                             return_prefix=True)
    else:
        raise ValueError(
            """mode must be 'linear', 'magnitude_zerophase', 'power',
            'magnitude_phase' or 'log_magnitude_zerophase'."""
            )
    # check if data includes NaNs and raise error or create masked array
    if nan_policy == 'raise' and np.any(np.isnan(data)):
        raise ValueError("The signal includes NaNs. Change 'nan_policy' to "
                         "'propagate' or 'omit'.")
    elif nan_policy == 'omit' and np.any(np.isnan(data)):
        data = np.ma.masked_array(data, np.isnan(data))
    # set weights default
    if weights is not None:
        weights = np.broadcast_to(np.array(weights)[..., None],
                                  data.shape)
    # average the data
    if mode == 'magnitude_phase':
        data = [np.average(d, axis=axis, weights=weights,
                           keepdims=keepdims) for d in data]
        data = data[0] * np.exp(1j * data[1])
    else:
        data = np.average(data, axis=axis, weights=weights, keepdims=keepdims)
    # reconstruct frequency data
    if mode == 'power':
        data = np.sqrt(data)
    elif mode == 'log_magnitude_zerophase':
        data = 10**(data/log_prefix)

    # return average data as pyfar object, depending on input signal type
    if isinstance(signal, pyfar.Signal):
        return pyfar.Signal(data, signal.sampling_rate, signal.n_samples,
                            signal.domain, signal.fft_norm, signal.comment,
                            signal.complex)
    elif isinstance(signal, pyfar.TimeData):
        return pyfar.TimeData(data, signal.times, signal.comment,
                              signal.complex)
    else:
        return pyfar.FrequencyData(data, signal.frequencies, signal.comment)


def normalize(signal, reference_method='max', domain='time',
              channel_handling='individual', target=1, limits=(None, None),
              unit=None, return_reference=False, nan_policy='raise'):
    """
    Apply a normalization.

    In the default case, the normalization ensures that the maximum absolute
    amplitude of the signal after normalization is 1. This is achieved by
    the multiplication

    ``signal_normalized = signal * target / reference``,

    where `target` equals 1 and `reference` is the maximum absolute amplitude
    before the normalization.

    Several normalizations are possible, which in fact are different ways
    of computing the `reference` value (e.g. based on the spectrum).
    See the parameters for details.

    Parameters
    ----------
    signal: Signal, TimeData, FrequencyData
        Input signal.
    reference_method: string, optional
        Reference method to compute the channel-wise `reference` value using
        the data according to `domain`.

        ``'max'``
            Compute the maximum absolute value per channel.
        ``'mean'``
            Compute the mean absolute values per channel.
        ``'energy'``
            Compute the energy per channel using :py:func:`~pyfar.dsp.energy`.
        ``'power'``
            Compute the power per channel using :py:func:`~pyfar.dsp.power`.
        ``'rms'``
            Compute the RMS per channel using :py:func:`~pyfar.dsp.rms`.

        The default is ``'max'``.
    domain: string
        Determines which data is used to compute the `reference` value.

        ``'time'``
           Use the absolute of the time domain data ``np.abs(signal.time)``.
        ``'freq'``
          Use the magnitude spectrum `np.abs(`signal.freq)``. Note that the
          normalized magnitude spectrum used
          (cf.:py:mod:`FFT concepts <pyfar._concepts.fft>`).

        The default is ``'time'``.
    channel_handling: string, optional
        Define how channel-wise `reference` values are handeled for multi-
        channel signals. This parameter does not affect single-channel signals.

        ``'individual'``
            Separate normalization of each channel individually.
        ``'max'``
            Normalize to the maximum `reference` value across channels.
        ``'min'``
            Normalize to the minimum `reference` value across channels.
        ``'mean'``
            Normalize to the mean `reference` value across the channels.

       The default is ``'individual'``.
    target: scalar, array
        The target to which the signal is normalized. Can be a scalar or an
        array. In the latter case the shape of `target` must be broadcastable
        to ``signal.cshape``. The default is ``1``.
    limits: tuple, array_like
        Restrict the time or frequency range that is used to compute the
        `reference` value. Two element tuple specifying upper and lower limit
        according to `domain` and `unit`. A `None` element means no upper or
        lower limitation. The default ``(None, None)`` uses the entire signal.
        Note that in case of limiting in samples or bins with ``unit=None``,
        the second value defines the first sample/bin that is excluded.
        Also note that `limits` need to be ``(None, None)`` if
        `reference_method` is ``rms``, ``power`` or ``energy``.
    unit: string, optional
        Unit of `limits`.

        ``'s'``
            Set limits in seconds in case of time domain normalization. Uses
            :py:class:`~signal.find_nearest_time` to find the limits.
        ``'Hz'``
            Set limits in hertz in case of frequency domain normalization. Uses
            :py:class:`~signal.find_nearest_frequency`

        The default ``None`` assumes that `limits` is given in samples in case
        of time domain normalization and in bins in case of frequency domain
        normalization.
    return_reference: bool
        If ``return_reference=True``, the function also returns the `reference`
        values for the channels. The default is ``False``.
    nan_policy: string, optional
        Define how to handle NaNs in input signal.

        ``'propagate'``
           If the input signal includes NaNs within the time or frequency range
           , NaN will be used as normalization reference. The resulting output
           signal values are NaN.
        ``'omit'``
           NaNs will be omitted in the normalization. Cshape will still remain,
           as the normalized signal still includes the NaNs.
        ``'raise'``
            A ``'ValueError'`` will be raised, if the input signal includes
            NaNs.

        The default is 'raise'.

    Returns
    -------
    normalized_signal: Signal, TimeData, FrequencyData
        The normalized input signal.
    reference_norm: numpy.ndarray
        The reference values used for normalization. Only returned if
        `return_reference` is ``True``.

    Examples
    --------
    Time domain normalization with default parameters

    .. plot::

        >>> import pyfar as pf
        >>> signal = pf.signals.sine(1e3, 441, amplitude=2)
        >>> signal_norm = pf.dsp.normalize(signal)
        >>> # Plot input and normalized Signal
        >>> ax = pf.plot.time(signal, label='Original Signal', unit='ms')
        >>> pf.plot.time(signal_norm, label='Normalized Signal', unit='ms')
        >>> ax.legend()

    Frequency normalization with a restricted frequency range and targed in dB

    .. plot::

        >>> import pyfar as pf
        >>> sine1 = pf.signals.sine(1e3, 441, amplitude=2)
        >>> sine2 = pf.signals.sine(5e2, 441, amplitude=.5)
        >>> signal = sine1 + sine2
        >>> # Normalize to dB target in restricted frequency range
        >>> target_dB = 0
        >>> signal_norm = pf.dsp.normalize(signal, target=10**(target_dB/20),
        ...     domain="freq", limits=(400, 600), unit="Hz")
        >>> # Plot input and normalized Signal
        >>> ax = pf.plot.time_freq(signal_norm, label='Normalized Signal',
        ...                        unit='ms')
        >>> pf.plot.time_freq(signal, label='Original Signal', unit='ms')
        >>> ax[1].set_ylim(-15, 15)
        >>> ax[1].legend()
    """
    # check input
    if not isinstance(signal, (pyfar.Signal, pyfar.FrequencyData,
                               pyfar.TimeData)):
        raise TypeError(("Input data has to be of type 'Signal', 'TimeData' "
                         "or 'FrequencyData'."))

    if domain not in ('time', 'freq'):
        raise ValueError("domain must be 'time' or 'freq'.")
    if (type(signal) is pyfar.FrequencyData) and domain == 'time':
        raise ValueError((
            f"domain is '{domain}' and signal is type '{signal.__class__}'"
            " but must be of type 'Signal' or 'TimeData'."))
    if (type(signal) is pyfar.TimeData) and domain == 'freq':
        raise ValueError((
            f"domain is '{domain}' and signal is type '{signal.__class__}'"
            " but must be of type 'Signal' or 'FrequencyData'."))
    if isinstance(limits, (int, float)) or len(limits) != 2:
        raise ValueError("limits must be an array like of length 2.")
    if tuple(limits) != (None, None) and \
            reference_method in ('energy', 'power', 'rms'):
        raise ValueError(
            "limits must be (None, None) if reference_method  is "
            f"{reference_method}")
    if (domain == "time" and unit not in ("s", None)) or \
            (domain == "freq" and unit not in ("Hz", None)):
        raise ValueError(f"'{unit}' is an invalid unit for domain {domain}")
    if nan_policy not in ('propagate', 'omit', 'raise'):
        raise ValueError("nan_policy has to be 'propagate', 'omit', or"
                         "'raise'.")
    # raise error if input includes NaNs.
    check_nans = signal.time if domain == 'time' else signal.freq
    if nan_policy == 'raise' and True in np.isnan(check_nans):
        raise ValueError("The signal includes NaNs. Change 'nan_policy' to "
                         "'propagate' or 'omit'.")

    # get and check the limits
    if domain == 'time':
        find = signal.find_nearest_time
    else:
        find = signal.find_nearest_frequency

    if unit in ("Hz", "s"):
        limits = [None if lim is None else find(lim) for lim in limits]

    if limits[0] == limits[1] and None not in limits:
        raise ValueError(("Upper and lower limit are identical. Use a "
                          "longer signal or increase limits."))
    # get values for normalization energy, power or rms
    if reference_method == 'energy':
        reference = pyfar.dsp.energy(signal)
    elif reference_method == 'power':
        reference = pyfar.dsp.power(signal)
    elif reference_method == 'rms':
        reference = pyfar.dsp.rms(signal)
    elif reference_method in ('max', 'mean'):
        # prepare data for max or mean normalization.
        if domain == 'time':
            input_data = np.abs(signal.time)
        else:
            input_data = np.abs(signal.freq)
        # create masked array if data includes NaNs and nan_policy is omit
        if nan_policy == 'omit' and True in np.isnan(input_data):
            input_data = np.ma.masked_array(input_data, np.isnan(input_data))
        # get values for normalization max or mean
        if reference_method == 'max':
            reference = np.max(input_data[..., limits[0]:limits[1]], axis=-1)
        elif reference_method == 'mean':
            reference = np.mean(input_data[..., limits[0]:limits[1]], axis=-1)
    else:
        raise ValueError(("reference_method must be 'max', 'mean', 'power', "
                         "'energy' or 'rms'."))
    # Channel Handling
    if channel_handling == 'individual':
        reference_norm = reference.copy()
    elif channel_handling == 'max':
        reference_norm = np.max(reference)
    elif channel_handling == 'min':
        reference_norm = np.min(reference)
    elif channel_handling == 'mean':
        reference_norm = np.mean(reference)
    else:
        raise ValueError(("channel_handling must be 'individual', 'max', "
                          "'min' or 'mean'."))
    # apply normalization
    normalized_signal = signal.copy() * target / reference_norm
    if return_reference:
        return normalized_signal, reference_norm
    else:
        return normalized_signal<|MERGE_RESOLUTION|>--- conflicted
+++ resolved
@@ -1987,7 +1987,6 @@
             f"mode is '{mode}' and signal is type '{signal.__class__}'"
             " but must be of type 'Signal' or 'FrequencyData'."))
 
-<<<<<<< HEAD
     if ((type(signal) is pyfar.TimeData or type(signal) is pyfar.Signal)
         and signal.complex and mode in (
                                         'log_magnitude_zerophase',
@@ -1996,8 +1995,6 @@
         raise ValueError((
             f"mode '{mode}' is not defined for complex signals."))
 
-=======
->>>>>>> cb3bb06c
     if nan_policy not in ('propagate', 'omit', 'raise'):
         raise ValueError("nan_policy has to be 'propagate', 'omit', or"
                          "'raise'.")
