import multiprocessing
import numpy as np
from scipy import signal as sgn
import pyfar
from pyfar.dsp import fft
from pyfar.classes.warnings import PyfarDeprecationWarning
from pyfar._utils import rename_arg
import warnings
import scipy.fft as sfft


def phase(signal, deg=False, unwrap=False):
    """Returns the phase for a given signal object.

    Parameters
    ----------
    signal : Signal, FrequencyData
        pyfar Signal or FrequencyData object.
    deg : Boolean
        Specifies, whether the phase is returned in degrees or radians.
    unwrap : Boolean
        Specifies, whether the phase is unwrapped or not.
        If set to ``'360'``, the phase is wrapped to 2 pi.

    Returns
    -------
    phase : numpy array
        The phase of the signal.
    """

    if not isinstance(signal, pyfar.Signal) and \
            not isinstance(signal, pyfar.FrequencyData):
        raise TypeError(
            'Input data has to be of type: Signal or FrequencyData.')

    phase = np.angle(signal.freq)

    if np.isnan(phase).any() or np.isinf(phase).any():
        raise ValueError('Your signal has a point with NaN or Inf phase.')

    if unwrap is True:
        phase = np.unwrap(phase)
    elif unwrap == '360':
        phase = wrap_to_2pi(np.unwrap(phase))

    if deg:
        phase = np.degrees(phase)
    return phase


def group_delay(signal, frequencies=None, method='fft'):
    """Returns the group delay of a signal in samples.

    Parameters
    ----------
    signal : Signal
        An audio signal object from the pyfar signal class
    frequencies : array-like
        Frequency or frequencies in Hz at which the group delay is calculated.
        The default is ``None``, in which case signal.frequencies is used.
    method : 'scipy', 'fft', optional
        Method to calculate the group delay of a Signal. Both methods calculate
        the group delay using the method presented in [#]_ avoiding issues
        due to discontinuities in the unwrapped phase. Note that the scipy
        version additionally allows to specify frequencies for which the
        group delay is evaluated. The default is ``'fft'``, which is faster.

    Returns
    -------
    group_delay : numpy array
        Frequency dependent group delay of shape
        (:py:func:`~pyfar.Signal.cshape`,
        frequencies).

    References
    ----------
    .. [#]  https://www.dsprelated.com/showarticle/69.php
    """

    # check input and default values
    if not isinstance(signal, pyfar.Signal):
        raise TypeError('Input data has to be of type: Signal.')

    if frequencies is not None and method == 'fft':
        raise ValueError(
            "Specifying frequencies is not supported for the 'fft' method.")

    frequencies = signal.frequencies if frequencies is None \
        else np.asarray(frequencies, dtype=float)

    if method == 'scipy':
        # get time signal and reshape for easy looping
        time = signal.time
        time = time.reshape((-1, signal.n_samples))

        # initialize group delay
        group_delay = np.zeros((np.prod(signal.cshape), frequencies.size))

        # calculate the group delay
        for cc in range(time.shape[0]):
            group_delay[cc] = sgn.group_delay(
                (time[cc], 1), frequencies, fs=signal.sampling_rate)[1]

        # reshape to match signal
        group_delay = group_delay.reshape(signal.cshape + (-1, ))

    elif method == 'fft':
        if signal.complex:
            freq_k = fft.fft(signal.time * np.arange(signal.n_samples),
                             signal.n_samples, signal.sampling_rate,
                             fft_norm='none')
        else:
            freq_k = fft.rfft(signal.time * np.arange(signal.n_samples),
                              signal.n_samples, signal.sampling_rate,
                              fft_norm='none')

        group_delay = np.real(freq_k / signal.freq_raw)

        # catch zeros in the denominator
        group_delay[np.abs(signal.freq_raw) < 1e-15] = 0

    else:
        raise ValueError(
            "Invalid method, needs to be either 'scipy' or 'fft'.")

    return group_delay


def wrap_to_2pi(x):
    """Wraps phase to 2 pi.

    Parameters
    ----------
    x : double
        Input phase to be wrapped to 2 pi.

    Returns
    -------
    x : double
        Phase wrapped to 2 pi`.
    """
    positive_input = (x > 0)
    zero_check = np.logical_and(positive_input, (x == 0))
    x = np.mod(x, 2*np.pi)
    x[zero_check] = 2*np.pi
    return x


def linear_phase(signal, group_delay, unit="samples"):
    """
    Set the phase to a linear phase with a specified group delay.

    The linear phase signal is computed as

    .. math:: H_{\\mathrm{lin}} = |H| \\mathrm{e}^{-j \\omega \\tau}\\,,

    with :math:`H` the complex spectrum of the input data, :math:`|\\cdot|` the
    absolute values, :math:`\\omega` the frequency in radians and :math:`\\tau`
    the group delay in seconds.

    Parameters
    ----------
    signal : Signal
        input data
    group_delay : float, array like
        The desired group delay of the linear phase signal according to `unit`.
        A reasonable value for most cases is ``signal.n_samples / 2`` samples,
        which results in a time signal that is symmetric around the center. If
        group delay is a list or array it must broadcast with the channel
        layout of the signal (``signal.cshape``).
    unit : string, optional
        Unit of the group delay. Can be ``'samples'`` or ``'s'`` for seconds.
        The default is ``'samples'``.

    Returns
    -------
    signal: Signal
        linear phase copy of the input data
    """

    if not isinstance(signal, pyfar.Signal):
        raise TypeError("signal must be a pyfar Signal object.")

    # group delay in seconds
    if unit == "samples":
        tau = np.asarray(group_delay) / signal.sampling_rate
    elif unit == "s":
        tau = np.asarray(group_delay)
    else:
        raise ValueError(f"unit is {unit} but must be 'samples' or 's'.")

    # linear phase
    phase = 2 * np.pi * signal.frequencies * tau[..., np.newaxis]

    # construct linear phase spectrum
    signal_lin = signal.copy()
    signal_lin.freq_raw = \
        np.abs(signal_lin.freq_raw).astype(complex) * np.exp(-1j * phase)

    return signal_lin


def zero_phase(signal):
    """Calculate zero phase signal.

    The zero phase signal is obtained by taking the absolute values of the
    spectrum

    .. math:: H_z = |H| = \\sqrt{\\mathrm{real}(H)^2 + \\mathrm{imag}(H)^2},

    where :math:`H` is the complex valued spectrum of the input data and
    :math:`H_z` the real valued zero phase spectrum.

    The time domain data of a zero phase signal is symmetric around the first
    sample, e.g., ``signal.time[0, 1] == signal.time[0, -1]``.

    Parameters
    ----------
    signal : Signal, FrequencyData
        input data

    Returns
    -------
    signal : Signal, FrequencyData
        zero phase copy of the input data
    """

    if not isinstance(signal, (pyfar.Signal, pyfar.FrequencyData)):
        raise TypeError(
            'Input data has to be of type Signal or FrequencyData.')

    signal_zero = signal.copy()
    signal_zero.freq_raw = np.atleast_2d(np.abs(signal_zero.freq_raw))

    return signal_zero


def nextpow2(x):
    """Returns the exponent of next higher power of 2.

    Parameters
    ----------
    x : double
        Input variable to determine the exponent of next higher power of 2.

    Returns
    -------
    nextpow2 : double
        Exponent of next higher power of 2.
    """
    return np.ceil(np.log2(x))


def spectrogram(signal, window='hann', window_length=1024,
                window_overlap_fct=0.5, normalize=True):
    """Compute the magnitude spectrum versus time.

    This is a wrapper for :py:meth:`scipy.signal.ShortTimeFFT.spectrogram`
    with two differences.
    First, the returned times refer to the start of the FFT blocks, i.e., the
    first time is always 0 whereas it is window_length/2 in scipy. Second, the
    returned spectrogram is normalized according to ``signal.fft_norm`` if the
    ``normalize`` parameter is set to ``True``.

    Parameters
    ----------
    signal : Signal
        Signal to compute spectrogram of.
    window : str
        Specifies the window (see :py:mod:`scipy.signal.windows`). The default
        is ``'hann'``.
    window_length : integer
        Window length in samples, the default ist 1024.
    window_overlap_fct : double
        Ratio of points to overlap between FFT segments [0...1]. The default is
        ``0.5``.
    normalize : bool
        Flag to indicate if the FFT normalization should be applied to the
        spectrogram according to `signal.fft_norm`. The default is ``True``.

    Returns
    -------
    frequencies : numpy array
        Frequencies in Hz at which the magnitude spectrum was computed. For
        complex valued signals, frequencies and spectrogram is arranged such
        that 0 Hz bin is centered.
    times : numpy array
        Times in seconds at which the magnitude spectrum was computed
    spectrogram : numpy array
    """

    # check input
    if not isinstance(signal, pyfar.Signal):
        raise TypeError('Input data has to be of type: Signal.')

    if window_length > signal.n_samples:
        raise ValueError("window_length exceeds signal length")

    if not isinstance(normalize, bool):
        raise TypeError("The normalize parameter needs to be boolean")

    # get spectrogram from scipy.signal
    window_overlap = int(window_length * window_overlap_fct)
    window = sgn.get_window(window, window_length)
    hop = window_length - window_overlap

<<<<<<< HEAD
    frequencies, times, spectrogram = sgn.spectrogram(
        x=signal.time, fs=signal.sampling_rate, window=window,
        noverlap=window_overlap, mode='magnitude', scaling='spectrum',
        return_onesided=not signal.complex)
=======
    SFT = sgn.ShortTimeFFT(window, hop, signal.sampling_rate,
                           fft_mode='onesided', scale_to='magnitude')

    spectrogram = \
        SFT.spectrogram(signal.time, p0=0,
                        p1=(signal.n_samples-window_overlap)//SFT.hop,
                        k_offset=window_length//2, detr='constant')

    # scipy returns the squared magnitude, therefore we take the square root
    spectrogram = np.sqrt(spectrogram)

    frequencies = SFT.f
    times = SFT.t(signal.n_samples, p0=0,
                  p1=(signal.n_samples-window_overlap)//SFT.hop,
                  k_offset=window_length//2)
>>>>>>> bee49eda

    # remove normalization from scipy.signal.spectrogram
    spectrogram /= np.sqrt(1 / window.sum()**2)

    # apply normalization from signal
    if normalize:
        spectrogram = fft.normalization(
                spectrogram, window_length, signal.sampling_rate,
                signal.fft_norm, window=window)

    # rearrange spectrogram and frequencies to center 0 Hz bin
    if signal.complex:
        frequencies = sfft.fftshift(frequencies)
        spectrogram = sfft.fftshift(spectrogram, axes=0)

    # scipy.signal takes the center of the DFT blocks as time stamp we take the
    # beginning (looks nicer in plots, both conventions are used)
    times -= times[0]

    return frequencies, times, spectrogram


def time_window(signal, interval, window='hann', shape='symmetric',
                unit='samples', crop='none', return_window=False):
    """Apply time window to signal.

    This function uses the windows implemented in
    :py:mod:`scipy.signal.windows`.

    Parameters
    ----------
    signal : Signal
        Signal object to be windowed.
    interval : array_like
        If `interval` has two entries, these specify the beginning and the end
        of the symmetric window or the fade-in / fade-out (see parameter
        `shape`).
        If `interval` has four entries, a window with fade-in between
        the first two entries and a fade-out between the last two is created,
        while it is constant in between (ignores `shape`).
        The unit of `interval` is specified by the parameter `unit`.
        See below for more details.
    window : string, float, or tuple, optional
        The type of the window. See below for a list of implemented
        windows. The default is ``'hann'``.
    shape : string, optional
        ``'symmetric'``
            General symmetric window, the two values in `interval` define the
            first and last samples of the window.
        ``'symmetric_zero'``
            Symmetric window with respect to t=0, the two values in `interval`
            define the first and last samples of fade-out. `crop` is ignored.
        ``'left'``
            Fade-in, the beginning and the end of the fade is defined by the
            two values in `interval`. See Notes for more details.
        ``'right'``
            Fade-out, the beginning and the end of the fade is defined by the
            two values in `interval`. See Notes for more details.

        The default is ``'symmetric'``.
    unit : string, optional
        Unit of `interval`. Can be set to ``'samples'`` or ``'s'`` (seconds).
        Time values are rounded to the nearest sample. The default is
        ``'samples'``.
    crop : string, optional
        ``'none'``
            The length of the windowed signal stays the same.
        ``'window'``
            The signal is truncated to the windowed part.
        ``'end'``
            Only the zeros at the end of the windowed signal are
            cropped, so the original phase is preserved.

        The default is ``'none'``.
    return_window: bool, optional
        If ``True``, both the windowed signal and the time window are returned.
        The default is ``False``.

    Returns
    -------
    signal_windowed : Signal
        Windowed signal object
    window : Signal
        Time window used to create the windowed signal, only returned if
        ``return_window=True``.

    Notes
    -----
    For a fade-in, the indexes of the samples given in `interval` denote the
    first sample of the window which is non-zero and the first which is one.
    For a fade-out, the samples given in `interval` denote the last sample
    which is one and the last which is non-zero.

    This function calls :py:func:`scipy.signal.windows.get_window` to
    create the window.
    Available window types:

    - ``boxcar``
    - ``triang``
    - ``blackman``
    - ``hamming``
    - ``hann``
    - ``bartlett``
    - ``flattop``
    - ``parzen``
    - ``bohman``
    - ``blackmanharris``
    - ``nuttall``
    - ``barthann``
    - ``kaiser`` (needs beta, see :py:func:`~pyfar.dsp.kaiser_window_beta`)
    - ``gaussian`` (needs standard deviation)
    - ``general_gaussian`` (needs power, width)
    - ``dpss`` (needs normalized half-bandwidth)
    - ``chebwin`` (needs attenuation)
    - ``exponential`` (needs center, decay scale)
    - ``tukey`` (needs taper fraction)
    - ``taylor`` (needs number of constant sidelobes, sidelobe level)

    If the window requires no parameters, then `window` can be a string.
    If the window requires parameters, then `window` must be a tuple
    with the first argument the string name of the window, and the next
    arguments the needed parameters.

    Examples
    --------

    Options for parameter `shape`.

    .. plot::

        >>> import pyfar as pf
        >>> import numpy as np
        >>> signal = pf.Signal(np.ones(100), 44100)
        >>> for shape in ['symmetric', 'symmetric_zero', 'left', 'right']:
        >>>     signal_windowed = pf.dsp.time_window(
        ...         signal, interval=[25,45], shape=shape)
        >>>     ax = pf.plot.time(signal_windowed, label=shape, unit='ms')
        >>> ax.legend(loc='right')

    Window with fade-in and fade-out defined by four values in `interval`.

    .. plot::

        >>> import pyfar as pf
        >>> import numpy as np
        >>> signal = pf.Signal(np.ones(100), 44100)
        >>> signal_windowed = pf.dsp.time_window(
        ...         signal, interval=[25, 40, 60, 90], window='hann')
        >>> pf.plot.time(signal_windowed, unit='ms')


    """
    # Check input
    if not isinstance(signal, pyfar.Signal):
        raise TypeError("The parameter signal has to be of type: Signal.")
    if shape not in ('symmetric', 'symmetric_zero', 'left', 'right'):
        raise ValueError(
            "The parameter shape has to be 'symmetric', 'symmetric_zero' "
            "'left' or 'right'.")
    if crop not in ('window', 'end', 'none'):
        raise TypeError(
            "The parameter crop has to be 'none', 'window' or 'end'.")
    if not isinstance(interval, (list, tuple)):
        raise TypeError(
            "The parameter interval has to be of type list, tuple or None.")
    if not isinstance(return_window, bool):
        raise TypeError(
            "The parameter return_window needs to be boolean.")

    interval = np.array(interval)
    if not np.array_equal(interval, np.sort(interval)):
        raise ValueError("Values in interval need to be in ascending order.")
    # Convert to samples
    if unit == 's':
        interval = np.round(interval*signal.sampling_rate).astype(int)
    elif unit == 'samples':
        interval = interval.astype(int)
    else:
        raise ValueError(f"unit is {unit} but has to be 'samples' or 's'.")
    # Check window size
    if interval[-1] > signal.n_samples:
        raise ValueError(
            "Values in interval require window to be longer than signal.")

    # Create window
    # win_start and win_stop define the first and last sample of the window
    if len(interval) == 2:
        if shape == 'symmetric':
            win, win_start, win_stop = _time_window_symmetric_interval_two(
                interval, window)
        elif shape == 'symmetric_zero':
            win, win_start, win_stop = _time_window_symmetric_zero(
                signal.n_samples, interval, window)
        elif shape == 'left':
            win, win_start, win_stop = _time_window_left(
                signal.n_samples, interval, window)
        elif shape == 'right':
            win, win_start, win_stop = _time_window_right(
                interval, window)
    elif len(interval) == 4:
        win, win_start, win_stop = _time_window_symmetric_interval_four(
            interval, window)
    else:
        raise ValueError(
            "interval needs to contain two or four values.")

    # Apply window
    signal_win = signal.copy()
    if crop == 'window':
        signal_win.time = signal_win.time[..., win_start:win_stop+1]*win
        if return_window:
            window_fin = pyfar.Signal(win, signal_win.sampling_rate)
    if crop == 'end':
        # Add zeros before window
        window_zeropadded = np.zeros(win_stop+1)
        window_zeropadded[win_start:win_stop+1] = win
        signal_win.time = signal_win.time[..., :win_stop+1]*window_zeropadded
        if return_window:
            window_fin = pyfar.Signal(
                window_zeropadded, signal_win.sampling_rate)
    elif crop == 'none':
        # Create zeropadded window
        window_zeropadded = np.zeros(signal.n_samples)
        window_zeropadded[win_start:win_stop+1] = win
        signal_win.time = signal_win.time*window_zeropadded
        if return_window:
            window_fin = pyfar.Signal(
                window_zeropadded, signal_win.sampling_rate)

    if return_window:
        interval_str = str(tuple(interval))
        if 'np' in interval_str:
            interval_str = f"({', '.join([str(i) for i in interval])})"
        window_fin.comment = (
            f"Time window with parameters interval={interval_str}, "
            f"window='{window}', shape='{shape}', unit='{unit}', "
            f"crop='{crop}'")
        return signal_win, window_fin
    else:
        return signal_win


def kaiser_window_beta(A):
    """ Return a shape parameter beta to create kaiser window based on desired
    side lobe suppression in dB.

    This function can be used to call :py:func:`~pyfar.dsp.time_window` with
    ``window=('kaiser', beta)``.

    Parameters
    ----------
    A : float
        Side lobe suppression in dB

    Returns
    -------
    beta : float
        Shape parameter beta after [#]_, Eq. 7.75

    References
    ----------
    .. [#]  A. V. Oppenheim and R. W. Schafer, Discrete-time signal processing,
            Third edition, Upper Saddle, Pearson, 2010.
    """
    A = np.abs(A)
    if A > 50:
        beta = 0.1102 * (A - 8.7)
    elif A >= 21:
        beta = 0.5842 * (A - 21)**0.4 + 0.07886 * (A - 21)
    else:
        beta = 0.0

    return beta


def _time_window_symmetric_interval_two(interval, window):
    """ Symmetric time window between 2 values given in interval.

    Parameters
    ----------
    interval : array_like
        Boundaries of the window
    window : string
        Window type, see :py:func:`~pyfar.dsp.time_window`

    Returns
    -------
    win : numpy array
        Time window
    win_start : int
        Index of first sample of window
    win_stop : int
        Index of last sample of window
    """
    win_samples = interval[1]-interval[0]+1
    win = sgn.windows.get_window(window, win_samples, fftbins=False)
    win_start = interval[0]
    win_stop = interval[1]
    return win, win_start, win_stop


def _time_window_left(n_samples, interval, window):
    """ Left-sided time window. ""

    Parameters
    ----------
    n_samples : int
        Number of samples of signal to be windowed
    interval : array_like
        First and last sample of fade-in
    window : string
        Window type, see :py:func:`~pyfar.dsp.time_window`

    Returns
    -------
    win : numpy array
        Time window
    win_start : int
        Index of first sample of window
    win_stop : int
        Index of last sample of window
    """
    fade_samples = int(2*(interval[1]-interval[0]))
    fade = sgn.windows.get_window(window, fade_samples, fftbins=False)
    win = np.ones(n_samples-interval[0])
    win[0:interval[1]-interval[0]] = fade[:int(fade_samples/2)]
    win_start = interval[0]
    win_stop = n_samples-1
    return win, win_start, win_stop


def _time_window_right(interval, window):
    """ Right-sided time window. ""

    Parameters
    ----------
    interval : array_like
        First and last sample of fade-out
    window : string
        Window type, see :py:func:`~pyfar.dsp.time_window`

    Returns
    -------
    win : numpy array
        Time window
    win_start : int
        Index of first sample of window
    win_stop : int
        Index of last sample of window
    """
    fade_samples = int(2*(interval[1]-interval[0]))
    fade = sgn.windows.get_window(window, fade_samples, fftbins=False)
    win = np.ones(interval[1]+1)
    win[interval[0]+1:] = fade[int(fade_samples/2):]
    win_start = 0
    win_stop = interval[1]
    return win, win_start, win_stop


def _time_window_symmetric_zero(n_samples, interval, window):
    """ Symmetric time window with respect to t=0. ""

    Parameters
    ----------
    n_samples : int
        Number of samples of signal to be windowed
    interval : array_like
        First and last sample of fade-out.
    window : string
        Window type, see :py:func:`~pyfar.dsp.time_window`

    Returns
    -------
    win : numpy array
        Time window
    win_start : int
        Index of first sample of window
    win_stop : int
        Index of last sample of window
    """
    fade_samples = int(2*(interval[1]-interval[0]))
    fade = sgn.windows.get_window(window, fade_samples, fftbins=False)
    win = np.zeros(n_samples)
    win[:interval[0]+1] = 1
    win[interval[0]+1:interval[1]+1] = fade[int(fade_samples/2):]
    win[-interval[0]:] = 1
    win[-interval[1]:-interval[0]] = fade[:int(fade_samples/2)]
    win_start = 0
    win_stop = n_samples
    return win, win_start, win_stop


def _time_window_symmetric_interval_four(interval, window):
    """ Symmetric time window with two fades and constant range in between.

    Parameters
    ----------
    interval : array_like
        Indexes of fade-in and fade-out
    window : string
        Window type, see :py:func:`~pyfar.dsp.time_window`

    Returns
    -------
    win : numpy array
        Time window
    win_start : int
        Index of first sample of window
    win_stop : int
        Index of last sample of window
    """
    fade_in_samples = int(2*(interval[1]-interval[0]))
    fade_in = sgn.windows.get_window(
        window, fade_in_samples, fftbins=False)
    fade_in = fade_in[:int(fade_in_samples/2)]
    fade_out_samples = int(2*(interval[3]-interval[2]))
    fade_out = sgn.windows.get_window(
        window, fade_out_samples, fftbins=False)
    fade_out = fade_out[int(fade_out_samples/2):]
    win = np.ones(interval[-1]-interval[0]+1)
    win[0:interval[1]-interval[0]] = fade_in
    win[interval[2]-interval[0]+1:interval[3]-interval[0]+1] = fade_out
    win_start = interval[0]
    win_stop = interval[3]
    return win, win_start, win_stop


@rename_arg({"freq_range": "frequency_range"},
            "freq_range parameter will be deprecated in pyfar 0.8.0 in "
            "favor of frequency_range")
def regularized_spectrum_inversion(
        signal, frequency_range,
        regu_outside=1., regu_inside=10**(-200/20), regu_final=None,
        normalized=True):
    r"""Invert the spectrum of a signal applying frequency dependent
    regularization.

    Regularization can either be specified within a given
    frequency range using two different regularization factors, or for each
    frequency individually using the parameter `regu_final`. In the first case
    the regularization factors for the frequency regions are cross-faded using
    a raised cosine window function with a width of :math:`\sqrt{2}f` above and
    below the given frequency range. Note that the resulting regularization
    function is adjusted to the quadratic maximum of the given signal.
    In case the `regu_final` parameter is used, all remaining options are
    ignored and an array matching the number of frequency bins of the signal
    needs to be given. In this case, no normalization of the regularization
    function is applied.

    Finally, the inverse spectrum is calculated as [#]_, [#]_,

    .. math::

        S^{-1}(f) = \frac{S^*(f)}{S^*(f)S(f) + \epsilon(f)}


    Parameters
    ----------
    signal : Signal
        The signals which spectra are to be inverted.
    frequency_range : tuple, array_like, double
        The upper and lower frequency limits outside of which the
        regularization factor is to be applied.
    regu_outside : float, optional
        The normalized regularization factor outside the frequency range.
        The default is ``1``.
    regu_inside : float, optional
        The normalized regularization factor inside the frequency range.
        The default is ``10**(-200/20)`` (-200 dB).
    regu_final : float, array_like, optional
        The final regularization factor for each frequency, default ``None``.
        If this parameter is set, the remaining regularization factors are
        ignored.
    normalized : bool
        Flag to indicate if the normalized spectrum (according to
        `signal.fft_norm`) should be inverted. The default is ``True``.
    freq_range: tuple, array_like, double
        The upper and lower frequency limits outside of which the
        regularization factor is to be applied.
        ``'freq_range'`` parameter will be deprecated in pyfar 0.8.0 in favor
        of ``'frequency_range'``.


    Returns
    -------
    Signal
        The resulting signal after inversion.

    References
    ----------
    .. [#]  O. Kirkeby and P. A. Nelson, “Digital Filter Design for Inversion
            Problems in Sound Reproduction,” J. Audio Eng. Soc., vol. 47,
            no. 7, p. 13, 1999.

    .. [#]  P. C. Hansen, Rank-deficient and discrete ill-posed problems:
            numerical aspects of linear inversion. Philadelphia: SIAM, 1998.

    """
    if not isinstance(signal, pyfar.Signal):
        raise ValueError("The input signal needs to be of type pyfar.Signal.")

    if not isinstance(normalized, bool):
        raise TypeError("The normalized parameter needs to be boolean")

    if normalized:
        data = signal.freq
    else:
        data = signal.freq_raw

    frequency_range = np.asarray(frequency_range)

    if frequency_range.size < 2:
        raise ValueError(
            "The frequency range needs to specify lower and upper limits.")

    if regu_final is None:
        regu_inside = np.ones(signal.n_bins, dtype=np.double) * regu_inside
        regu_outside = np.ones(signal.n_bins, dtype=np.double) * regu_outside

        idx_xfade_lower = signal.find_nearest_frequency(
            [frequency_range[0]/np.sqrt(2), frequency_range[0]])

        regu_final = _cross_fade(regu_outside, regu_inside, idx_xfade_lower)

        if frequency_range[1] < signal.sampling_rate/2:
            idx_xfade_upper = signal.find_nearest_frequency([
                frequency_range[1],
                np.min([frequency_range[1]*np.sqrt(2),
                        signal.sampling_rate/2])])

            regu_final = _cross_fade(regu_final, regu_outside, idx_xfade_upper)

        regu_final *= np.max(np.abs(data)**2)

    inverse = signal.copy()
    inverse.freq = np.conj(data) / (np.conj(data)*data + regu_final)

    return inverse


def _cross_fade(first, second, indices):
    """Cross-fade two numpy arrays by multiplication with a raised cosine
    window inside the range specified by the indices. Outside the range, the
    result will be the respective first or second array, without distortions.

    Parameters
    ----------
    first : array, double
        The first array.
    second : array, double
        The second array.
    indices : array-like, tuple, int
        The lower and upper cross-fade indices.

    Returns
    -------
    result : array, double
        The resulting array after cross-fading.
    """
    indices = np.asarray(indices)
    if np.shape(first)[-1] != np.shape(second)[-1]:
        raise ValueError("Both arrays need to be of same length.")
    len_arrays = np.shape(first)[-1]
    if np.any(indices > np.shape(first)[-1]):
        raise IndexError("Index is out of range.")

    len_xfade = np.squeeze(np.abs(np.diff(indices)))
    window = sgn.windows.hann(len_xfade*2 + 1, sym=True)
    window_rising = window[:len_xfade]
    window_falling = window[len_xfade+1:]

    window_first = np.concatenate(
        (np.ones(indices[0]), window_falling, np.zeros(len_arrays-indices[1])))
    window_second = np.concatenate(
        (np.zeros(indices[0]), window_rising, np.ones(len_arrays-indices[1])))

    result = first * window_first + second * window_second

    return result


def minimum_phase(signal, n_fft=None, truncate=True):
    """
    Calculate the minimum phase equivalent of a finite impulse response.

    The method is based on the Hilbert transform of the real-valued cepstrum
    of the finite impulse response, that is the cepstrum of the magnitude
    spectrum only. As a result the magnitude spectrum is not distorted.
    Potential aliasing errors can occur due to the Fourier transform based
    calculation of the magnitude spectrum, which however are negligible if the
    length of Fourier transform ``n_fft`` is sufficiently high. [#]_
    (Section 8.5.4)

    Parameters
    ----------
    signal : Signal
        The finite impulse response for which the minimum-phase version is
        computed.
    n_fft : int, optional
        The FFT length used for calculating the cepstrum. Should be at least a
        few times larger than ``signal.n_samples``. The default ``None`` uses
        eight times the signal length rounded up to the next power of two,
        that is: ``2**int(np.ceil(np.log2(n_samples * 8)))``.
    truncate : bool, optional
        If ``truncate`` is ``True``, the resulting minimum phase impulse
        response is truncated to a length of
        ``signal.n_samples//2 + signal.n_samples % 2``. This avoids
        aliasing described above in any case but might distort the magnitude
        response if ``signal.n_samples`` is to low. If truncate is ``False``
        the output signal has the same length as the input signal. The default
        is ``True``.

    Returns
    -------
    signal_minphase : Signal
        The minimum phase version of the input data.

    References
    ----------
    .. [#]  J. S. Lim and A. V. Oppenheim, Advanced topics in signal
            processing, pp. 472-473, First Edition. Prentice Hall, 1988.

    Examples
    --------

    Create a minimum phase equivalent of a linear phase FIR low-pass filter

    .. plot::

        >>> import pyfar as pf
        >>> import numpy as np
        >>> from scipy.signal import remez
        >>> import matplotlib.pyplot as plt
        >>> freq = [0, 0.2, 0.3, 1.0]
        >>> h_linear = pf.Signal(remez(151, freq, [1, 0], fs=2.), 44100)
        >>> # create minimum phase impulse responses
        >>> h_min = pf.dsp.minimum_phase(h_linear, truncate=False)
        >>> # plot the result
        >>> pf.plot.use()
        >>> fig, axs = plt.subplots(3, figsize=(8, 6))
        >>> pf.plot.time(h_linear, ax=axs[0], unit='ms')
        >>> pf.plot.time(h_min, ax=axs[0], unit='ms')
        >>> axs[0].grid(True)
        >>> pf.plot.freq(h_linear, ax=axs[1])
        >>> pf.plot.group_delay(h_linear, ax=axs[2], unit="ms")
        >>> pf.plot.freq(h_min, ax=axs[1])
        >>> pf.plot.group_delay(h_min, ax=axs[2], unit="ms")
        >>> axs[2].legend(['Linear', 'Minimum'], loc=3, ncol=2)
        >>> axs[2].set_ylim(-2.5, 2.5)

    """
    from scipy.fft import fft, ifft

    workers = multiprocessing.cpu_count()
    # center the energy by taking the linear phase signal (using n_samples//2
    # performs better than using n_samples/2)
    signal = pyfar.dsp.linear_phase(
        signal, signal.n_samples // 2, unit='samples')

    if n_fft is None:
        n_fft = 2**int(np.ceil(np.log2(signal.n_samples * 8)))
    elif n_fft < signal.n_samples:
        raise ValueError((
            f"n_fft is {n_fft} but must be at least {signal.n_samples}, "
            "which is the length of the input signal"))

    # add eps to the magnitude spectrum to avoid nans in log
    H = np.abs(fft(signal.time, n=n_fft, workers=workers, axis=-1))
    H[H == 0] = np.finfo(float).eps

    # calculate the minimum phase using the Hilbert transform
    phase = -np.imag(sgn.hilbert(np.log(H), N=n_fft, axis=-1))
    data = ifft(H*np.exp(1j*phase), axis=-1, workers=workers).real

    # cut to length
    if truncate:
        N = signal.n_samples // 2 + signal.n_samples % 2
        data = data[..., :N]
    else:
        data = data[..., :signal.n_samples]

    return pyfar.Signal(data, signal.sampling_rate)


def pad_zeros(signal, pad_width, mode='end'):
    """Pad a signal with zeros in the time domain.

    Parameters
    ----------
    signal : Signal
        The signal which is to be extended.
    pad_width : int
        The number of samples to be padded.
    mode : str, optional
        The padding mode:

        ``'end'``
            Append zeros to the end of the signal
        ``'beginning'``
            Prepend zeros to the beginning of the signal
        ``'center'``
            Insert the number of zeros in the middle of the signal.
            This mode can be used to pad signals with a symmetry with respect
            to the time ``t=0``.

        The default is ``'end'``.

    Returns
    -------
    Signal
        The zero-padded signal.

    Examples
    --------
    >>> import pyfar as pf
    >>> impulse = pf.signals.impulse(512, amplitude=1)
    >>> impulse_padded = pf.dsp.pad_zeros(impulse, 128, mode='end')

    """

    if not isinstance(signal, pyfar.Signal):
        raise TypeError('Input data has to be of type: Signal.')

    if mode in ['before', 'after']:
        warnings.warn(('Mode "before" and "after" will be renamed into '
                       '"beginning" and "end" and can no longer be used in '
                       'Pyfar 0.8.0.'), PyfarDeprecationWarning)

        mode = 'beginning' if mode == 'before' else 'end'

    padded_signal = signal.flatten()

    if mode in ['end', 'center']:
        pad_array = ((0, 0), (0, pad_width))
    elif mode == 'beginning':
        pad_array = ((0, 0), (pad_width, 0))
    else:
        raise ValueError("Unknown padding mode.")

    if mode == 'center':
        shift_samples = int(np.round(signal.n_samples/2))
        padded_signal.time = np.roll(
            padded_signal.time, shift_samples, axis=-1)

    padded_signal.time = np.pad(
        padded_signal.time, pad_array, mode='constant')

    if mode == 'center':
        padded_signal.time = np.roll(
            padded_signal.time, -shift_samples, axis=-1)

    padded_signal = padded_signal.reshape(signal.cshape)

    return padded_signal


def time_shift(
        signal, shift, mode='cyclic', unit='samples', pad_value=0.):
    """Apply a cyclic or linear time-shift to a signal.

    This function only allows integer value sample shifts. If unit ``'time'``
    is used, the shift samples will be rounded to the nearest integer value.
    For a shift using fractional sample values see
    :py:func:`~pf.dsp.fractional_time_shift`.

    Parameters
    ----------
    signal : Signal
        The signal to be shifted
    shift : int, float
        The time-shift value. A positive value will result in right shift on
        the time axis (delaying of the signal), whereas a negative value
        yields a left shift on the time axis (non-causal shift to a earlier
        time). If a single value is given, the same time shift will be applied
        to each channel of the signal. Individual time shifts for each channel
        can be performed by passing an array matching the signals channel
        dimensions :py:func:`~pyfar.Signal.cshape`.
    mode : str, optional
        The shifting mode

        ``"linear"``
            Apply linear shift, i.e., parts of the signal that are shifted to
            times smaller than 0 samples and larger than ``signal.n_samples``
            disappear. To maintain the shape of the signal, the signal is
            padded at the respective other end. The pad value is determined by
            ``pad_type``.
        ``"cyclic"``
            Apply a cyclic shift, i.e., parts of the signal that are shifted to
            values smaller than 0 are wrapped around to the end, and parts that
            are shifted to values larger than ``signal.n_samples`` are wrapped
            around to the beginning.

        The default is ``"cyclic"``
    unit : str, optional
        Unit of the shift variable, this can be either ``'samples'`` or ``'s'``
        for seconds. By default ``'samples'`` is used. Note that in the case
        of specifying the shift time in seconds, the value is rounded to the
        next integer sample value to perform the shift.
    pad_type : numeric, optional
        The pad value for linear shifts, by default ``0.`` is used.
        Pad :py:data:`numpy.nan` to the respective channels if the rms value
        of the signal is to be maintained for block-wise rms estimation of the
        noise power of a signal. Note that if NaNs are padded, the returned
        data will be a :py:class:`~pyfar.TimeData` instead of
        :py:class:`~pyfar.Signal` object.

    Returns
    -------
    Signal, TimeData
        The time-shifted signal. This is a
        :py:class:`~pyfar.TimeData` object in case a linear shift
        was done and the signal was padded with Nans. In all other cases, a
        :py:class:`~pyfar.Signal` object is returned.

    Examples
    --------
    Individually do a cyclic shift of a set of ideal impulses stored in three
    different channels and plot the resulting signals

    .. plot::

        >>> import pyfar as pf
        >>> import matplotlib.pyplot as plt
        >>> # generate and shift the impulses
        >>> impulse = pf.signals.impulse(
        ...     32, amplitude=(1, 1.5, 1), delay=(14, 15, 16))
        >>> shifted = pf.dsp.time_shift(impulse, [-2, 0, 2])
        >>> # time domain plot
        >>> pf.plot.use('light')
        >>> _, axs = plt.subplots(2, 1)
        >>> pf.plot.time(impulse, ax=axs[0], unit='samples')
        >>> pf.plot.time(shifted, ax=axs[1], unit='samples')
        >>> axs[0].set_title('Original signals')
        >>> axs[1].set_title('Shifted signals')

    Perform a linear time shift instead and pad with NaNs

    .. plot::

        >>> import pyfar as pf
        >>> import numpy as np
        >>> import matplotlib.pyplot as plt
        >>> # generate and shift the impulses
        >>> impulse = pf.signals.impulse(
        ...     32, amplitude=(1, 1.5, 1), delay=(14, 15, 16))
        >>> shifted = pf.dsp.time_shift(
        ...     impulse, [-2, 0, 2], mode='linear', pad_value=np.nan)
        >>> # time domain plot
        >>> pf.plot.use('light')
        >>> _, axs = plt.subplots(2, 1)
        >>> pf.plot.time(impulse, ax=axs[0], unit='samples')
        >>> pf.plot.time(shifted, ax=axs[1], unit='samples')
        >>> axs[0].set_title('Original signals')
        >>> axs[1].set_title('Shifted signals')

    """
    if mode not in ["linear", "cyclic"]:
        raise ValueError(f"mode is '{mode}' but mist be 'linear' or cyclic'")

    shift = np.broadcast_to(shift, signal.cshape)
    if unit == 's':
        shift_samples = np.round(shift*signal.sampling_rate).astype(int)
    elif unit == 'samples':
        shift_samples = shift.astype(int)
    else:
        raise ValueError(
            f"unit is '{unit}' but must be 'samples' or 's'.")

    if np.any(np.abs(shift_samples) > signal.n_samples) and mode == "linear":
        raise ValueError(("Can not shift by more samples than signal.n_samples"
                          " if mode is 'linear'"))

    shifted = signal.copy()
    for ch in np.ndindex(signal.cshape):
        shifted.time[ch] = np.roll(
            shifted.time[ch],
            shift_samples[ch],
            axis=-1)

        if mode == 'linear':
            if shift_samples[ch] > 0:
                samples = slice(0, shift_samples[ch])
                shifted.time[ch + (samples, )] = pad_value
            elif shift_samples[ch] < 0:
                samples = slice(shifted.n_samples + shift_samples[ch],
                                shifted.n_samples)
                shifted.time[ch + (samples, )] = pad_value

    if np.any(np.isnan(shifted.time)):
        shifted = pyfar.TimeData(
            shifted.time, shifted.times, comment=shifted.comment,
            is_complex=signal.complex)

    return shifted


def find_impulse_response_delay(impulse_response, N=1):
    """Find the delay in sub-sample values of an impulse response.

    The method relies on the analytic part of the cross-correlation function
    of the impulse response and it's minimum-phase equivalent, which is zero
    for the maximum of the correlation function. For sub-sample root finding,
    the analytic signal is approximated using a polynomial of order ``N``.
    The algorithm is based on [#]_ with the following modifications:

    1.  Values with negative gradient used for polynomial fitting are
        rejected, allowing to use larger part of the signal for fitting.
    2.  By default a first order polynomial is used, as the slope of the
        analytic signal should in theory be linear.

    Alternatively see :py:func:`pyfar.dsp.find_impulse_response_start`. For
    complex-valued time signals, the delay is calculated separately for the
    real and complex part, and its minimum value returned.

    Parameters
    ----------
    impulse_response : Signal
        The impulse response.
    N : int, optional
        The order of the polynom used for root finding, by default 1.

    Returns
    -------
    delay : numpy.ndarray, float
        Delay of the impulse response, as an array of shape
        :py:func:`~pyfar.Signal.cshape`. Can be floating point
        values in the case of sub-sample values.

    References
    ----------

    .. [#]  N. S. M. Tamim and F. Ghani, “Hilbert transform of FFT pruned
            cross correlation function for optimization in time delay
            estimation,” in Communications (MICC), 2009 IEEE 9th Malaysia
            International Conference on, 2009, pp. 809-814.

    Examples
    --------
    Create a band-limited impulse shifted by 0.5 samples and estimate the
    starting sample of the impulse and plot.

    .. plot::

        >>> import pyfar as pf
        >>> import numpy as np
        >>> n_samples = 64
        >>> delay_samples = n_samples // 2 + 1/2
        >>> ir = pf.signals.impulse(n_samples)
        >>> ir = pf.dsp.linear_phase(ir, delay_samples, unit='samples')
        >>> start_samples = pf.dsp.find_impulse_response_delay(ir)
        >>> ax = pf.plot.time(ir, unit='ms', label='impulse response')
        >>> ax.axvline(
        ...     start_samples/ir.sampling_rate*1e3,
        ...     color='k', linestyle='-.', label='start sample')
        >>> ax.legend()

    """
    n = int(np.ceil((N+2)/2))

    start_samples = np.zeros(impulse_response.cshape)
    modes = ['real', 'complex'] if impulse_response.complex else ['real']
    start_sample = np.zeros((len(modes), 1), dtype=float)

    for ch in np.ndindex(impulse_response.cshape):
        # Calculate the correlation between the impulse response and its
        # minimum phase equivalent. This requires a minimum phase equivalent
        # in the strict sense, instead of the appriximation implemented in
        # pyfar.
        n_samples = impulse_response.n_samples
        for idx, mode in enumerate(modes):
            ir = impulse_response.time[ch]
            ir = np.real(ir) if mode == 'real' else np.imag(ir)

            if np.max(ir) > 1e-16:
                # minimum phase warns if the input signal is not symmetric,
                # which is not critical for this application
                with warnings.catch_warnings():
                    warnings.filterwarnings(
                        "ignore", message="h does not appear to by symmetric",
                        category=RuntimeWarning)
                    ir_minphase = sgn.minimum_phase(
                        ir, n_fft=4*n_samples)

                correlation = sgn.correlate(
                    ir,
                    np.pad(ir_minphase, (0, n_samples - (n_samples + 1)//2)),
                    mode='full')
                lags = np.arange(-n_samples + 1, n_samples)

                # calculate the analytic signal of the correlation function
                correlation_analytic = sgn.hilbert(correlation)

                # find the maximum of the analytic part of the correlation
                # function and define the search range around the maximum
                argmax = np.argmax(np.abs(correlation_analytic))
                search_region_range = np.arange(argmax-n, argmax+n)
                search_region = np.imag(
                    correlation_analytic[search_region_range])

                # mask values with a negative gradient
                mask = np.gradient(search_region, search_region_range) > 0

                # fit a polygon and estimate its roots
                search_region_poly = np.polyfit(
                    search_region_range[mask]-argmax, search_region[mask], N)
                roots = np.roots(search_region_poly)

                # Use only real-valued roots
                if np.all(np.isreal(roots)):
                    root = roots[np.abs(roots) == np.min(np.abs(roots))]
                    start_sample[idx] = np.squeeze(lags[argmax] + root)
                else:
                    start_sample[idx] = np.nan
                    warnings.warn('Starting sample not found for channel '
                                  f'{ch}')
            else:
                start_sample[idx] = np.nan

        start_samples[ch] = np.nanmin(start_sample)

    return start_samples


def find_impulse_response_start(
        impulse_response,
        threshold=20):
    """Find the start sample of an impulse response.

    The start sample is identified as the first sample which is below the
    ``threshold`` level relative to the maximum level of the impulse response.
    For room impulse responses, ISO 3382 [#]_ specifies a threshold of 20 dB.
    This function is primary intended to be used when processing room impulse
    responses. For complex-valued time signals the onset is computed separately
    for the real and imaginary part.
    Alternatively see :py:func:`pyfar.dsp.find_impulse_response_delay`.


    Parameters
    ----------
    impulse_response : pyfar.Signal
        The impulse response
    threshold : float, optional
        The threshold level in dB, by default 20, which complies with ISO 3382.

    Returns
    -------
    start_sample : numpy.ndarray, int
        Sample at which the impulse response starts

    Notes
    -----
    The function tries to estimate the PSNR in the IR based on the signal
    power in the last 10 percent of the IR. The automatic estimation may fail
    if the noise spectrum is not white or the impulse response contains
    non-linear distortions. If the PSNR is lower than the specified threshold,
    the function will issue a warning.

    References
    ----------
    .. [#]  ISO 3382-1:2009-10, Acoustics - Measurement of the reverberation
            time of rooms with reference to other acoustical parameters. pp. 22

    Examples
    --------
    Create a band-limited impulse shifted by 0.5 samples and estimate the
    starting sample of the impulse and plot.

    .. plot::

        >>> import pyfar as pf
        >>> import numpy as np
        >>> n_samples = 256
        >>> delay_samples = n_samples // 2 + 1/2
        >>> ir = pf.signals.impulse(n_samples)
        >>> ir = pf.dsp.linear_phase(ir, delay_samples, unit='samples')
        >>> start_samples = pf.dsp.find_impulse_response_start(ir)
        >>> ax = pf.plot.time(ir, unit='ms', label='impulse response', dB=True)
        >>> ax.axvline(
        ...     start_samples/ir.sampling_rate*1e3,
        ...     color='k', linestyle='-.', label='start sample')
        >>> ax.axhline(
        ...     20*np.log10(np.max(np.abs(ir.time)))-20,
        ...     color='k', linestyle=':', label='threshold')
        >>> ax.legend()

    Create a train of weighted impulses with levels below and above the
    threshold, serving as a very abstract room impulse response. The starting
    sample is identified as the last sample below the threshold relative to the
    maximum of the impulse response.

    .. plot::

        >>> import pyfar as pf
        >>> import numpy as np
        >>> n_samples = 64
        >>> delays = np.array([14, 22, 26, 30, 33])
        >>> amplitudes = np.array([-35, -22, -6, 0, -9], dtype=float)
        >>> ir = pf.signals.impulse(n_samples, delays, 10**(amplitudes/20))
        >>> ir.time = np.sum(ir.time, axis=0)
        >>> start_sample_est = pf.dsp.find_impulse_response_start(
        ...     ir, threshold=20)
        >>> ax = pf.plot.time(
        ...     ir, dB=True, unit='samples',
        ...     label=f'peak samples: {delays}')
        >>> ax.axvline(
        ...     start_sample_est, linestyle='-.', color='k',
        ...     label=f'ir start sample: {start_sample_est}')
        >>> ax.axhline(
        ...     20*np.log10(np.max(np.abs(ir.time)))-20,
        ...     color='k', linestyle=':', label='threshold')
        >>> ax.legend()

    """
    modes = ['real', 'complex'] if impulse_response.complex else ['real']
    ir_start = np.zeros(((len(modes), ) + impulse_response.cshape))
    for idx, mode in enumerate(modes):
        ir = impulse_response.time
        ir_squared = np.real(ir)**2 if mode == 'real' else np.imag(ir)**2

        mask_start = int(0.9*impulse_response.n_samples)

        mask = np.arange(mask_start, ir_squared.shape[-1])
        noise = np.mean(np.take(ir_squared, mask, axis=-1), axis=-1)

        max_sample = np.argmax(ir_squared, axis=-1)
        max_value = np.max(ir_squared, axis=-1)

        if np.any(max_value < 10**(threshold/10) * noise) or \
                np.any(max_sample > mask_start):
            warnings.warn(
                "The SNR seems lower than the specified threshold value. "
                "Check if this is a valid impulse response with sufficient "
                "SNR.")

        start_sample = max_sample.copy()

        for ch in np.ndindex(impulse_response.cshape):
            # Only look for the start sample if the maximum index is bigger
            # than 0
            if start_sample[ch] > 0:
                # Check samples before maximum
                ir_before_max = np.squeeze(
                    ir_squared[ch][:max_sample[ch]+1] / max_value[ch])
                # First sample above or at the threshold level
                idx_first_above_thresh = np.where(
                    ir_before_max >= 10**(-threshold/10))[0]
                if idx_first_above_thresh.size > 0:
                    # The start sample is the last sample below the threshold
                    start_sample[ch] = np.min(idx_first_above_thresh) - 1
                else:
                    start_sample[ch] = 0
                    warnings.warn(
                        'No values below threshold found found for channel '
                        f'{ch} defaulting to 0')

        ir_start[idx] = start_sample

    # squeeze first dimeension is signal is not complex
    if not impulse_response.complex:
        ir_start = np.squeeze(ir_start, axis=0)

    return ir_start


@rename_arg({"freq_range": "frequency_range"},
            "freq_range parameter will be deprecated in pyfar 0.8.0 in "
            "favor of frequency_range")
def deconvolve(system_output, system_input, fft_length=None,
               frequency_range=None, **kwargs):
    r"""Calculate transfer functions by spectral deconvolution of two signals.

    The transfer function :math:`H(\omega)` is calculated by spectral
    deconvolution (spectral division).

    .. math::

        H(\omega) = \frac{Y(\omega)}{X(\omega)},

    where :math:`X(\omega)` is the system input signal and :math:`Y(\omega)`
    the system output. Regularized inversion is used to avoid numerical issues
    in calculating :math:`X(\omega)^{-1} = 1/X(\omega)` for small values of
    :math:`X(\omega)`
    (see :py:func:`~pyfar.dsp.regularized_spectrum_inversion`).
    The system response (transfer function) is thus calculated as

    .. math::

        H(\omega) = Y(\omega)X(\omega)^{-1}.

    For more information, refer to [#]_.

    Parameters
    ----------
    system_output : Signal
        The system output signal (e.g., recorded after passing a device under
        test).
        The system output signal is zero padded, if it is shorter than the
        system input signal.
    system_input : Signal
        The system input signal (e.g., used to perform a measurement).
        The system input signal is zero padded, if it is shorter than the
        system output signal.
    frequency_range : tuple, array_like, double
        The upper and lower frequency limits outside of which the
        regularization factor is to be applied. The default ``None``
        bypasses the regularization, which might cause numerical
        instabilities in case of band-limited `system_input`. Also see
        :py:func:`~pyfar.dsp.regularized_spectrum_inversion`.
    fft_length : int or None
        The length the signals system_output and system_input are zero padded
        to before deconvolving. The default is None. In this case only the
        shorter signal is padded to the length of the longer signal, no padding
        is applied when both signals have the same length.
    kwargs : key value arguments
        Key value arguments to control the inversion of :math:`H(\omega)` are
        passed to to :py:func:`~pyfar.dsp.regularized_spectrum_inversion`.
    freq_range: tuple, array_like, double
        The upper and lower frequency limits outside of which the
        regularization factor is to be applied. The default ``None``
        bypasses the regularization, which might cause numerical
        instabilities in case of band-limited `system_input`. Also see
        :py:func:`~pyfar.dsp.regularized_spectrum_inversion`.
        ``'freq_range'`` parameter will be deprecated in pyfar 0.8.0 in favor
        of ``'frequency_range'``.


    Returns
    -------
    system_response : Signal
        The resulting signal after deconvolution, representing the system
        response (the transfer function).
        The ``fft_norm`` of is set to ``'none'``.

    References
    -----------
    .. [#] S. Mueller and P. Masserani "Transfer function measurement with
           sweeps. Directors cut." J. Audio Eng. Soc. 49(6):443-471,
           (2001, June).
    """
    # Check if system_output and system_input are both type Signal
    if not isinstance(system_output, pyfar.Signal):
        raise TypeError('system_output has to be of type pyfar.Signal')
    if not isinstance(system_input, pyfar.Signal):
        raise TypeError('system_input has to be of type pyfar.Signal')

    # Check if both signals have the same sampling rate
    if not system_output.sampling_rate == system_input.sampling_rate:
        raise ValueError("The two signals have different sampling rates!")

    if frequency_range is None:
        frequency_range = (0, system_input.sampling_rate/2)

    # Set fft_length to the max n_samples of both signals,
    # if it is not explicitly set to a value
    if fft_length is None:
        fft_length = np.max([system_output.n_samples, system_input.n_samples])
    # Check if both signals length are shorter or the same as fft_length
    if fft_length < system_output.n_samples:
        raise ValueError("The fft_length can not be shorter than" +
                         "system_output.n_samples.")
    if fft_length < system_input.n_samples:
        raise ValueError("The fft_length can not be shorter than" +
                         "system_input.n_samples.")

    # Check if both signals have the same length as ftt_length,
    # if not: bring them to the same length by padding with zeros
    system_output = pyfar.dsp.pad_zeros(system_output,
                                        (fft_length - system_output.n_samples))
    system_input = pyfar.dsp.pad_zeros(system_input,
                                       (fft_length - system_input.n_samples))

    # multiply system_output signal with regularized inversed system_input
    # signal to get the system response
    inverse_input = regularized_spectrum_inversion(
            system_input, frequency_range, **kwargs)
    system_response = system_output * inverse_input

    # Check if the signals have any comments,
    # if yes: concatenate the comments for the system_response
    system_response.comment = "Calculated with pyfar.dsp.deconvolve."
    if system_output.comment != '':
        system_response.comment += f" system input: {system_output.comment}."
    if system_input.comment != '':
        system_response.comment += f" system output: {system_input.comment}."

    # return the impulse resonse
    system_response.fft_norm = pyfar.classes.audio._match_fft_norm(
        system_output.fft_norm, system_input.fft_norm, division=True)

    return system_response


def convolve(signal1, signal2, mode='full', method='overlap_add'):
    """Convolve two signals.

    Parameters
    ----------
    signal1 : Signal
        The first signal
    signal2 : Signal
        The second signal. The channel shape (`cshape`) of this signal must be
        `broadcastable
        <https://numpy.org/doc/stable/user/basics.broadcasting.html>`_ to the
        cshape of the first signal. The cshape gives the shape of the data
        inside an audio object but ignores the number of samples or frequency
        bins.
    mode : string, optional
        A string indicating the size of the output:

        ``'full'``
            Compute the full discrete linear convolution of
            the input signals. The output has the length
            ``'signal1.n_samples + signal2.n_samples - 1'`` (Default).
        ``'cut'``
            Compute the complete convolution with ``full`` and truncate the
            result to the length of the longer signal.
        ``'cyclic'``
            The output is the cyclic convolution of the signals, where the
            shorter signal is zero-padded to fit the length of the longer
            one. This is done by computing the complete convolution with
            ``'full'``, adding the tail (i.e., the part that is truncated
            for ``mode='cut'`` to the beginning of the result) and
            truncating the result to the length of the longer signal.

    method : str {'overlap_add', 'fft'}, optional
        A string indicating which method to use to calculate the convolution:

        ``'overlap_add'``
            Convolve using  the overlap-add algorithm based
            on :py:func:`scipy.signal.oaconvolve`.. (Default)
        ``'fft'``
            Convolve using FFT based on :py:func:`scipy.signal.fftconvolve`.

        See Notes for more details.

    Returns
    -------
    signal : Signal
        The result of the convolution. The channel dimension (`cdim`) matches
        the bigger cdim of the two input signals. The channel dimension gives
        the number of dimensions of the audio data excluding the last
        dimension, which is ``n_samples`` for time domain objects and
        ``n_bins`` for frequency domain objects.

    Notes
    -----
    The overlap-add method is generally much faster than fft convolution when
    one signal is much larger than the other, but can be slower when only a few
    output values are needed or when the signals have a very similar length.
    For ``method='overlap_add'``, integer data will be cast to float.

    Examples
    --------
    Illustrate the different modes.

    .. plot::

        >>> import pyfar as pf
        >>> s1 = pf.Signal([1, 0.5, 0.5], 1000)
        >>> s2 = pf.Signal([1,-1], 1000)
        >>> full = pf.dsp.convolve(s1, s2, mode='full')
        >>> cut = pf.dsp.convolve(s1, s2, mode='cut')
        >>> cyc = pf.dsp.convolve(s1, s2, mode='cyclic')
        >>> # Plot input and output
        >>> with pf.plot.context():
        >>>     fig, ax = plt.subplots(2, 1, sharex=True)
        >>>     pf.plot.time(s1, ax=ax[0], label='Signal 1', marker='o',
        ...                  unit='samples')
        >>>     pf.plot.time(s2, ax=ax[0], label='Signal 2', marker='o',
        ...                  unit='samples')
        >>>     ax[0].set_title('Input Signals')
        >>>     ax[0].legend()
        >>>     pf.plot.time(full, ax=ax[1], label='full', marker='o',
        ...                  unit='samples')
        >>>     pf.plot.time(cut, ax=ax[1], label='cut', ls='--',  marker='o',
        ...                  unit='samples')
        >>>     pf.plot.time(cyc, ax=ax[1], label='cyclic', ls=':', marker='o',
        ...                  unit='samples')
        >>>     ax[1].set_title('Convolution Result')
        >>>     ax[1].set_ylim(-1.1, 1.1)
        >>>     ax[1].legend()


    """
    # check input
    if not signal1.sampling_rate == signal2.sampling_rate:
        raise ValueError("The sampling rates do not match")
    fft_norm = pyfar.classes.audio._match_fft_norm(
        signal1.fft_norm, signal2.fft_norm)
    if mode not in ['full', 'cut', 'cyclic']:
        raise ValueError(
            f"Invalid mode {mode}, needs to be "
            "'full', 'cut' or 'cyclic'.")

    # check cdims
    if len(signal1.cshape) != len(signal2.cshape):
        signal1, signal2 = pyfar.utils.broadcast_cdims((signal1, signal2))

    # convolve
    if method == 'overlap_add':
        res = sgn.oaconvolve(signal1.time, signal2.time, mode='full', axes=-1)
    elif method == 'fft':
        res = sgn.fftconvolve(signal1.time, signal2.time, mode='full', axes=-1)
    else:
        raise ValueError(
            f"Invalid method {method}, needs to be 'overlap_add' or 'fft'.")

    # make convolution truncated or cyclic
    if mode == 'cut':
        res = res[..., :np.max((signal1.n_samples, signal2.n_samples))]
    elif mode == 'cyclic':
        n_min = np.min((signal1.n_samples, signal2.n_samples))
        n_max = np.max((signal1.n_samples, signal2.n_samples))
        res[..., :n_min-1] += res[..., -n_min+1:]
        res = res[..., :n_max]

    is_result_complex = True if res.dtype.kind == 'c' else False

    return pyfar.Signal(
        res, signal1.sampling_rate, domain='time', fft_norm=fft_norm,
        is_complex=is_result_complex)


def decibel(signal, domain='freq', log_prefix=None, log_reference=1,
            return_prefix=False):
    r"""Convert data of the selected signal domain into decibels (dB).

    The converted data is calculated by the base 10 logarithmic scale:
    ``data_in_dB = log_prefix * numpy.log10(data/log_reference)``. By using a
    logarithmic scale, the deciBel is able to compare quantities that
    may have vast ratios between them. As an example, the sound pressure in
    dB can be calculated as followed:

    .. math::

        L_p = 20\log_{10}\biggl(\frac{p}{p_0}\biggr),

    where :math:`20` is the logarithmic prefix for sound field quantities and
    :math:`p_0` would be the reference for the sound pressure level. A list
    of commonly used reference values can be found in the 'log_reference'
    parameters section.

    Parameters
    ----------
    signal : Signal, TimeData, FrequencyData
        The signal which is converted into decibel
    domain : str
        The domain, that is converted to decibels:

        ``'freq'``
            Convert normalized frequency domain data. Signal must be of type
            'Signal' or 'FrequencyData'.
        ``'time'``
            Convert time domain data. Signal must be of type
            'Signal' or 'TimeData'.
        ``'freq_raw'``
            Convert frequency domain data without normalization. Signal must be
            of type 'Signal'.

        The default is ``'freq'``.
    log_prefix : int
        The prefix for the dB calculation. The default ``None``, uses ``10``
        for signals with ``'psd'`` and ``'power'`` FFT normalization and
        ``20`` otherwise.
    log_reference : int or float
        Reference for the logarithm calculation.
        List of commonly used values:

        +---------------------------------+--------------+
        | log_reference                   | value        |
        +=================================+==============+
        | Digital signals (dBFs)          | 1            |
        +---------------------------------+--------------+
        | Sound pressure :math:`L_p` (dB) | 2e-5 Pa      |
        +---------------------------------+--------------+
        | Voltage :math:`L_V` (dBu)       | 0.7746 volt  |
        +---------------------------------+--------------+
        | Sound intensity :math:`L_I` (dB)| 1e-12 W/m²   |
        +---------------------------------+--------------+
        | Voltage :math:`L_V` (dBV)       | 1 volt       |
        +---------------------------------+--------------+
        | Electric power :math:`L_P` (dB) | 1 watt       |
        +---------------------------------+--------------+

        The default is 1.
    return_prefix : bool, optional
        If return_prefix is ``True``, the function will also return the
        `log_prefix` value. This can be used to delogrithmize the data. The
        default is ``False``.
    Returns
    -------
    decibel : numpy.ndarray
        The given signal in decibel in chosen domain.
    log_prefix : int or float
        Will be returned if `return_prefix` is set to ``True``.

    Examples
    --------
    >>> import pyfar as pf
    >>> signal = pf.signals.noise(41000, rms=[1, 1])
    >>> decibel_data = decibel(signal, domain='time')
    """
    if log_prefix is None:
        if isinstance(signal, pyfar.Signal) and signal.fft_norm in ('power',
                                                                    'psd'):
            log_prefix = 10
        else:
            log_prefix = 20
    if domain == 'freq':
        if isinstance(signal, (pyfar.FrequencyData, pyfar.Signal)):
            data = signal.freq.copy()
        else:
            raise ValueError(
                f"Domain is '{domain}' and signal is type '{signal.__class__}'"
                " but must be of type 'Signal' or 'FrequencyData'.")
    elif domain == 'time':
        if isinstance(signal, (pyfar.TimeData, pyfar.Signal)):
            data = signal.time.copy()
        else:
            raise ValueError(
                f"Domain is '{domain}' and signal is type '{signal.__class__}'"
                " but must be of type 'Signal' or 'TimeData'.")
    elif domain == 'freq_raw':
        if isinstance(signal, (pyfar.Signal)):
            data = signal.freq_raw.copy()
        else:
            raise ValueError(
                f"Domain is '{domain}' and signal is type '{signal.__class__}'"
                " but must be of type 'Signal'.")
    else:
        raise ValueError(
            f"Domain is '{domain}', but has to be 'time', 'freq',"
            " or 'freq_raw'.")
    data[data == 0] = np.finfo(float).eps
    if return_prefix is True:
        return log_prefix * np.log10(np.abs(data) / log_reference), log_prefix
    else:
        return log_prefix * np.log10(np.abs(data) / log_reference)


def energy(signal):
    r"""
    Computes the channel wise energy in the time domain

    .. math::

        \sum_{n=0}^{N-1}|x[n]|^2=\frac{1}{N}\sum_{k=0}^{N-1}|X[k]|^2,

    which is equivalent to the frequency domain computation according to
    Parseval's theorem [#]_.

    Parameters
    ----------
    signal : Signal
        The signal to compute the energy from.

    Returns
    -------
    data : numpy.ndarray
        The channel-wise energy of the input signal.

    Notes
    -----
    Due to the calculation based on the time data, the returned energy is
    independent of the signal's ``fft_norm``.
    :py:func:`~pyfar.dsp.power` and :py:func:`~pyfar.dsp.rms` can be used
    to compute the power and the rms of a signal.

    References
    -----------
    .. [#] A. V. Oppenheim and R. W. Schafer, Discrete-time signal processing,
           (Upper Saddle et al., Pearson, 2010), Third edition.
    """
    # check input
    if not isinstance(signal, pyfar.Signal):
        raise ValueError(f"signal is type '{signal.__class__}'"
                         " but must be of type 'Signal'.")

    if isinstance(signal, (pyfar.Signal, pyfar.TimeData)):
        if signal.complex:
            raise ValueError((
                "'energy' is not implemented for complex time signals."))

    # return and compute data
    return np.sum(np.abs(signal.time)**2, axis=-1)


def power(signal):
    r"""
    Compute the power of a signal.

    The power is calculated as

    .. math::

        \frac{1}{N}\sum_{n=0}^{N-1}|x[n]|^2

    based on the time data for each channel separately.

    Parameters
    ----------
    signal : Signal
        The signal to compute the power from.

    Returns
    -------
    data : numpy.ndarray
        The channel-wise power of the input signal.

    Notes
    -----
    Due to the calculation based on the time data, the returned power is
    independent of the signal's ``fft_norm``.
    The power equals the squared RMS of a signal. :py:func:`~pyfar.dsp.energy`
    and :py:func:`~pyfar.dsp.rms` can be used to compute the energy and the
    RMS.
    """
    # check input
    if not isinstance(signal, pyfar.Signal):
        raise ValueError(f"signal is type '{signal.__class__}'"
                         " but must be of type 'Signal'.")

    if isinstance(signal, (pyfar.Signal, pyfar.TimeData)):
        if signal.complex:
            raise ValueError((
                "'power' is not implemented for complex time signals."))

    # return and compute data
    return np.sum(np.abs(signal.time)**2, axis=-1)/signal.n_samples


def rms(signal):
    r"""
    Compute the root mean square (RMS) of a signal.

    The RMS is calculated as

    .. math::

        \sqrt{\frac{1}{N}\sum_{n=0}^{N-1}|x[n]|^2}

    based on the time data for each channel separately.

    Parameters
    ----------
    signal : Signal
        The signal to compute the RMS from.

    Returns
    -------
    data : numpy.ndarray
        The channel-wise RMS of the input signal.

    Notes
    -----
    The RMS equals the square root of the signal's power.
    :py:func:`~pyfar.dsp.energy` and :py:func:`~pyfar.dsp.power` can be used
    to compute the energy and the power.
    """
    # check input
    if not isinstance(signal, pyfar.Signal):
        raise ValueError(f"signal is type '{signal.__class__}'"
                         " but must be of type 'Signal'.")

    if isinstance(signal, (pyfar.Signal, pyfar.TimeData)):
        if signal.complex:
            raise ValueError((
                "'rms' is not implemented for complex time signals."))

    # return and compute data
    return np.sqrt(power(signal))


def average(signal, mode='linear', caxis=None, weights=None, keepdims=False,
            nan_policy='raise'):
    """
    Average multi-channel signals.

    Parameters
    ----------
    signal: Signal, TimeData, FrequencyData
        Input signal.
    mode: string

        ``'linear'``
            Average ``signal.time`` if the signal is in the time domain and
            ``signal.freq`` if the signal is in the frequency domain. Note that
            these operations are equivalent for `Signal` objects due to the
            linearity of the averaging and the FFT.
        ``'magnitude_zerophase'``
            Average the magnitude spectra and discard the phase.
        ``'magnitude_phase'``
            Average the magnitude spectra and the unwrapped phase separatly.
        ``'power'``
            Average the power spectra :math:`|X|^2` and discard the phase. The
            squaring of the spectra is reversed before returning the averaged
            signal.
        ``'log_magnitude_zerophase'``
            Average the logarithmic magnitude spectra using
            :py:func:`~pyfar.dsp.decibel` and discard the phase. The logarithm
            is reversed before returning the averaged signal.

        The default is ``'linear'``
    caxis: None, int, or tuple of ints, optional
        Channel axes (`caxis`) along which the averaging is done. The caxis
        denotes an axis of the data inside an audio object but ignores the last
        axis that contains the time samples or frequency bins. The default
        ``None`` averages across all channels.
    weights: array like
        Array with channel weights for averaging the data. Must be
        broadcastable to :py:func:`~pyfar.Signal.cshape`.
        The default is ``None``, which applies equal weights to all channels.
    keepdims: bool, optional
        If this is ``True``, the axes which are reduced during the averaging
        are kept as a dimension with size one. Otherwise, singular dimensions
        will be squeezed after averaging. The default is ``False``.
    nan_policy: string, optional
        Define how to handle NaNs in input signal.

        ``'propagate'``
           If the input signal includes NaNs, the corresponding averaged output
           signal value will be NaN.
        ``'omit'``
           NaNs will be omitted while averaging. For each NaN value, the number
           of values used for the average operation is also reduced by one. If
           a signal contains only NaN values in a specific dimensions, the
           output will be zero. For example if the second sample of a multi
           channel signal is always NaN, the average will be zero at the
           second sample.
        ``'raise'``
            A ``'ValueError'`` will be raised, if the input signal includes
            NaNs.

        The default is ``'raise'``.

    Returns
    --------
    averaged_signal: Signal, TimeData, FrequencyData
        Averaged input Signal.

    Notes
    -----
    The functions :py:func:`~pyfar.dsp.linear_phase` and
    :py:func:`~pyfar.dsp.minimum_phase` can be used to obtain a phase for
    magnitude spectra after using a mode that discards the phase.

    """

    # check input
    if not isinstance(signal, (pyfar.Signal, pyfar.FrequencyData,
                               pyfar.TimeData)):
        raise TypeError(("Input data has to be of type 'Signal', 'TimeData' "
                         "or 'FrequencyData'."))

    if isinstance(signal, (pyfar.Signal, pyfar.TimeData)):
        if signal.complex and mode == 'power':
            raise ValueError((
                "'power' is not implemented for complex time signals."))

    if type(signal) is pyfar.TimeData and mode in (
            'log_magnitude_zerophase', 'magnitude_zerophase',
            'magnitude_phase', 'power'):
        raise ValueError((
            f"mode is '{mode}' and signal is type '{signal.__class__}'"
            " but must be of type 'Signal' or 'FrequencyData'."))

    if nan_policy not in ('propagate', 'omit', 'raise'):
        raise ValueError("nan_policy has to be 'propagate', 'omit', or"
                         "'raise'.")

    # check for caxis
    if caxis and np.max(caxis) > len(signal.cshape):
        raise ValueError(('The maximum of caxis needs to be smaller than '
                          'len(signal.cshape).'))
    # set caxis default
    if caxis is None:
        caxis = tuple([i for i in range(len((signal.cshape)))])

    # check if averaging over one dimensional caxis
    if 1 in signal.cshape:
        for ax in caxis:
            if signal.cshape[ax] == 1:
                warnings.warn(f"Averaging one dimensional caxis={caxis}.")
    if not isinstance(caxis, int):
        axis = tuple([cax-1 if cax < 0 else cax for cax in caxis])
    else:
        axis = caxis-1 if caxis < 0 else caxis

    # convert data to desired domain
    if mode == 'linear':
        data = signal.time if signal.domain == 'time' else signal.freq
    elif mode == 'magnitude_zerophase':
        data = np.abs(signal.freq)
    elif mode == 'magnitude_phase':
        data = [np.abs(signal.freq), pyfar.dsp.phase(signal, unwrap=True)]
    elif mode == 'power':
        data = np.abs(signal.freq)**2
    elif mode == 'log_magnitude_zerophase':
        data, log_prefix = pyfar.dsp.decibel(signal, 'freq',
                                             return_prefix=True)
    else:
        raise ValueError(
            """mode must be 'linear', 'magnitude_zerophase', 'power',
            'magnitude_phase' or 'log_magnitude_zerophase'.""",
            )
    # check if data includes NaNs and raise error or create masked array
    if nan_policy == 'raise' and np.any(np.isnan(data)):
        raise ValueError("The signal includes NaNs. Change 'nan_policy' to "
                         "'propagate' or 'omit'.")
    elif nan_policy == 'omit' and np.any(np.isnan(data)):
        data = np.ma.masked_array(data, np.isnan(data))
    # set weights default
    if weights is not None:
        weights = np.broadcast_to(np.array(weights)[..., None],
                                  data.shape)
    # average the data
    if mode == 'magnitude_phase':
        data = [np.average(d, axis=axis, weights=weights,
                           keepdims=keepdims) for d in data]
        data = data[0] * np.exp(1j * data[1])
    else:
        data = np.average(data, axis=axis, weights=weights, keepdims=keepdims)
    # reconstruct frequency data
    if mode == 'power':
        data = np.sqrt(data)
    elif mode == 'log_magnitude_zerophase':
        data = 10**(data/log_prefix)

    # return average data as pyfar object, depending on input signal type
    if isinstance(signal, pyfar.Signal):
        return pyfar.Signal(data, signal.sampling_rate, signal.n_samples,
                            signal.domain, signal.fft_norm, signal.comment,
                            signal.complex)
    elif isinstance(signal, pyfar.TimeData):
        return pyfar.TimeData(data, signal.times, signal.comment,
                              signal.complex)
    else:
        return pyfar.FrequencyData(data, signal.frequencies, signal.comment)


def normalize(signal, reference_method='max', domain='auto',
              channel_handling='individual', target=1, limits=(None, None),
              unit=None, return_reference=False, nan_policy='raise'):
    """
    Apply a normalization.

    In the default case, the normalization ensures that the maximum absolute
    amplitude of the signal after normalization is 1. This is achieved by
    the multiplication

    ``signal_normalized = signal * target / reference``,

    where `target` equals 1 and `reference` is the maximum absolute amplitude
    before the normalization.

    Several normalizations are possible, which in fact are different ways
    of computing the `reference` value (e.g. based on the spectrum).
    See the parameters for details.

    Parameters
    ----------
    signal: Signal, TimeData, FrequencyData
        Input signal.
    reference_method: string, optional
        Reference method to compute the channel-wise `reference` value using
        the data according to `domain`.

        ``'max'``
            Compute the maximum absolute value per channel.
        ``'mean'``
            Compute the mean absolute values per channel.
        ``'energy'``
            Compute the energy per channel using :py:func:`~pyfar.dsp.energy`.
        ``'power'``
            Compute the power per channel using :py:func:`~pyfar.dsp.power`.
        ``'rms'``
            Compute the RMS per channel using :py:func:`~pyfar.dsp.rms`.

        The default is ``'max'``.
    domain: string
        Determines which data is used to compute the `reference` value.

        ``'time'``
           Use the absolute of the time domain data ``np.abs(signal.time)``.
        ``'freq'``
          Use the magnitude spectrum ``np.abs(signal.freq)``. Note that the
          normalized magnitude spectrum is used
          pyfar examples gallery
          (cf. :ref:`FFT normalization<gallery:/gallery/interactive/fast_fourier_transform.ipynb#FFT-normalizations>`).
        ``'auto'``
           Uses ``'time'`` domain normalization for
           :py:class:`Signal <pyfar.Signal>` and
           :py:class:`TimeData <pyfar.TimeData>` objects and
           ``'freq'`` domain normalization for
           :py:class:`FrequencyData <pyfar.FrequencyData>`
           objects.

        The default is ``'auto'``.
    channel_handling: string, optional
        Define how channel-wise `reference` values are handeled for multi-
        channel signals. This parameter does not affect single-channel signals.

        ``'individual'``
            Separate normalization of each channel individually.
        ``'max'``
            Normalize to the maximum `reference` value across channels.
        ``'min'``
            Normalize to the minimum `reference` value across channels.
        ``'mean'``
            Normalize to the mean `reference` value across the channels.

       The default is ``'individual'``.
    target: scalar, array
        The target to which the signal is normalized. Can be a scalar or an
        array. In the latter case the shape of `target` must be broadcastable
        to :py:func:`~pyfar.Signal.cshape`. The default is ``1``.
    limits: tuple, array_like
        Restrict the time or frequency range that is used to compute the
        `reference` value. Two element tuple specifying upper and lower limit
        according to `domain` and `unit`. A `None` element means no upper or
        lower limitation. The default ``(None, None)`` uses the entire signal.
        Note that in case of limiting in samples or bins with ``unit=None``,
        the second value defines the first sample/bin that is excluded.
        Also note that `limits` need to be ``(None, None)`` if
        `reference_method` is ``rms``, ``power`` or ``energy``.
    unit: string, optional
        Unit of `limits`.

        ``'s'``
            Set limits in seconds in case of time domain normalization. Uses
            :py:class:`~signal.find_nearest_time` to find the limits.
        ``'Hz'``
            Set limits in hertz in case of frequency domain normalization. Uses
            :py:class:`~signal.find_nearest_frequency`

        The default ``None`` assumes that `limits` is given in samples in case
        of time domain normalization and in bins in case of frequency domain
        normalization.
    return_reference: bool
        If ``return_reference=True``, the function also returns the `reference`
        values for the channels. The default is ``False``.
    nan_policy: string, optional
        Define how to handle NaNs in input signal.

        ``'propagate'``
           If the input signal includes NaNs within the time or frequency range
           , NaN will be used as normalization reference. The resulting output
           signal values are NaN.
        ``'omit'``
           NaNs will be omitted in the normalization. Cshape will still remain,
           as the normalized signal still includes the NaNs.
        ``'raise'``
            A ``ValueError`` will be raised, if the input signal includes
            NaNs.

        The default is 'raise'.

    Returns
    -------
    normalized_signal: Signal, TimeData, FrequencyData
        The normalized input signal.
    reference_norm: numpy.ndarray
        The reference values used for normalization. Only returned if
        `return_reference` is ``True``.

    Examples
    --------
    Time domain normalization with default parameters

    .. plot::

        >>> import pyfar as pf
        >>> signal = pf.signals.sine(1e3, 441, amplitude=2)
        >>> signal_norm = pf.dsp.normalize(signal)
        >>> # Plot input and normalized Signal
        >>> ax = pf.plot.time(signal, label='Original Signal', unit='ms')
        >>> pf.plot.time(signal_norm, label='Normalized Signal', unit='ms')
        >>> ax.legend()

    Frequency normalization with a restricted frequency range and targed in dB

    .. plot::

        >>> import pyfar as pf
        >>> sine1 = pf.signals.sine(1e3, 441, amplitude=2)
        >>> sine2 = pf.signals.sine(5e2, 441, amplitude=.5)
        >>> signal = sine1 + sine2
        >>> # Normalize to dB target in restricted frequency range
        >>> target_dB = 0
        >>> signal_norm = pf.dsp.normalize(signal, target=10**(target_dB/20),
        ...     domain="freq", limits=(400, 600), unit="Hz")
        >>> # Plot input and normalized Signal
        >>> ax = pf.plot.time_freq(signal_norm, label='Normalized Signal',
        ...                        unit='ms')
        >>> pf.plot.time_freq(signal, label='Original Signal', unit='ms')
        >>> ax[1].set_ylim(-15, 15)
        >>> ax[1].legend()
    """  # noqa: E501
    # check input
    if not isinstance(signal, (pyfar.Signal, pyfar.FrequencyData,
                               pyfar.TimeData)):
        raise TypeError(("Input data has to be of type 'Signal', 'TimeData' "
                         "or 'FrequencyData'."))

    if domain not in ('time', 'freq', 'auto'):
        raise ValueError("domain must be 'time', 'freq' or 'auto' but is"
                         f" '{domain}'.")
    # get signal domain if domain = 'auto'
    if domain == 'auto' and type(signal) is pyfar.FrequencyData:
        domain = 'freq'
    elif domain == 'auto' and (type(signal) is pyfar.TimeData
                               or type(signal) is pyfar.Signal):
        domain = 'time'
    if (type(signal) is pyfar.FrequencyData) and domain == 'time':
        raise ValueError((
            f"domain is '{domain}' and signal is type '{signal.__class__}'"
            " but must be of type 'Signal' or 'TimeData'."))
    if (type(signal) is pyfar.TimeData) and domain == 'freq':
        raise ValueError((
            f"domain is '{domain}' and signal is type '{signal.__class__}'"
            " but must be of type 'Signal' or 'FrequencyData'."))
    if isinstance(signal, (pyfar.TimeData, pyfar.Signal)):
        if signal.complex and reference_method in ['energy', 'power', 'rms']:
            raise ValueError("'energy', 'power', and 'rms' reference method "
                             "is not implemented for complex time signals.")
    if isinstance(limits, (int, float)) or len(limits) != 2:
        raise ValueError("limits must be an array like of length 2.")
    if tuple(limits) != (None, None) and \
            reference_method in ('energy', 'power', 'rms'):
        raise ValueError(
            "limits must be (None, None) if reference_method  is "
            f"{reference_method}")
    if (domain == "time" and unit not in ("s", None)) or \
            (domain == "freq" and unit not in ("Hz", None)):
        raise ValueError(f"'{unit}' is an invalid unit for domain {domain}")
    if nan_policy not in ('propagate', 'omit', 'raise'):
        raise ValueError("nan_policy has to be 'propagate', 'omit', or"
                         "'raise'.")
    # raise error if input includes NaNs.
    check_nans = signal.time if domain == 'time' else signal.freq
    if nan_policy == 'raise' and True in np.isnan(check_nans):
        raise ValueError("The signal includes NaNs. Change 'nan_policy' to "
                         "'propagate' or 'omit'.")

    # get and check the limits
    if domain == 'time':
        find = signal.find_nearest_time
    else:
        find = signal.find_nearest_frequency

    if unit in ("Hz", "s"):
        limits = [None if lim is None else find(lim) for lim in limits]

    if limits[0] == limits[1] and None not in limits:
        raise ValueError(("Upper and lower limit are identical. Use a "
                          "longer signal or increase limits."))
    # get values for normalization energy, power or rms
    if reference_method == 'energy':
        reference = pyfar.dsp.energy(signal)
    elif reference_method == 'power':
        reference = pyfar.dsp.power(signal)
    elif reference_method == 'rms':
        reference = pyfar.dsp.rms(signal)
    elif reference_method in ('max', 'mean'):
        # prepare data for max or mean normalization.
        if domain == 'time':
            input_data = np.abs(signal.time)
        else:
            input_data = np.abs(signal.freq)
        # create masked array if data includes NaNs and nan_policy is omit
        if nan_policy == 'omit' and True in np.isnan(input_data):
            input_data = np.ma.masked_array(input_data, np.isnan(input_data))
        # get values for normalization max or mean
        if reference_method == 'max':
            reference = np.max(input_data[..., limits[0]:limits[1]], axis=-1)
        elif reference_method == 'mean':
            reference = np.mean(input_data[..., limits[0]:limits[1]], axis=-1)
    else:
        raise ValueError(("reference_method must be 'max', 'mean', 'power', "
                         "'energy' or 'rms'."))
    # Channel Handling
    if channel_handling == 'individual':
        reference_norm = reference.copy()
    elif channel_handling == 'max':
        reference_norm = np.max(reference)
    elif channel_handling == 'min':
        reference_norm = np.min(reference)
    elif channel_handling == 'mean':
        reference_norm = np.mean(reference)
    else:
        raise ValueError(("channel_handling must be 'individual', 'max', "
                          "'min' or 'mean'."))
    # apply normalization
    normalized_signal = signal.copy() * target / reference_norm
    if return_reference:
        return normalized_signal, reference_norm
    else:
        return normalized_signal<|MERGE_RESOLUTION|>--- conflicted
+++ resolved
@@ -304,14 +304,12 @@
     window = sgn.get_window(window, window_length)
     hop = window_length - window_overlap
 
-<<<<<<< HEAD
-    frequencies, times, spectrogram = sgn.spectrogram(
-        x=signal.time, fs=signal.sampling_rate, window=window,
-        noverlap=window_overlap, mode='magnitude', scaling='spectrum',
-        return_onesided=not signal.complex)
-=======
+    fft_mode = 'onesided'
+    if signal.complex:
+        fft_mode = 'twosided'
+
     SFT = sgn.ShortTimeFFT(window, hop, signal.sampling_rate,
-                           fft_mode='onesided', scale_to='magnitude')
+                           fft_mode=fft_mode, scale_to='magnitude')
 
     spectrogram = \
         SFT.spectrogram(signal.time, p0=0,
@@ -325,7 +323,6 @@
     times = SFT.t(signal.n_samples, p0=0,
                   p1=(signal.n_samples-window_overlap)//SFT.hop,
                   k_offset=window_length//2)
->>>>>>> bee49eda
 
     # remove normalization from scipy.signal.spectrogram
     spectrogram /= np.sqrt(1 / window.sum()**2)
