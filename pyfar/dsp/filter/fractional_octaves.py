--- conflicted
+++ resolved
@@ -3,10 +3,6 @@
 import numpy as np
 import scipy.signal as spsignal
 import pyfar as pf
-<<<<<<< HEAD
-from pyfar._utils import rename_arg
-=======
->>>>>>> 46a268df
 from pyfar.classes.warnings import PyfarDeprecationWarning
 
 
