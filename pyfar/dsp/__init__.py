--- conflicted
+++ resolved
@@ -70,9 +70,6 @@
     'average',
     'normalize',
     'fractional_time_shift',
-<<<<<<< HEAD
+    'correlate',
     'RegularizedSpectrumInversion',
-=======
-    'correlate',
->>>>>>> 9af81ed7
 ]