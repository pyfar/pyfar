--- conflicted
+++ resolved
@@ -13,12 +13,9 @@
     kaiser_window_beta,
     deconvolve,
     convolve,
-<<<<<<< HEAD
-    InterpolateSpectrum,
     normalize,
-    average
-=======
-    decibel,
+    average,
+    decibel
 )
 
 from .interpolation import (
@@ -26,7 +23,6 @@
     fractional_time_shift,
     resample,
     InterpolateSpectrum
->>>>>>> 0bdc65e7
 )
 
 from . import filter
@@ -52,12 +48,9 @@
     'convolve',
     'decibel',
     'InterpolateSpectrum',
-<<<<<<< HEAD
     'normalize',
-    'average'
-=======
+    'average',
     'smooth_fractional_octave',
     'resample',
     'fractional_time_shift'
->>>>>>> 0bdc65e7
 ]