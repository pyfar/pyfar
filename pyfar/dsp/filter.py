import warnings

import numpy as np
import scipy.signal as spsignal

import pyfar as pf

from . import _audiofilter as iir


def butter(signal, N, frequency, btype='lowpass', sampling_rate=None):
    """
    Create and apply a digital Butterworth IIR filter.

    This is a wrapper for ``scipy.signal.butter``. Which creates digital
    Butterworth filter coefficients in second-order sections (SOS).

    Parameters
    ----------
    signal : Signal, None
        The Signal to be filtered. Pass None to create the filter without
        applying it.
    N : int
        The order of the Butterworth filter
    frequency : number, array like
        The cut off-frequency in Hz if `btype` is lowpass or highpass. An array
        like containing the lower and upper cut-off frequencies in Hz if
        `btype` is bandpass or bandstop.
    btype : str
        One of the following ``'lowpass'``, ``'highpass'``, ``'bandpass'``,
        ``'bandstop'``. The default is ``'lowpass'``.
    sampling_rate : None, number
        The sampling rate in Hz. Only required if signal is ``None``. The
        default is ``None``.

    Returns
    -------
    signal : Signal
        The filtered signal. Only returned if ``sampling_rate = None``.
    filter : FilterSOS
        SOS Filter object. Only returned if ``signal = None``.
    """

    # check input
    if (signal is None and sampling_rate is None) \
            or (signal is not None and sampling_rate is not None):
        raise ValueError('Either signal or sampling_rate must be none.')

    # sampling frequency in Hz
    fs = signal.sampling_rate if sampling_rate is None else sampling_rate
    # normalized frequency (half-cycle / per sample)
    frequency_norm = np.asarray(frequency) / fs * 2

    # get filter coefficients
    sos = spsignal.butter(N, frequency_norm, btype, analog=False, output='sos')

    # generate filter object
    filt = pf.FilterSOS(sos, fs)
    filt.comment = (f"Butterworth {btype} of order {N}. "
                    f"Cut-off frequency {frequency} Hz.")

    # return the filter object
    if signal is None:
        # return the filter object
        return filt
    else:
        # return the filtered signal
        signal_filt = filt.process(signal)
        return signal_filt


def cheby1(signal, N, ripple, frequency, btype='lowpass', sampling_rate=None):
    """
    Create and apply digital Chebyshev Type I IIR filter.

    This is a wrapper for ``scipy.signal.cheby1``. Which creates digital
    Chebyshev Type I filter coefficients in second-order sections (SOS).

    Parameters
    ----------
    signal : Signal, None
        The Signal to be filtered. Pass None to create the filter without
        applying it.
    N : int
        The order of the Chebychev filter
    ripple : number
        The passband ripple in dB.
    frequency : number, array like
        The cut off-frequency in Hz if `btype` is ``'lowpass'`` or
        ``'highpass'``. An array like containing the lower and upper cut-off
        frequencies in Hz if `btype` is ``'bandpass'`` or ``'bandstop'``.
    btype : str
        One of the following ``'lowpass'``, ``'highpass'``, ``'bandpass'``,
        ``'bandstop'``. The default is ``'lowpass'``.
    sampling_rate : None, number
        The sampling rate in Hz. Only required if signal is ``None``. The
        default is ``None``.

    Returns
    -------
    signal : Signal
        The filtered signal. Only returned if ``sampling_rate = None``.
    filter : FilterSOS
        SOS Filter object. Only returned if ``signal = None``.
    """

    # check input
    if (signal is None and sampling_rate is None) \
            or (signal is not None and sampling_rate is not None):
        raise ValueError('Either signal or sampling_rate must be none.')

    # sampling frequency in Hz
    fs = signal.sampling_rate if sampling_rate is None else sampling_rate
    # normalized frequency (half-cycle / per sample)
    frequency_norm = np.asarray(frequency) / fs * 2

    # get filter coefficients
    sos = spsignal.cheby1(N, ripple, frequency_norm, btype, analog=False,
                          output='sos')

    # generate filter object
    filt = pf.FilterSOS(sos, fs)
    filt.comment = (f"Chebychev Type I {btype} of order {N}. "
                    f"Cut-off frequency {frequency} Hz. "
                    f"Pass band ripple {ripple} dB.")

    # return the filter object
    if signal is None:
        # return the filter object
        return filt
    else:
        # return the filtered signal
        signal_filt = filt.process(signal)
        return signal_filt


def cheby2(signal, N, attenuation, frequency, btype='lowpass',
           sampling_rate=None):
    """
    Create and apply digital Chebyshev Type II IIR filter.

    This is a wrapper for ``scipy.signal.cheby2``. Which creates digital
    Chebyshev Type II filter coefficients in second-order sections (SOS).

    Parameters
    ----------
    signal : Signal, None
        The Signal to be filtered. Pass None to create the filter without
        applying it.
    N : int
        The order of the Chebychev filter
    attenuation : number
        The minimum stop band attenuation in dB.
    frequency : number, array like
        The cut off-frequency in Hz if `btype` is ``'lowpass'`` or
        ``'highpass'``. An array like containing the lower and upper cut-off
        frequencies in Hz if `btype` is ``'bandpass'`` or ``'bandstop'``.
    btype : str
        One of the following ``'lowpass'``, ``'highpass'``, ``'bandpass'``,
        ``'bandstop'``. The default is ``'lowpass'``.
    sampling_rate : None, number
        The sampling rate in Hz. Only required if signal is ``None``. The
        default is ``None``.

    Returns
    -------
    signal : Signal
        The filtered signal. Only returned if ``sampling_rate = None``.
    filter : FilterSOS
        SOS Filter object. Only returned if ``signal = None``.
    """

    # check input
    if (signal is None and sampling_rate is None) \
            or (signal is not None and sampling_rate is not None):
        raise ValueError('Either signal or sampling_rate must be none.')

    # sampling frequency in Hz
    fs = signal.sampling_rate if sampling_rate is None else sampling_rate
    # normalized frequency (half-cycle / per sample)
    frequency_norm = np.asarray(frequency) / fs * 2

    # get filter coefficients
    sos = spsignal.cheby2(N, attenuation, frequency_norm, btype, analog=False,
                          output='sos')

    # generate filter object
    filt = pf.FilterSOS(sos, fs)
    filt.comment = (f"Chebychev Type II {btype} of order {N}. "
                    f"Cut-off frequency {frequency} Hz. "
                    f"Stop band attenuation {attenuation} dB.")

    # return the filter object
    if signal is None:
        # return the filter object
        return filt
    else:
        # return the filtered signal
        signal_filt = filt.process(signal)
        return signal_filt


def ellip(signal, N, ripple, attenuation, frequency, btype='lowpass',
          sampling_rate=None):
    """
    Create and apply digital Elliptic (Cauer) IIR filter.

    This is a wrapper for ``scipy.signal.ellip``. Which creates digital
    Chebyshev Type II filter coefficients in second-order sections (SOS).

    Parameters
    ----------
    signal : Signal, None
        The Signal to be filtered. Pass None to create the filter without
        applying it.
    N : int
        The order of the Elliptic filter
    ripple : number
        The passband ripple in dB.
    attenuation : number
        The minimum stop band attenuation in dB.
    frequency : number, array like
        The cut off-frequency in Hz if `btype` is ``'lowpass'`` or
        ``'highpass'``. An array like containing the lower and upper cut-off
        frequencies in Hz if `btype` is ``'bandpass'`` or ``'bandstop'``.
    btype : str
        One of the following ``'lowpass'``, ``'highpass'``, ``'bandpass'``,
        ``'bandstop'``. The default is ``'lowpass'``.
    sampling_rate : None, number
        The sampling rate in Hz. Only required if signal is ``None``. The
        default is ``None``.

    Returns
    -------
    signal : Signal
        The filtered signal. Only returned if ``sampling_rate = None``.
    filter : FilterSOS
        SOS Filter object. Only returned if ``signal = None``.
    """

    # check input
    if (signal is None and sampling_rate is None) \
            or (signal is not None and sampling_rate is not None):
        raise ValueError('Either signal or sampling_rate must be none.')

    # sampling frequency in Hz
    fs = signal.sampling_rate if sampling_rate is None else sampling_rate
    # normalized frequency (half-cycle / per sample)
    frequency_norm = np.asarray(frequency) / fs * 2

    # get filter coefficients
    sos = spsignal.ellip(N, ripple, attenuation, frequency_norm, btype,
                         analog=False, output='sos')

    # generate filter object
    filt = pf.FilterSOS(sos, fs)
    filt.comment = (f"Elliptic (Cauer) {btype} of order {N}. "
                    f"Cut-off frequency {frequency} Hz. "
                    f"Pass band ripple {ripple} dB. "
                    f"Stop band attenuation {attenuation} dB.")

    # return the filter object
    if signal is None:
        # return the filter object
        return filt
    else:
        # return the filtered signal
        signal_filt = filt.process(signal)
        return signal_filt


def bessel(signal, N, frequency, btype='lowpass', norm='phase',
           sampling_rate=None):
    """
    Create and apply digital Bessel/Thomson IIR filter.

    This is a wrapper for ``scipy.signal.bessel``. Which creates digital
    Butterworth filter coefficients in second-order sections (SOS).

    Parameters
    ----------
    signal : Signal, None
        The Signal to be filtered. Pass None to create the filter without
        applying it.
    N : int
        The order of the Bessel/Thomson filter
    frequency : number, array like
        The cut off-frequency in Hz if `btype` is ``'lowpass'`` or
        ``'highpass'``. An array
        like containing the lower and upper cut-off frequencies in Hz if
        `btype` is bandpass or bandstop.
    btype : str
        One of the following ``'lowpass'``, ``'highpass'``, ``'bandpass'``,
        ``'bandstop'``. The default is ``'lowpass'``.
    norm : str
        Critical frequency normalization:

        ``'phase'``
            The filter is normalized such that the phase response reaches its
            midpoint at angular (e.g. rad/s) frequency `Wn`. This happens for
            both low-pass and high-pass filters, so this is the
            "phase-matched" case.
            The magnitude response asymptotes are the same as a Butterworth
            filter of the same order with a cutoff of `Wn`.
            This is the default, and matches MATLAB's implementation.
        ``'delay'``
            The filter is normalized such that the group delay in the passband
            is 1/`Wn` (e.g., seconds). This is the "natural" type obtained by
            solving Bessel polynomials.
        ``'mag'``
            The filter is normalized such that the gain magnitude is -3 dB at
            the angular frequency `Wn`.

        The default is 'phase'.
    sampling_rate : None, number
        The sampling rate in Hz. Only required if signal is None. The default
        is None.

    Returns
    -------
    signal : Signal
        The filtered signal. Only returned if ``sampling_rate = None``.
    filter : FilterSOS
        SOS Filter object. Only returned if ``signal = None``.
    """

    # check input
    if (signal is None and sampling_rate is None) \
            or (signal is not None and sampling_rate is not None):
        raise ValueError('Either signal or sampling_rate must be none.')

    # sampling frequency in Hz
    fs = signal.sampling_rate if sampling_rate is None else sampling_rate
    # normalized frequency (half-cycle / per sample)
    frequency_norm = np.asarray(frequency) / fs * 2

    # get filter coefficients
    sos = spsignal.bessel(N, frequency_norm, btype, analog=False,
                          output='sos', norm=norm)

    # generate filter object
    filt = pf.FilterSOS(sos, fs)
    filt.comment = (f"Bessel/Thomson {btype} of order {N} and '{norm}' "
                    f"normalization. Cut-off frequency {frequency} Hz.")

    # return the filter object
    if signal is None:
        # return the filter object
        return filt
    else:
        # return the filtered signal
        signal_filt = filt.process(signal)
        return signal_filt


def peq(signal, center_frequency, gain, quality, peq_type='II',
        quality_warp='cos', sampling_rate=None):
    """
    Create and apply second order parametric equalizer filter.

    Uses the implementation of [#]_.

    Parameters
    ----------
    signal : Signal, None
        The signal to be filtered. Pass ``None`` to create the filter without
        applying it.
    center_frequency : number
        Center frequency of the parametric equalizer in Hz
    gain : number
        Gain of the parametric equalizer in dB
    quality : number
        Quality of the parametric equalizer, i.e., the inverse of the
        bandwidth
    peq_type : str
        Defines the bandwidth/quality. The default is ``'II'``

        ``'I'``
            not recommended. Also known as 'constant Q'
        ``'II'``
            defines the bandwidth by the points 3 dB below the maximum if the
            gain is positive and 3 dB above the minimum if the gain is
            negative. Also known as 'symmetric'
        ``'III'``
            defines the bandwidth by the points at gain/2. Also known as
            'half pad loss'.
    quality_warp : str
        Sets the pre-warping for the quality (``'cos'``, ``'sin'``, or
        ``'tan'``). The default is ``'cos'``.
    sampling_rate : None, number
        The sampling rate in Hz. Only required if signal is ``None``. The
        default is ``None``.

    Returns
    -------
    signal : Signal
        The filtered signal. Only returned if ``sampling_rate = None``.
    filter : FilterIIR
        Filter object. Only returned if ``signal = None``.

    References
    ----------
    .. [#] https://github.com/spatialaudio/digital-signal-processing-lecture/\
blob/master/filter_design/audiofilter.py
    """

    # check input
    if (signal is None and sampling_rate is None) \
            or (signal is not None and sampling_rate is not None):
        raise ValueError('Either signal or sampling_rate must be none.')

    if peq_type not in ['I', 'II', 'III']:
        raise ValueError(("peq_type must be 'I', 'II' or "
                          f"'III' but is '{peq_type}'.'"))

    if quality_warp not in ['cos', 'sin', 'tan']:
        raise ValueError(("quality_warp must be 'cos', 'sin' or "
                          f"'tan' but is '{quality_warp}'.'"))

    # sampling frequency in Hz
    fs = signal.sampling_rate if sampling_rate is None else sampling_rate

    # get filter coefficients
    ba = np.zeros((2, 3))
    _, _, b, a = iir.biquad_peq2nd(
        center_frequency, gain, quality, fs, peq_type, quality_warp)
    ba[0] = b
    ba[1] = a

    # generate filter object
    filt = pf.FilterIIR(ba, fs)
    filt.comment = ("Second order parametric equalizer (PEQ) "
                    f"of type {peq_type} with {gain} dB gain at "
                    f"{center_frequency} Hz (Quality = {quality}).")

    # return the filter object
    if signal is None:
        # return the filter object
        return filt
    else:
        # return the filtered signal
        signal_filt = filt.process(signal)
        return signal_filt


def high_shelve(signal, frequency, gain, order, shelve_type='I',
                sampling_rate=None):
    """
    Create and/or apply first or second order high shelve filter.

    Uses the implementation of [#]_.


    Parameters
    ----------
    signal : Signal, None
        The Signal to be filtered. Pass ``None`` to create the filter without
        applying it.
    frequency : number
        Characteristic frequency of the shelve in Hz
    gain : number
        Gain of the shelve in dB
    order : number
        The shelve order. Must be ``1`` or ``2``.
    shelve_type : str
        Defines the characteristic frequency. The default is ``'I'``

        ``'I'``
            defines the characteristic frequency 3 dB below the gain value if
            the gain is positive and 3 dB above the gain value otherwise
        ``'II'``
            defines the characteristic frequency at 3 dB if the gain is
            positive and at -3 dB if the gain is negative.
    sampling_rate : None, number
        The sampling rate in Hz. Only required if signal is ``None``. The
        default is ``None``.

    Returns
    -------
    signal : Signal
        The filtered signal. Only returned if ``sampling_rate = None``.
    filter : FilterIIR
        Filter object. Only returned if ``signal = None``.

    References
    ----------
    .. [#] https://github.com/spatialaudio/digital-signal-processing-lecture/\
blob/master/filter_design/audiofilter.py
    """

    output = _shelve(
        signal, frequency, gain, order, shelve_type, sampling_rate, 'high')

    return output


def low_shelve(signal, frequency, gain, order, shelve_type='I',
               sampling_rate=None):
    """
    Create and apply first or second order low shelve filter.

    Uses the implementation of [#]_.

    Parameters
    ----------
    signal : Signal, None
        The Signal to be filtered. Pass None to create the filter without
        applying it.
    frequency : number
        Characteristic frequency of the shelve in Hz
    gain : number
        Gain of the shelve in dB
    order : number
        The shelve order. Must be ``1`` or ``2``.
    shelve_type : str
        Defines the characteristic frequency. The default is ``'I'``

        ``'I'``
            defines the characteristic frequency 3 dB below the gain value if
            the gain is positive and 3 dB above the gain value otherwise
        ``'II'``
            defines the characteristic frequency at 3 dB if the gain is
            positive and at -3 dB if the gain is negative.
        ``'III'``
            defines the characteristic frequency at gain/2 dB
    sampling_rate : None, number
        The sampling rate in Hz. Only required if signal is ``None``. The
        default is ``None``.

    Returns
    -------
    signal : Signal
        The filtered signal. Only returned if ``sampling_rate = None``.
    filter : FilterIIR
        Filter object. Only returned if ``signal = None``.

    References
    ----------
    .. [#] https://github.com/spatialaudio/digital-signal-processing-lecture/\
blob/master/filter_design/audiofilter.py
    """

    output = _shelve(
        signal, frequency, gain, order, shelve_type, sampling_rate, 'low')

    return output


def crossover(signal, N, frequency, sampling_rate=None):
    """
    Create and apply Linkwitz-Riley crossover network  [1]_, [2]_.

    Linkwitz-Riley crossover filters are designed by cascading Butterworth
    filters of order `N/2`. where `N` must be even.

    Parameters
    ----------
    signal : Signal, None
        The Signal to be filtered. Pass ``None`` to create the filter without
        applying it.
    N : int
        The order of the Linkwitz-Riley crossover network, must be even.
    frequency : number, array-like
        Characteristic frequencies of the crossover network. If a single number
        is passed, the network consists of a single lowpass and highpass. If
        `M` frequencies are passed, the network consists of 1 lowpass, M-1
        bandpasses, and 1 highpass.
    sampling_rate : None, number
        The sampling rate in Hz. Only required if `signal` is ``None``. The
        default is ``None``.

    Returns
    -------
    signal : Signal
        The filtered signal. Only returned if ``sampling_rate = None``.
    filter : FilterSOS
        Filter object. Only returned if ``signal = None``.

    References
    ----------
    .. [1]  S. H. Linkwitz, 'Active crossover networks for noncoincident
            drivers,' J. Audio Eng. Soc., vol. 24, no. 1, pp. 2–8, Jan. 1976.
    .. [2]  D. Bohn, 'Linkwitz Riley crossovers: A primer,' Rane, RaneNote 160,
            2005.
    """

    # check input
    if (signal is None and sampling_rate is None) \
            or (signal is not None and sampling_rate is not None):
        raise ValueError('Either signal or sampling_rate must be none.')

    if N % 2:
        raise ValueError("The order 'N' must be an even number.")

    # sampling frequency in Hz
    fs = signal.sampling_rate if sampling_rate is None else sampling_rate
    # order of Butterworth filters
    N = int(N/2)
    # normalized frequency (half-cycle / per sample)
    freq = np.atleast_1d(np.asarray(frequency)) / fs * 2

    # init neutral SOS matrix of shape (freq.size+1, SOS_dim_2, 6)
    n_sos = int(np.ceil(N / 2))  # number of lowpass sos
    SOS_dim_2 = n_sos if freq.size == 1 else 2 * n_sos

    SOS = np.tile(np.array([1, 0, 0, 1, 0, 0], dtype='float64'),
                  (freq.size + 1, SOS_dim_2, 1))

    # get filter coefficients for lowpass
    sos = spsignal.butter(N, freq[0], 'lowpass', analog=False, output='sos')
    SOS[0, 0:n_sos] = sos

    # get filter coefficients for the bandpass if more than one frequency is
    # provided
    for n in range(1, freq.size):
        sos_high = spsignal.butter(
            N, freq[n-1], 'highpass', analog=False, output='sos')
        sos_low = spsignal.butter(
            N, freq[n], 'lowpass', analog=False, output='sos')
        SOS[n] = np.concatenate((sos_high, sos_low))

    # get filter coefficients for the highpass
    sos = spsignal.butter(
        N, freq[-1], 'highpass', analog=False, output='sos')
    SOS[-1, 0:n_sos] = sos

    # Apply every Butterworth filter twice
    SOS = np.tile(SOS, (1, 2, 1))

    # invert phase in every second channel if the Butterworth order is odd
    # (realized by reversing b-coefficients of the first sos)
    if N % 2:
        SOS[np.arange(1, freq.size + 1, 2), 0, 0:3] *= -1

    # generate filter object
    filt = pf.FilterSOS(SOS, fs)
    freq_list = [str(f) for f in np.array(frequency, ndmin=1)]
    filt.comment = (f"Linkwitz-Riley cross over network of order {N*2} at "
                    f"{', '.join(freq_list)} Hz.")

    # return the filter object
    if signal is None:
        # return the filter object
        return filt
    else:
        # return the filtered signal
        signal_filt = filt.process(signal)
        return signal_filt


def _shelve(signal, frequency, gain, order, shelve_type, sampling_rate, kind):
    """
    First and second order high and low shelves.

    For the documentation refer to high_shelve and low_shelve. The only
    additional parameter is `kind`, which has to be 'high' or 'low'.
    """

    # check input
    if (signal is None and sampling_rate is None) \
            or (signal is not None and sampling_rate is not None):
        raise ValueError('Either signal or sampling_rate must be none.')

    if shelve_type not in ['I', 'II', 'III']:
        raise ValueError(("shelve_type must be 'I', 'II' or "
                          f"'III' but is '{shelve_type}'.'"))

    # sampling frequency in Hz
    fs = signal.sampling_rate if sampling_rate is None else sampling_rate

    # get filter coefficients
    ba = np.zeros((2, 3))

    if order == 1 and kind == 'high':
        shelve = iir.biquad_hshv1st
    elif order == 2 and kind == 'high':
        shelve = iir.biquad_hshv2nd
    elif order == 1 and kind == 'low':
        shelve = iir.biquad_lshv1st
    elif order == 2 and kind == 'low':
        shelve = iir.biquad_lshv2nd
    else:
        raise ValueError(f"order must be 1 or 2 but is {order}")

    _, _, b, a = shelve(frequency, gain, fs, shelve_type)
    ba[0] = b
    ba[1] = a

    # generate filter object
    filt = pf.FilterIIR(ba, fs)
    kind = "High" if kind == "high" else "Low"
    filt.comment = (f"{kind}-shelve of order {order} and type "
                    f"{shelve_type} with {gain} dB gain at {frequency} Hz.")

    # return the filter object
    if signal is None:
        # return the filter object
        return filt
    else:
        # return the filtered signal
        signal_filt = filt.process(signal)
        return signal_filt


def fractional_octave_frequencies(
        num_fractions=1, frequency_range=(20, 20e3), return_cutoff=False):
    """Return the octave center frequencies according to the IEC 61260:1:2014
    standard. For numbers of fractions other than ``1`` and ``3``, only the
    exact center frequencies are returned, since nominal frequencies are not
    specified by corresponding standards.

    Parameters
    ----------
    num_fractions : int, optional
        The number of bands an octave is divided into. Eg., ``1`` refers to
        octave bands and ``3`` to third octave bands. The default is ``1``.
    frequency_range : array, tuple
        The lower and upper frequency limits, the default is
        ``frequency_range=(20, 20e3)``.

    Returns
    -------
    nominal : array, float
        The nominal center frequencies in Hz specified in the standard.
        Nominal frequencies are only returned for octave bands and third octave
        bands
    exact : array, float
        The exact center frequencies in Hz, resulting in a uniform distribution
        of frequency bands over the frequency range.
    cutoff_freq : tuple, array, float
        The lower and upper critical frequencies in Hz of the bandpass filters
        for each band as a tuple corresponding to ``(f_lower, f_upper)``
    """
    nominal = None

    f_lims = np.asarray(frequency_range)
    if f_lims.size != 2:
        raise ValueError(
            "You need to specify a lower and upper limit frequency.")
    if f_lims[0] > f_lims[1]:
        raise ValueError(
            "The second frequency needs to be higher than the first.")

    if num_fractions in [1, 3]:
        nominal, exact = _center_frequencies_fractional_octaves_iec(
            nominal, num_fractions)

        mask = (nominal >= f_lims[0]) & (nominal <= f_lims[1])
        nominal = nominal[mask]
        exact = exact[mask]

    else:
        exact = _exact_center_frequencies_fractional_octaves(
            num_fractions, f_lims)

    if return_cutoff:
        octave_ratio = 10**(3/10)
        freqs_upper = exact * octave_ratio**(1/2/num_fractions)
        freqs_lower = exact * octave_ratio**(-1/2/num_fractions)
        f_crit = (freqs_lower, freqs_upper)
        return nominal, exact, f_crit
    else:
        return nominal, exact


def _exact_center_frequencies_fractional_octaves(
        num_fractions, frequency_range):
    """Calculate the center frequencies of arbitrary fractional octave bands.

    Parameters
    ----------
    num_fractions : int
        The number of fractions
    frequency_range
        The upper and lower frequency limits

    Returns
    -------
    exact : array, float
        An array containing the center frequencies of the respective fractional
        octave bands

    """
    ref_freq = 1e3
    Nmax = np.around(num_fractions*(np.log2(frequency_range[1]/ref_freq)))
    Nmin = np.around(num_fractions*(np.log2(ref_freq/frequency_range[0])))

    indices = np.arange(-Nmin, Nmax+1)
    exact = ref_freq * 2**(indices / num_fractions)

    return exact


def _center_frequencies_fractional_octaves_iec(nominal, num_fractions):
    """Returns the exact center frequencies for fractional octave bands
    according to the IEC 61260:1:2014 standard.
    octave ratio
    .. G = 10^{3/10}
    center frequencies
    .. f_m = f_r G^{x/b}
    .. f_m = f_e G^{(2x+1)/(2b)}
    where b is the number of octave fractions, f_r is the reference frequency
    chosen as 1000Hz and x is the index of the frequency band.

    Parameters
    ----------
    num_fractions : 1, 3
        The number of octave fractions. 1 returns octave center frequencies,
        3 returns third octave center frequencies.

    Returns
    -------
    nominal : array, float
        The nominal (rounded) center frequencies specified in the standard.
        Nominal frequencies are only returned for octave bands and third octave
        bands
    exact : array, float
        The exact center frequencies, resulting in a uniform distribution of
        frequency bands over the frequency range.
    """
    if num_fractions == 1:
        nominal = np.array([
            31.5, 63, 125, 250, 500, 1e3,
            2e3, 4e3, 8e3, 16e3], dtype=float)
    elif num_fractions == 3:
        nominal = np.array([
            25, 31.5, 40, 50, 63, 80, 100, 125, 160,
            200, 250, 315, 400, 500, 630, 800, 1000,
            1250, 1600, 2000, 2500, 3150, 4000, 5000,
            6300, 8000, 10000, 12500, 16000, 20000], dtype=float)

    reference_freq = 1e3
    octave_ratio = 10**(3/10)

    iseven = np.mod(num_fractions, 2) == 0
    if ~iseven:
        indices = np.around(
            num_fractions * np.log(nominal/reference_freq)
            / np.log(octave_ratio))
        exponent = (indices/num_fractions)
    else:
        indices = np.around(
            2.0*num_fractions *
            np.log(nominal/reference_freq) / np.log(octave_ratio) - 1)/2
        exponent = ((2*indices + 1) / num_fractions / 2)

    exact = reference_freq * octave_ratio**exponent

    return nominal, exact


def fractional_octave_bands(
        signal,
        num_fractions,
        sampling_rate=None,
        freq_range=(20.0, 20e3),
<<<<<<< HEAD
        order=14, cascaded=False):
    """Create and/or apply a fractional octave filter bank.
=======
        order=14):
    """Create and/or apply an energy preserving fractional octave filter bank.

    .. note::
        This filter bank has -3 dB cut-off frequencies. For sufficiently large
        values of ``'order'``, the summed energy of the filter bank equals the
        energy of input signal, i.e., the filter bank is energy preserving
        (reconstructing). This is usefull for analysis energetic properties of
        the input signal such as the room acoustic propertie reverberation
        time. For an amplitude preserving filter bank with -6 dB cut-off
        frequencies see
        :py:func:`~pyfar.dsp.filter.reconstructing_fractional_octave_bands`.
>>>>>>> 7a70561d

    Parameters
    ----------
    signal : Signal, None
        The signal to be filtered. Pass ``None`` to create the filter without
        applying it.
    num_fractions : int, optional
        The number of bands an octave is divided into. Eg., ``1`` refers to
        octave bands and ``3`` to third octave bands. The default is ``1``.
    sampling_rate : None, int
        The sampling rate in Hz. Only required if signal is ``None``. The
        default is ``None``.
    frequency_range : array, tuple, optional
        The lower and upper frequency limits. The default is
         ``frequency_range=(20, 20e3)``
    order : int, optional
        Order of the Butterworth filter. The default is ``14``.

    Returns
    -------
    signal : Signal
        The filtered signal. Only returned if ``sampling_rate = None``.
    filter : FilterSOS
        Filter object. Only returned if ``signal = None``.

    Notes
    -----
    This function uses second order sections of Butterworth filters for
    increased numeric accuracy and stability.

    Examples
    --------
    Filter an impulse into octave bands. The summed energy of all bands equals
    the energy of the input signal.

    >>> import pyfar as pf
    >>> import numpy as np
    >>> x = pf.signals.impulse(2**17)
    >>> y = pf.dsp.filter.fractional_octave_bands(x, 1, freq_range=(20, 8e3))
    >>> y_sum = pf.FrequencyData(np.sum(np.abs(y.freq)**2, 0), y.frequencies)
    >>> pf.plot.freq(y)
    >>> ax = pf.plot.freq(y_sum, color='k', log_prefix=10, linestyle='--')
    >>> ax.set_title("Filter bands and the sum of their squared magnitudes")

    .. plot::

        import pyfar as pf
        import numpy as np
        x = pf.signals.impulse(2**17)
        y = pf.dsp.filter.fractional_octave_bands(x, 1, freq_range=(20, 8e3))
        y_sum = pf.FrequencyData(np.sum(np.abs(y.freq)**2, 0), y.frequencies)
        pf.plot.freq(y)
        ax = pf.plot.freq(y_sum, color='k', log_prefix=10, linestyle='--')
        ax.set_title("Filter bands and the sum of their squared magnitudes")
        plt.tight_layout()

    """
    # check input
    if (signal is None and sampling_rate is None) \
            or (signal is not None and sampling_rate is not None):
        raise ValueError('Either signal or sampling_rate must be none.')

    fs = signal.sampling_rate if sampling_rate is None else sampling_rate

    if cascaded is False:
        sos = _coefficients_fractional_octave_bands(
            sampling_rate=fs, num_fractions=num_fractions,
            freq_range=freq_range, order=order)
    else:
        sos = _coefficients_fractional_octave_bands_cascaded(
            sampling_rate=fs, num_fractions=num_fractions,
            freq_range=freq_range, order=order)

    filt = pf.FilterSOS(sos, fs)
    filt.comment = (
        "Second order section 1/{num_fractions} fractional octave band"
        "filter of order {order}")

    # return the filter object
    if signal is None:
        # return the filter object
        return filt
    else:
        # return the filtered signal
        signal_filt = filt.process(signal)
        return signal_filt


def _coefficients_fractional_octave_bands(
        sampling_rate, num_fractions,
        freq_range=(20.0, 20e3), order=14):
    """Calculate the second order section filter coefficients of a fractional
    octave band filter bank.

    Parameters
    ----------
    num_fractions : int, optional
        The number of bands an octave is divided into. Eg., 1 refers to octave
        bands and 3 to third octave bands. The default is 1.
    sampling_rate : None, int
        The sampling rate in Hz. Only required if signal is None. The default
        is None.
    frequency_range : array, tuple, optional
        The lower and upper frequency limits. The default is (20, 20e3)
    order : integer, optional
        Order of the Butterworth filter. The default is 14.


    Returns
    -------
    sos : array, float
        Second order section filter coefficients with shape (.., 6)

    Notes
    -----
    This function uses second order sections of butterworth filters for
    increased numeric accuracy and stability.
    """

    f_crit = fractional_octave_frequencies(
        num_fractions, freq_range, return_cutoff=True)[2]

    freqs_upper = f_crit[1]
    freqs_lower = f_crit[0]

    # normalize interval such that the Nyquist frequency is 1
    Wns = np.vstack((freqs_lower, freqs_upper)).T / sampling_rate * 2

    mask_skip = Wns[:, 0] >= 1
    if np.any(mask_skip):
        Wns = Wns[~mask_skip]
        warnings.warn("Skipping bands above the Nyquist frequency")

    num_bands = np.sum(~mask_skip)
    sos = np.zeros((num_bands, order, 6), np.double)

    for idx, Wn in enumerate(Wns):
        # in case the upper frequency limit is above Nyquist, use a highpass
        if Wn[-1] > 1:
            warnings.warn('The upper frequency limit {} Hz is above the \
                Nyquist frequency. Using a highpass filter instead of a \
                bandpass'.format(np.round(freqs_upper[idx], decimals=1)))
            Wn = Wn[0]
            btype = 'highpass'
            sos_hp = spsignal.butter(order, Wn, btype=btype, output='sos')
            sos_coeff = pf.classes.filter.extend_sos_coefficients(
                sos_hp, order)
        else:
            btype = 'bandpass'
            sos_coeff = spsignal.butter(
                order, Wn, btype=btype, output='sos')
        sos[idx, :, :] = sos_coeff
    return sos


<<<<<<< HEAD
def _coefficients_fractional_octave_bands_cascaded(
        sampling_rate, num_fractions,
        freq_range=(20.0, 20e3), order=14):
    """Calculate the second order section filter coefficients of a fractional
    octave band filter bank.

    Parameters
    ----------
    num_fractions : int, optional
        The number of bands an octave is divided into. Eg., 1 refers to octave
        bands and 3 to third octave bands. The default is 1.
    sampling_rate : None, int
        The sampling rate in Hz. Only required if signal is None. The default
        is None.
    frequency_range : array, tuple, optional
        The lower and upper frequency limits. The default is (20, 20e3)
    order : integer, optional
        Order of the Butterworth filter. The default is 14.


    Returns
    -------
    sos : array, float
        Second order section filter coefficients with shape (.., 6)

    Notes
    -----
    This function uses second order sections of butterworth filters for
    increased numeric accuracy and stability.
    """

    f_crit = fractional_octave_frequencies(
        num_fractions, freq_range, return_cutoff=True)[2]

    freqs_upper = f_crit[1]
    freqs_lower = f_crit[0]

    # normalize interval such that the Nyquist frequency is 1
    Wns = np.vstack((freqs_lower, freqs_upper)).T / sampling_rate * 2

    mask_skip = Wns[:, 0] >= 1
    if np.any(mask_skip):
        Wns = Wns[~mask_skip]
        warnings.warn("Skipping bands above the Nyquist frequency")

    num_bands = np.sum(~mask_skip)
    sos = np.zeros((num_bands, order, 6), np.double)

    for idx, Wn in enumerate(Wns):
        if Wn[1] <= 1:
            sos_lp = spsignal.butter(
                order, Wn[1], btype='lowpass', output='sos')
        else:
            sos_lp = np.repeat([[1, 0, 0, 1, 0, 0]], sos_lp.shape[0], axis=0)

        sos_hp = spsignal.butter(
            order, Wn[0], btype='highpass', output='sos', )

        sos[idx, :, :] = np.concatenate((sos_lp, sos_hp), axis=0)

    return sos
=======
def reconstructing_fractional_octave_bands(
        signal, num_fractions=1, frequency_range=(63, 16000),
        overlap=1, slope=0, n_samples=2**12, sampling_rate=None):
    """
    Create and/or apply an amplitude preserving fractional octave filter bank.

    .. note::
        This filter bank has -6 dB cut-off frequencies. For sufficient lengths
        of ``'n_samples'``, the summed output of the filter bank equals the
        input signal, i.e., the filter bank is amplitude preserving
        (reconstructing). This is usefull for analysis and synthesis
        applications such as room acoustical simulations. For an energy
        preserving filter bank with -3 dB cut-off frequencies see
        :py:func:`~pyfar.dsp.filter.fractional_octave_bands`.

    The filters have a linear phase with a delay of ``n_samples/2`` and are
    windowed with a Hann window to suppress side lobes of the finite filters.
    The magnitude response of the filters is designed similar to [#]_ with
    two exceptions:

    1. The magnitude response is designed using squared sine/cosine ramps to
       obtain -6 dB at the cut-off frequencies.
    2. The overlap between the filters is calculated between the center and
       upper cut-off frequencies and not between the center and lower cut-off
       frequencies. This enables smaller pass-bands with unity gain, which
       might be advantageous for applications that apply analysis and
       resynthesis.

    Parameters
    ----------
    signal : Signal, None
        The Signal to be filtered. Pass None to create the filter without
        applying it.
    num_fractions : int, optional
        Octave fraction, e.g., 3 for third-octave bands. The default is ``1``.
    frequency_range : tuple, optional
        frequency range for fractional octave in Hz. The default is
        ``(63, 16000)``
    overlap : float
        Band overlap of the filter slopes between 0 and 1. Smaller values yield
        wider pass-bands and steeper filter slopes. The default is ``1``.
    slope : int, optional
        Number > 0 that defines the width and steepness of the filter slopes.
        Larger values yield wider pass-bands and steeper filter slopes. The
        default is ``0``.
    n_samples : int, optional
        Length of the filter in samples. Longer filters yield more exact
        filters. The default is ``2**12``.
    sampling_rate : int
        Sampling frequency in Hz. The default is ``None``. Only required if
        ``signal=None``.

    Returns
    -------
    signal : Signal
        The filtered signal. Only returned if ``sampling_rate = None``.
    filter : FilterFIR
        FIR Filter object. Only returned if ``signal = None``.
    frequencies : np.ndarray
        Center frequencies of the filters.

    References
    ----------
    .. [#] Antoni, J. (2010). Orthogonal-like fractional-octave-band filters.
           J. Acous. Soc. Am., 127(2), 884–895, doi: 10.1121/1.3273888

    Examples
    --------

    Filter and re-synthesize impulse signal

    >>> import pyfar as pf
    >>> import numpy as np
    >>> import matplotlib.pyplot as plt
    >>>
    >>> x = pf.signals.impulse(2**12)
    >>> y, f = pf.dsp.filter.reconstructing_fractional_octave_bands(x)
    >>> y_sum = pf.Signal(np.sum(y.time, 0), y.sampling_rate)
    >>>
    >>> ax = pf.plot.time_freq(y_sum, color='k')
    >>> pf.plot.time(x, ax=ax[0])
    >>> ax[0].set_xlim(-5, 2**12/44100 * 1e3 + 5)
    >>> ax[0].set_title("Original (blue) and reconstructed pulse (black)")
    >>>
    >>> pf.plot.freq(y_sum, color='k', ax=ax[1])
    >>> pf.plot.freq(y, ax=ax[1])
    >>> ax[1].set_title("Reconstructed (black) and filtered impulse (colored)")
    >>>
    >>> plt.tight_layout(h_pad=.6)

    .. plot::

        import pyfar as pf
        import numpy as np
        import matplotlib.pyplot as plt

        x = pf.signals.impulse(2**12)
        y, f = pf.dsp.filter.reconstructing_fractional_octave_bands(x)
        y_sum = pf.Signal(np.sum(y.time, 0), y.sampling_rate)

        ax = pf.plot.time_freq(y_sum, color='k')
        pf.plot.time(x, ax=ax[0])
        ax[0].set_xlim(-5, 2**12/44100 * 1e3 + 5)
        ax[0].set_title("Original (blue) and reconstructed pulse (black)")

        pf.plot.freq(y_sum, color='k', ax=ax[1])
        pf.plot.freq(y, ax=ax[1])
        ax[1].set_title("Reconstructed (black) and filtered impulse (colored)")

        plt.tight_layout(h_pad=.6)
    """

    # check input
    if (signal is None and sampling_rate is None) \
            or (signal is not None and sampling_rate is not None):
        raise ValueError('Either signal or sampling_rate must be none.')

    if overlap < 0 or overlap > 1:
        raise ValueError("overlap must be between 0 and 1")

    if not isinstance(slope, int) or slope < 0:
        raise ValueError("slope must be a positive integer.")

    # sampling frequency in Hz
    sampling_rate = \
        signal.sampling_rate if sampling_rate is None else sampling_rate

    # number of frequency bins
    n_bins = int(n_samples // 2 + 1)

    # fractional octave frequencies
    _, f_m, f_cut_off = pf.dsp.filter.fractional_octave_frequencies(
        num_fractions, frequency_range, return_cutoff=True)

    # discard fractional octaves, if the center frequency exceeds
    # half the sampling rate
    f_id = f_m < sampling_rate / 2
    if not np.all(f_id):
        warnings.warn("Skipping bands above the Nyquist frequency")

    # DFT lines of the lower cut-off and center frequency as in
    # Antoni, Eq. (14)
    k_1 = np.round(n_samples * f_cut_off[0][f_id] / sampling_rate).astype(int)
    k_m = np.round(n_samples * f_m[f_id] / sampling_rate).astype(int)
    k_2 = np.round(n_samples * f_cut_off[1][f_id] / sampling_rate).astype(int)

    # overlap in samples (symmetrical around the cut-off frequencies)
    P = np.round(overlap / 2 * (k_2 - k_m)).astype(int)
    # initialize array for magnitude values
    g = np.ones((len(k_m), n_bins))

    # calculate the magnitude responses
    # (start at 1 to make the first fractional octave band as the low-pass)
    for b_idx in range(1, len(k_m)):

        if P[b_idx] > 0:
            # calculate phi_l for Antoni, Eq. (19)
            p = np.arange(-P[b_idx], P[b_idx] + 1)
            # initialize phi_l in the range [-1, 1]
            # (Antoni suggest to initialize this in the range of [0, 1] but
            # that yields wrong results and might be an error in the original
            # paper)
            phi = p / P[b_idx]
            # recursion if slope>0 as in Antoni, Eq. (20)
            for _ in range(slope):
                phi = np.sin(np.pi / 2 * phi)
            # shift range to [0, 1]
            phi = .5 * (phi + 1)

            # apply fade out to current channel
            g[b_idx - 1, k_1[b_idx] - P[b_idx]:k_1[b_idx] + P[b_idx] + 1] = \
                np.cos(np.pi / 2 * phi)
            # apply fade in in to next channel
            g[b_idx, k_1[b_idx] - P[b_idx]:k_1[b_idx] + P[b_idx] + 1] = \
                np.sin(np.pi / 2 * phi)

        # set current and next channel to zero outside their range
        g[b_idx - 1, k_1[b_idx] + P[b_idx]:] = 0.
        g[b_idx, :k_1[b_idx] - P[b_idx]] = 0.

    # Force -6 dB at the cut-off frequencies. This is not part of Antony (2010)
    g = g**2

    # generate linear phase
    frequencies = pf.dsp.fft.rfftfreq(n_samples, sampling_rate)
    group_delay = n_samples / 2 / sampling_rate
    g = g.astype(complex) * np.exp(-1j * 2 * np.pi * frequencies * group_delay)

    # get impulse responses
    time = pf.dsp.fft.irfft(g, n_samples, sampling_rate, 'none')

    # window
    time *= spsignal.windows.hann(time.shape[-1])

    # create filter object
    filt = pf.FilterFIR(time, sampling_rate)
    filt.comment = (
        "Reconstructing linear phase fractional octave filter bank."
        f"(num_fractions={num_fractions}, frequency_range={frequency_range}, "
        f"overlap={overlap}, slope={slope})")

    if signal is None:
        # return the filter object
        return filt, f_m[f_id]
    else:
        # return the filtered signal
        signal_filt = filt.process(signal)
        return signal_filt, f_m[f_id]
>>>>>>> 7a70561d
<|MERGE_RESOLUTION|>--- conflicted
+++ resolved
@@ -854,10 +854,6 @@
         num_fractions,
         sampling_rate=None,
         freq_range=(20.0, 20e3),
-<<<<<<< HEAD
-        order=14, cascaded=False):
-    """Create and/or apply a fractional octave filter bank.
-=======
         order=14):
     """Create and/or apply an energy preserving fractional octave filter bank.
 
@@ -870,7 +866,6 @@
         time. For an amplitude preserving filter bank with -6 dB cut-off
         frequencies see
         :py:func:`~pyfar.dsp.filter.reconstructing_fractional_octave_bands`.
->>>>>>> 7a70561d
 
     Parameters
     ----------
@@ -1026,69 +1021,6 @@
     return sos
 
 
-<<<<<<< HEAD
-def _coefficients_fractional_octave_bands_cascaded(
-        sampling_rate, num_fractions,
-        freq_range=(20.0, 20e3), order=14):
-    """Calculate the second order section filter coefficients of a fractional
-    octave band filter bank.
-
-    Parameters
-    ----------
-    num_fractions : int, optional
-        The number of bands an octave is divided into. Eg., 1 refers to octave
-        bands and 3 to third octave bands. The default is 1.
-    sampling_rate : None, int
-        The sampling rate in Hz. Only required if signal is None. The default
-        is None.
-    frequency_range : array, tuple, optional
-        The lower and upper frequency limits. The default is (20, 20e3)
-    order : integer, optional
-        Order of the Butterworth filter. The default is 14.
-
-
-    Returns
-    -------
-    sos : array, float
-        Second order section filter coefficients with shape (.., 6)
-
-    Notes
-    -----
-    This function uses second order sections of butterworth filters for
-    increased numeric accuracy and stability.
-    """
-
-    f_crit = fractional_octave_frequencies(
-        num_fractions, freq_range, return_cutoff=True)[2]
-
-    freqs_upper = f_crit[1]
-    freqs_lower = f_crit[0]
-
-    # normalize interval such that the Nyquist frequency is 1
-    Wns = np.vstack((freqs_lower, freqs_upper)).T / sampling_rate * 2
-
-    mask_skip = Wns[:, 0] >= 1
-    if np.any(mask_skip):
-        Wns = Wns[~mask_skip]
-        warnings.warn("Skipping bands above the Nyquist frequency")
-
-    num_bands = np.sum(~mask_skip)
-    sos = np.zeros((num_bands, order, 6), np.double)
-
-    for idx, Wn in enumerate(Wns):
-        if Wn[1] <= 1:
-            sos_lp = spsignal.butter(
-                order, Wn[1], btype='lowpass', output='sos')
-        else:
-            sos_lp = np.repeat([[1, 0, 0, 1, 0, 0]], sos_lp.shape[0], axis=0)
-
-        sos_hp = spsignal.butter(
-            order, Wn[0], btype='highpass', output='sos', )
-
-        sos[idx, :, :] = np.concatenate((sos_lp, sos_hp), axis=0)
-
-    return sos
-=======
 def reconstructing_fractional_octave_bands(
         signal, num_fractions=1, frequency_range=(63, 16000),
         overlap=1, slope=0, n_samples=2**12, sampling_rate=None):
@@ -1296,5 +1228,4 @@
     else:
         # return the filtered signal
         signal_filt = filt.process(signal)
-        return signal_filt, f_m[f_id]
->>>>>>> 7a70561d
+        return signal_filt, f_m[f_id]