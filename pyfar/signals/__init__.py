# -*- coding: utf-8 -*-
"""
This module contains functions for generating common deterministic and
stochastic audio signals such as impulses, sine sweeps, and noise signals.

All signal lengths are given in samples. The value for the length is casted to
an integer number in all cases. This makes it possible to pass float numbers.
For example:

``n_samples = .015 * sampling_rate``.
"""

from .deterministic import (
    sine, impulse, linear_sweep_time, exponential_sweep_time)

from .stochastic import (
    noise, pulsed_noise)

from .audio_files import hrirs

__all__ = [
    'sine', 'impulse', 'noise', 'pulsed_noise',
<<<<<<< HEAD
    'linear_sweep_time', 'exponential_sweep_time',
    'linear_sweep', 'exponential_sweep',
    'hrirs']
=======
    'linear_sweep_time', 'exponential_sweep_time']
>>>>>>> 0bdc65e7
<|MERGE_RESOLUTION|>--- conflicted
+++ resolved
@@ -20,10 +20,5 @@
 
 __all__ = [
     'sine', 'impulse', 'noise', 'pulsed_noise',
-<<<<<<< HEAD
     'linear_sweep_time', 'exponential_sweep_time',
-    'linear_sweep', 'exponential_sweep',
-    'hrirs']
-=======
-    'linear_sweep_time', 'exponential_sweep_time']
->>>>>>> 0bdc65e7
+    'hrirs']