--- conflicted
+++ resolved
@@ -1358,11 +1358,7 @@
 
     # check input types and meta data
     n_audio_objects = 0
-<<<<<<< HEAD
     for d in data:
-=======
-    for d in enumerate(data):
->>>>>>> 6e69ac41
         if isinstance(d, (Signal, TimeData, FrequencyData)):
             n_audio_objects += 1
             # store meta data upon first appearance
@@ -1370,10 +1366,7 @@
                 if isinstance(d, Signal):
                     sampling_rate = d.sampling_rate
                     n_samples = d.n_samples
-                    # The fft_norm is set by the first signal. For all
-                    # following signals, the fft norm is matched
-                    fft_norm = _match_fft_norm(
-                        fft_norm, d.fft_norm, division, n_audio_objects)
+                    fft_norm = d.fft_norm
                 elif isinstance(d, TimeData):
                     if domain != "time":
                         raise ValueError("The domain must be 'time'.")
@@ -1397,7 +1390,7 @@
                         raise ValueError(
                             "The number of samples does not match.")
                     fft_norm = _match_fft_norm(
-                        fft_norm, d.fft_norm, division, n_audio_objects)
+                        fft_norm, d.fft_norm, division)
                 elif isinstance(d, TimeData):
                     if not np.allclose(times, d.times, atol=1e-15):
                         raise ValueError(
@@ -1507,7 +1500,7 @@
     return np.matmul(a, b, axes=axes)
 
 
-def _match_fft_norm(fft_norm_1, fft_norm_2, division=False, n_audio_objects=2):
+def _match_fft_norm(fft_norm_1, fft_norm_2, division=False):
     """
     Helper function to determine the fft_norm resulting from an
     arithmetic operation of two audio objects.
@@ -1536,9 +1529,6 @@
         ``False`` if arithmetic operation is addition, subtraction or
         multiplication;
         ``True`` if arithmetic operation is division.
-    n_audio_objects : int
-        The number of audio objects that are involved in the operation. If
-        only one audio object is involved no rules apply for the fft_norm.
 
     Returns
     -------
@@ -1549,22 +1539,17 @@
 
     # check if fft_norms are valid
     valid_fft_norms = [
-        'none', 'unitary', 'amplitude', 'rms', 'power', 'psd', None]
+        'none', 'unitary', 'amplitude', 'rms', 'power', 'psd']
     if fft_norm_1 not in valid_fft_norms:
         raise ValueError((f"fft_norm_1 is {fft_norm_1} but must be in "
-                          f"{', '.join(valid_fft_norms[:-1])}"))
+                          f"{', '.join(valid_fft_norms)}"))
     if fft_norm_2 not in valid_fft_norms:
         raise ValueError((f"fft_norm_2 is {fft_norm_2} but must be in "
-                          f"{', '.join(valid_fft_norms[:-1])}"))
+                          f"{', '.join(valid_fft_norms)}"))
 
     # check if parameter division is type bool
     if not isinstance(division, bool):
         raise TypeError("Parameter division must be type bool.")
-
-    # output same fft norm as input if only one audio object is involved in the
-    # arithmetic operation. In this case fft_norm_1 can be None
-    if n_audio_objects == 1:
-        return fft_norm_2
 
     if not division:
 
