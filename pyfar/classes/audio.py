--- conflicted
+++ resolved
@@ -1396,17 +1396,10 @@
 
         # check type of non signal input
         else:
-<<<<<<< HEAD
             if np.asarray(d).dtype.kind not in ["i", "f", "c"]:
                 raise ValueError(
                     "Input must be of type Signal, int, float, or complex")
             if np.asarray(d).dtype.kind == "c" and domain == 'time':
-=======
-            dtype = str(np.asarray(d).dtype)
-            if not dtype.startswith(("int", "float", "complex")):
-                raise ValueError("Array likes must be int, float, or complex")
-            if dtype.startswith("complex") and domain == 'time':
->>>>>>> 535f419a
                 raise ValueError(
                     "Complex input can not be applied in the time domain.")
 
