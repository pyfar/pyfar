"""
The following introduces the :py:class:`~TransmissionMatrix` class available
in pyfar.

Transmission matrices (short T-matrices) are a convenient representation of
`Two-ports` or `Quadrupoles`. These can represent systems from various
fields, e.g. electrical circuits, mechanical vibration, (acoustic) transmission
lines.

System properties like input impedance or transfer functions can directly be
derived from a T-matrix. Furthermore, systems can be cascaded my multiplying
consecutive T-matrices simply using the ``@`` operator:

>>> import numpy as np
>>> import pyfar as pf
>>> frequencies = (100,200,300)
>>>
>>> # T-matrix with arbitrary data
>>> A = np.ones(len(frequencies))
>>> (B,C,D) = (A+1,A+2,A+3)
>>> tmat = pf.TransmissionMatrix.from_abcd(A,B,C,D,frequencies)
>>>
>>> # T-matrix of a bypass system
>>> tmat_bypass = pf.TransmissionMatrix.create_identity(frequencies)
>>>
>>> # Cascade
>>> tmat_out = tmat @ tmat_bypass
>>> tmat_out.freq == tmat.freq

"""
from __future__ import annotations # required for Python <= 3.9
import numpy as np
import numpy.testing as npt
from pyfar.classes.audio import FrequencyData


class TransmissionMatrix(FrequencyData):
    r"""Class representing a transmission matrix.

    This implementation is based on a paper by Lampton [#]_ and uses the ABCD-
    representation. A single T-matrix is a (2x2)-matrix of the form:

    .. math::
        T = \begin{bmatrix}
                A & B \\
                C & D
            \end{bmatrix}

    This class is derived from :py:class:`~pyfar.classes.audio.FrequencyData`,
    representing a frequency-dependent matrix of a multi-dimensional form
    In the easiest case, each matrix entry (A,B,C,D) is a single-channel
    FrequencyData object (i.e. a vector depending on frequency). However,
    additional dimensions can be used to represent additional variables (e.g.
    multiple layouts of an electrical circuit).

    Notes
    -----
    This class is derived from
    :py:class:`~pyfar.classes.audio.FrequencyData` but has a special
    constraint: The underlying frequency domain data must match a shape like
    (..., 2, 2, N). The last axis refers to the frequency, and the two axes
    before to the ABCD-Matrix (which is a 2x2 matrix), so the resulting cshape
    is (...,2,2).

    Another point is the numerical handling when deriving input/output
    impedance or transfer functions (see :py:func:`~input_impedance`,
    :py:func:`~output_impedance`, :py:func:`~transfer_function`):
    In the respective equations, the load impedance Zl is usually multiplied.
    However, Zl is applied in the form of 1/Zl (as admittance) for Zl = inf
    to avoid numerical problems.
    There are additional cases where certain entries of the
    T-matrix being zero might still lead to the main denominator becoming zero.
    For these cases, the denominator is set to eps.

    References
    ----------
    .. [#] M. Lampton. “Transmission Matrices in Electroacoustics". Acustica.
           Vol. 39, pp. 239-251. 1978.

    """

    def __init__(self, data, frequencies, comment = ""):
        """Initialize TransmissionMatrix with data, and frequencies.

        This should not be used directly. Instead use :py:func:`~from_abcd`.
        or :py:func:`~from_tmatrix`.

        """
        shape = np.shape(data)
        n_dim = len(shape)
        if n_dim < 3 or shape[-3] != 2 or shape[-2] != 2:
            raise ValueError("'data' must have a shape like "
                             "(..., 2, 2, n_bins), e.g. (2, 2, 100).")

        super().__init__(data, frequencies, comment)

    @classmethod
    def from_tmatrix(cls, data, frequencies, comment = ""):
        """Create TransmissionMatrix using data in T-matrix shape
        and frequencies.

        For using individual objects for A, B, C, D matrix entries,
        see :py:func:`~from_abcd`.

        Parameters
        ----------
        data : array_like, double
            Raw data in the frequency domain.
            In contrast to the :py:class:`~pyfar.classes.audio.FrequencyData`
            class, data must have a shape of the form (..., 2, 2, N), e.g.
            (2, 2, 1024) or (3, 2, 2, 1024). In those examples 1024 refers to
            the number of frequency bins and the two dimensions before that to
            the (2x2) ABCD matrices. Supported data types are ``int``,
            ``float`` or ``complex``, where ``int`` is converted to ``float``.
        frequencies : array_like, double
            Frequencies of the data in Hz. The number of frequencies must match
            the size of the last dimension of data.
        comment : str, optional
            A comment related to the data. The default is ``""``, which
            initializes an empty string.

        Examples
        --------
        >>> import pyfar as pf
        >>> frequencies = (100,200,300)
        >>> data = np.ones( (2, 2, len(frequencies)) )
        >>> tmat = pf.TransmissionMatrix.from_tmatrix(data, frequencies)

        >>> data = np.ones( (3, 2, 2, len(frequencies)) )
        >>> tmat = pf.TransmissionMatrix.from_tmatrix(data, frequencies)

        """
        return cls(data, frequencies, comment)

    @classmethod
    def from_abcd(cls, A, B, C, D, frequencies = None):
        """Create a TransmissionMatrix object from A-, B-, C-, D-data, and
        frequencies.

        Parameters
        ----------
        A : FrequencyData, array_like, double
            Raw data for the matrix entries A. The data need to match the
            B, C and D entry or be broadcastable into one ``shape``.
        B : FrequencyData, array_like, double
            See A.
        C : FrequencyData, array_like, double
            See A.
        D : FrequencyData, array_like, double
            See A.
        frequencies : array, double, None
            Frequencies of the data in Hz. This is optional if using the
            FrequencyData type for A, B, C, D.

        Examples
        --------
        >>> import numpy as np
        >>> import pyfar as pf
        >>> frequencies = (100,200,300)

        >>> # From np.array
        >>> A = np.ones(len(frequencies))
        >>> (B,C,D) = (A+1, A+2, A+3)
        >>> tmat = pf.TransmissionMatrix.from_abcd(A,B,C,D, frequencies)
        >>> tmat

        >>> # From FrequencyData objects
        >>> A = pf.FrequencyData( A, frequencies )
        >>> (B,C,D) = (A+1, A+2, A+3)
        >>> tmat = pf.TransmissionMatrix.from_abcd(A,B,C,D)
        >>> tmat

        >>> # Data with higher abcd dimension
        >>> A = np.ones( (3, 4, len(frequencies)) )
        >>> (B,C,D) = (A+1, A+2, A+3)
        >>> tmat = pf.TransmissionMatrix.from_abcd(A,B,C,D, frequencies)
        >>> tmat

        """
        num_freqdata = 0
        for obj in (A,B,C,D):
            if isinstance(obj, FrequencyData):
                num_freqdata = num_freqdata + 1

        if num_freqdata == 4:
            frequencies = A.frequencies
            for obj in (B,C,D): #Frequency bins must match
                npt.assert_allclose(frequencies, obj.frequencies, atol=1e-15)
            (A,B,C,D) = (A.freq, B.freq, C.freq, D.freq)
        elif num_freqdata != 0:
            raise ValueError(
                        "If using FrequencyData objects, all matrix entries "
                        "A, B, C, D, must be FrequencyData objects.")

        if frequencies is None:
            raise ValueError("'frequencies' must be specified if not using "
                             "'FrequencyData' objects as input.")
        # broadcast shapes
        shape = np.broadcast_shapes(
            np.array(A).shape, np.array(B).shape,
            np.array(C).shape, np.array(D).shape)
        A = np.broadcast_to(A, shape)
        B = np.broadcast_to(B, shape)
        C = np.broadcast_to(C, shape)
        D = np.broadcast_to(D, shape)

        data = np.array([[A, B], [C, D]])
        # Switch dimension order so that T matrices refer to
        # third and second last dimension (axes -3 and -2)
        order = np.array(range(data.ndim-1))
        order = np.roll(order, -2)
        order = np.append(order, data.ndim-1)
        data = np.transpose(data, order)

        return cls(data, frequencies)

    @property
    def abcd_caxes(self):
        """The indices of the channel axes referring to the transmission
<<<<<<< HEAD
        matrix, namely (-2, -1).
        """
=======
        matrix, namely (-2, -1)."""
>>>>>>> 64a90ebc
        return (-2, -1)

    @property
    def abcd_cshape(self):
        """The channel shape of the transmission matrix entries (A, B, C, D).

        This is the same as 'cshape' without the last two elements.
        As an exception, a matrix with cshape (2,2) will return
        (1,) as abcd_cshape.

        """
        abcd_cshape = self.cshape[:-2]
        if abcd_cshape == ():
            abcd_cshape = (1,)
        return abcd_cshape

    @property
    def A(self) -> FrequencyData:
        """A entry of the transmission matrix."""
        return FrequencyData(self.freq[..., 0, 0, :], self.frequencies,
                             self.comment)

    @property
    def B(self) -> FrequencyData:
        """B entry of the transmission matrix."""
        return FrequencyData(self.freq[..., 0, 1, :], self.frequencies,
                             self.comment)

    @property
    def C(self) -> FrequencyData:
        """C entry of the transmission matrix."""
        return FrequencyData(self.freq[..., 1, 0, :], self.frequencies,
                             self.comment)

    @property
    def D(self) -> FrequencyData:
        """D entry of the transmission matrix."""
        return FrequencyData(self.freq[..., 1, 1, :], self.frequencies,
                             self.comment)

    def _check_for_inf(self, Zl: complex | FrequencyData):
        """Check given load impedance for np.inf values.

        Returns
        -------
        idx_inf : logical array
            An np.ndarray of logicals pointing to elements referring to
            Zl = inf. The shape is broadcasted to self.A.freq so that it can be
            applied to the A-,B-,C-,D-entries.
        idx_inf_Zl : logical array
            An np.ndarray of logicals pointing to elements referring to
            Zl = inf. The shape refers to an indexable version of given Zl.
        Zl_indexable : np.ndarray
            An indexable version of Zl.

        """
        if isinstance(Zl, FrequencyData):
            Zl = Zl.freq
        elif np.isscalar(Zl):
            Zl = np.atleast_1d(Zl)

        target_shape = list(self.abcd_cshape) + [self.n_bins]
        idx_inf_Zl = Zl == np.inf
        if target_shape is not None:
            idx_inf = np.broadcast_to(idx_inf_Zl, target_shape)

        return idx_inf, idx_inf_Zl, Zl

    def input_impedance(self, Zl: complex | FrequencyData) -> FrequencyData:
        r"""Calculates the input impedance given the load impedance Zl at the
        output.

        Two-port representation::

                    o---xxxxxxxxx---o
                        x       x   |
            Zin-->      x       x   Zl
                        x       x   |
                    o---xxxxxxxxx---o

        See Equation (2-6) in Reference [1]_:
        :math:`Z_\\mathrm{in} = \\frac{AZ_L + B}{CZ_L + D}`

        Parameters
        ----------
        Zl : scalar | FrequencyData
            The load impedance data as scalar or FrequencyData. In latter case,
            the shape must match the entries of the T-matrix, i.e.
            shape(tmat.A.freq) == shape(Zl.freq), or must be broadcastable.

        Returns
        -------
        Zout : FrequencyData
            A FrequencyData object with the resulting output impedance. The
            cshape is identical to the entries of the T-matrix, i.e.
            tmat.A.cshape == Zout.cshape.

        Example
        -------

        >>> import numpy as np
        >>> import pyfar as pf
        >>>
        >>> # Frequency-dependent load impedance
        >>> frequencies = (100,200,300)
        >>> load_impedance = pf.FrequencyData((0, 1, np.inf), frequencies)
        >>>
        >>> # T-Matrix for frequency-independent series impedance R = 1 Ohm
        >>> R = pf.FrequencyData((1,1,1), frequencies)
        >>> tmat = pf.TransmissionMatrix.create_series_impedance(R)
        >>>
        >>> # Expected result: (1+0, 1+1, 1+inf) = (1, 2, inf)
        >>> # Note, that due to numerical limitations infinite load will
        >>> # result in Zin > 1e15.
        >>> Zin = tmat.input_impedance(load_impedance)
        >>> Zin.freq

        """
        nominator = (self.A * Zl + self.B)
        denominator = (self.C * Zl + self.D)

        # Admittance form for Zl = inf
        idx_inf, __, __ = self._check_for_inf(Zl)
        nominator.freq[idx_inf] = (self.A + self.B / Zl).freq[idx_inf]
        denominator.freq[idx_inf] = (self.C + self.D / Zl).freq[idx_inf]

        # Avoid cases where denominator is zero, examples
        # Zl = inf & C = 0; Zl = 0 & D = 0
        denominator.freq[denominator.freq == 0] = np.finfo(float).eps
        return nominator / denominator

    def output_impedance(self, Zl: complex | FrequencyData) -> FrequencyData:
        r"""Calculates the output impedance given the load impedance Zl at the
        input.

        Two-port representation::

                    o---xxxxxxxxx---o
                    |   x       x
                    Zl  x       x      <--Zout
                    |   x       x
                    o---xxxxxxxxx---o

        See Equation (2-6) in Reference [1]_:
        :math:`Z_\\mathrm{out} = \\frac{DZ_L + B}{CZ_L + A}`

        For a code example, see :py:func:`~input_impedance` and exchange
        respective method call with `output_impedance`.

        Parameters
        ----------
        Zl : scalar | FrequencyData
            The load impedance data as scalar or FrequencyData. In latter case,
            the shape must match the entries of the T-matrix, i.e.
            shape(tmat.A.freq) == shape(Zl.freq), or must be broadcastable.

        Returns
        -------
        Zout : FrequencyData
            A FrequencyData object with the resulting output impedance. The
            cshape is identical to the entries of the T-matrix, i.e.
            tmat.A.cshape == Zout.cshape.

        """
        nominator = (self.D * Zl + self.B)
        denominator = (self.C * Zl + self.A)

        # Admittance form for Zl = inf
        idx_inf, __, __ = self._check_for_inf(Zl)
        nominator.freq[idx_inf] = (self.D + self.B / Zl).freq[idx_inf]
        denominator.freq[idx_inf] = (self.C + self.A / Zl).freq[idx_inf]

        # Avoid cases where denominator is zero, examples
        # Zl = 0 & A = 0; Zl = inf & C = 0
        denominator.freq[denominator.freq == 0] = np.finfo(float).eps
        return nominator / denominator

    def transfer_function(self, quantity_indices,
                          Zl: complex | FrequencyData) -> FrequencyData:
        r"""Returns the transfer function (output/input) for specified
        quantities and a given load impedance.

        The transfer function is the relation between an output and input
        quantity of modelled two-port and depends on the load impedance at the
        output. Since there are two quantities at input and output
        respectively, four transfer functions exist in total. The first usually
        refers to the "voltage-like" quantity (:math:`Q_1`) whereas the second
        refers to the "current-like" quantity (:math:`Q_2`).

        The transfer functions can be derived from Equation (2-1)
        in Reference [1]_:

        .. math::
            Q_{1,\\mathrm{in}} = AQ_{1,\\mathrm{out}} + BQ_{2,\\mathrm{in}}

            Q_{2,\\mathrm{in}} = CQ_{1,\\mathrm{out}} + DQ_{2,\\mathrm{in}}

        The four transfer functions are defined as:

        * :math:`Q_{1,\\mathrm{out}} / Q_{1,\\mathrm{in}}` using
          :math:`Q_{2,\\mathrm{out}} = Q_{1,\\mathrm{out}}/Z_L`
        * :math:`Q_{2,\\mathrm{out}} / Q_{1,\\mathrm{in}} =
          Q_{1,\\mathrm{out}} / Q_{1,\\mathrm{in}} \\cdot \\frac{1}{Z_L}`
        * :math:`Q_{2,\\mathrm{out}} / Q_{2,\\mathrm{in}}` using
          :math:`Q_{1,\\mathrm{out}} = Q_{2,\\mathrm{out}}\\cdot Z_L`
        * :math:`Q_{1,\\mathrm{out}} / Q_{2,\\mathrm{in}} =
          Q_{2,\\mathrm{out}} / Q_{2,\\mathrm{in}} \\cdot Z_L`

        Parameters
        ----------
        quantity_indices : array_like (int, int)
            Array-like object with two integer elements referring to the
            indices of the utilized quantity at the output (first integer)
            and input (second integer). For example, (1,0) refers to the
            transfer function :math:`Q_{2,\\mathrm{out}} / Q_{1,\\mathrm{in}}`.
        Zl : scalar | FrequencyData
            The load impedance data as scalar or FrequencyData. In latter case,
            the shape must match the entries of the T-matrix, i.e.
            shape(tmat.A.freq) == shape(Zl.freq), or must be broadcastable.

        Returns
        -------
        transfer_function : FrequencyData
            A FrequencyData object with the resulting transfer function. The
            cshape is identical to the entries of the T-matrix, i.e.
            tmat.A.cshape == transfer_function.cshape.

        """
        is_scalar = np.isscalar(quantity_indices)
        quantity_indices = np.array(quantity_indices)
        is_numeric = np.issubdtype(quantity_indices.dtype, np.number)
        if is_scalar or not is_numeric or not len(quantity_indices) == 2:
            raise ValueError("'quantity_indices' must be an array-like type "
                             "with two numeric elements.")
        if not all(np.logical_or(quantity_indices==0, quantity_indices==1)):
            raise ValueError("'quantity_indices' must contain two integers "
                             "between 0 and 1.")

        if quantity_indices[0] == 0 and quantity_indices[1] == 0:
            return self._transfer_function_q1q1(Zl)
        if quantity_indices[0] == 1 and quantity_indices[1] == 1:
            return self._transfer_function_q2q2(Zl)
        if quantity_indices[0] == 1 and quantity_indices[1] == 0:
            return self._transfer_function_q2q1(Zl)
        if quantity_indices[0] == 0 and quantity_indices[1] == 1:
            return self._transfer_function_q1q2(Zl)

    def _transfer_function_q1q1(self,
                                Zl: complex | FrequencyData) -> FrequencyData:
        """Returns the first quantity's transfer function (Q1_out/Q1_in)."""
        idx_inf, __, __ = self._check_for_inf(Zl)
        denominator = (self.A * Zl + self.B)
        nominator = Zl*FrequencyData(np.ones_like(denominator.freq),
                                     self.frequencies)

        # Admittance form for Zl = inf
        nominator.freq[idx_inf] = 1
        denominator.freq[idx_inf] = (self.A + self.B / Zl).freq[idx_inf]

        # Avoid cases where denominator is zero, examples
        # Zl = 0 & B = 0; Zl = inf & A = 0
        denominator.freq[denominator.freq == 0] = np.finfo(float).eps
        return nominator / denominator

    def _transfer_function_q2q1(self,
                                Zl: complex | FrequencyData) -> FrequencyData:
        """Returns the transfer function Q2_out / Q1_in."""
        denominator = (self.A * Zl + self.B)
        nominator = FrequencyData(np.ones_like(denominator.freq),
                                  self.frequencies)

        # In cases where the denominator is zero, e.g. Zl = 0 & B = 0,
        # are related to short-circuated outputs (undefined current) => NaN
        denominator.freq[denominator.freq == 0] = np.nan
        return nominator / denominator

    def _transfer_function_q2q2(self,
                                Zl: complex | FrequencyData) -> FrequencyData:
        """Returns the second quantity's transfer function (Q2_out/Q2_in)."""
        denominator = (self.C * Zl + self.D)
        nominator = FrequencyData(np.ones_like(denominator.freq),
                                  self.frequencies)

        # Admittance form for Zl = inf
        idx_inf, idx_inf_Zl, Zl_indexable = self._check_for_inf(Zl)
        nominator.freq[idx_inf] = 1 / Zl_indexable[idx_inf_Zl]
        denominator.freq[idx_inf] = (self.C + self.D / Zl).freq[idx_inf]

        # Avoid cases where denominator is zero, examples
        # Zl = 0 & D = 0; Zl = inf & C = 0
        denominator.freq[denominator.freq == 0] = np.finfo(float).eps
        return nominator / denominator

    def _transfer_function_q1q2(self,
                                Zl: complex | FrequencyData) -> FrequencyData:
        """Returns the transfer function Q1_out / Q2_in."""
        denominator = (self.C * Zl + self.D)
        nominator = Zl*FrequencyData(np.ones_like(denominator.freq),
                                     self.frequencies)

        # Admittance form for Zl = inf
        idx_inf, __, __  = self._check_for_inf(Zl)
        nominator.freq[idx_inf] = 1
        denominator.freq[idx_inf] = (self.C + self.D / Zl).freq[idx_inf]

        # In cases where the denominator is zero, e.g. Zl = inf & C = 0,
        # are related to non-physical cases (e.g. undefined current/voltage)
        # => NaN
        denominator.freq[denominator.freq == 0] = np.nan
        return nominator / denominator

    @staticmethod
    def create_identity(frequencies = None):
        r"""Creates an object with identity matrix entries (bypass).

        See Equation (2-7) in Table I of Reference [1]_:

        .. math::
            T = \begin{bmatrix}
                1 & 0 \\
                0 & 1
                \end{bmatrix}

        Parameters
        ----------
        frequencies : None | array_like, optional
            The frequency sampling points in Hz. The default is `None` which
            will result in this function to return an np.ndarray instead of an
            TransmissionMatrix object.

        Returns
        -------
        tmat : np.ndarray | TransmissionMatrix
            If frequencies are specified, a TransmissionMatrix object that
            contains one 2x2 identity matrix per bin is returned. Otherwise,
            this returns a 2x2 np.ndarray.

        """
        if frequencies is None or len(frequencies) == 0:
            return np.eye(2)

        return TransmissionMatrix.from_abcd(np.ones_like(frequencies),
                                            0, 0, 1, frequencies)

    @staticmethod
    def create_series_impedance(impedance: complex | FrequencyData,
                                ) -> np.ndarray | TransmissionMatrix:
        r"""Creates a transmission matrix representing a series impedance.

        This means the impedance is connected in series with a potential load
        impedance. See Equation (2-8) in Table I of Reference [1]_:

        .. math::
            T = \begin{bmatrix}
                1 & Z \\
                0 & 1
                \end{bmatrix}

        Parameters
        ----------
        impedance : scalar | FrequencyData
            The impedance data of the series impedance.

        Returns
        -------
        tmat : np.ndarray | TransmissionMatrix
            A transmission matrix representing the series connection
            and can be cascaded with TransmissionMatrix objects.
            If a scalar was used as input a frequency-independent
            matrix is returned, namely an np.ndarray of shape (2,2).

        """
        if np.isscalar(impedance) and not isinstance(impedance, str):
            tmat = np.identity(2)
            tmat[0,1] = impedance
            return tmat

        if not isinstance(impedance, FrequencyData):
            raise ValueError("'impedance' must be a "
                             "numerical scalar or FrequencyData object.")
        return TransmissionMatrix.from_abcd(
            1, impedance.freq, 0, 1, impedance.frequencies)

    @staticmethod
    def create_shunt_admittance(admittance: complex | FrequencyData,
                                ) -> np.ndarray | TransmissionMatrix:
        r"""Creates a transmission matrix representing a shunt admittance
        (parallel connection).

        In this case, the impedance (= 1 / admittance) is connected in parallel
        with a potential load impedance.
        See Equation (2-9) in Table I of Reference [1]_:

        .. math::
            T = \begin{bmatrix}
                1 & 0 \\
                Y & 1
                \end{bmatrix}

        Parameters
        ----------
        admittance : scalar | FrequencyData
            The admittance data of the element connected in parallel.

        Returns
        -------
        tmat : np.ndarray | TransmissionMatrix
            A transmission matrix representing a parallel connection
            and can be cascaded with TransmissionMatrix objects.
            If a scalar was used as input a frequency-independent
            matrix is returned, namely an np.ndarray of shape (2,2).

        """
        if np.isscalar(admittance) and not isinstance(admittance, str):
            tmat = np.identity(2)
            tmat[1,0] = admittance
            return tmat

        if not isinstance(admittance, FrequencyData):
            raise ValueError("'admittance' must be a "
                             "numerical scalar or FrequencyData object.")
        return TransmissionMatrix.from_abcd(
            1, 0, admittance.freq, 1, admittance.frequencies)

    @staticmethod
    def create_transformer(
            transducer_constant: float | int | FrequencyData,
            ) -> np.ndarray | TransmissionMatrix:
        r"""Creates a transmission matrix representing a transformer.

        See Equation (2-12) in Table I of Reference [1]_:

        .. math::
            T = \begin{bmatrix}
                N & 0 \\
                0 & 1/N
                \end{bmatrix}

        Parameters
        ----------
        transducer_constant : scalar | FrequencyData
            The transmission ratio with respect to voltage-like quantity,
            i.e. :math:`N=U_\mathrm{out}/U_\mathrm{in}`. If a scalar is given,
            i.e. a frequency-independent transformer matrix is requested, the
            return value will be a 2x2 np.ndarray instead.

        Returns
        -------
        tmat : np.ndarray | TransmissionMatrix
            A transmission matrix representing the transformer
            and can be cascaded with TransmissionMatrix objects.
            If a scalar was used as input a frequency-independent
            matrix is returned, namely an np.ndarray of shape (2,2).

        """
        if np.isscalar(transducer_constant) and not isinstance(
            transducer_constant, str):
            tmat = np.identity(2)
            tmat[0,0] = transducer_constant
            tmat[1,1] = 1/transducer_constant
            return tmat

        if not isinstance(transducer_constant, FrequencyData):
            raise ValueError("'transducer_constant' must be a "
                             "numerical scalar or FrequencyData object.")
        A = transducer_constant.freq
        D = (1/transducer_constant).freq
        frequencies = transducer_constant.frequencies
        return TransmissionMatrix.from_abcd(A, 0, 0, D, frequencies)

    @staticmethod
    def create_gyrator(transducer_constant :
                complex | FrequencyData) -> np.ndarray | TransmissionMatrix:
        r"""Creates a transmission matrix representing a gyrator.

        The T-matrix is defined by a transducer constant (:math:`M`),
        see Equation (2-14) in Table I of Reference [1]_:

        .. math::
            T = \begin{bmatrix}
                0 & M \\
                1/M & 0
                \end{bmatrix}

        :math:`M` connects the first input and second output quantity (e.g.,
        :math:`U_\mathrm{out} = I_\mathrm{in} \cdot M`). A respective system
        with load :math:`Z_L` has the input impedance
        :math:`Z_\mathrm{in} = M^2 / Z_L`.

        Parameters
        ----------
        transducer_constant : scalar | FrequencyData
            The transducer constant :math:`M`. If a scalar is given,
            i.e. a frequency-independent transformer matrix is requested, the
            return value will be a 2x2 np.ndarray instead.

        Returns
        -------
        tmat : np.ndarray | TransmissionMatrix
            A the transmission matrix representing the gyrator and can be
            cascaded with TransmissionMatrix objects. If a scalar was used as
            input a frequency-independent matrix is returned, namely an
            np.ndarray of shape (2,2).

        """
        if np.isscalar(transducer_constant) and not isinstance(
            transducer_constant, str):
            tmat = np.zeros([2,2])
            tmat[0,1] = transducer_constant
            tmat[1,0] = 1/transducer_constant
            return tmat

        if not isinstance(transducer_constant, FrequencyData):
            raise ValueError("'transducer_constant' must be a "
                             "numerical scalar or FrequencyData object.")
        B = transducer_constant.freq
        C = (1/transducer_constant).freq
        frequencies = transducer_constant.frequencies
        return TransmissionMatrix.from_abcd(0, B, C, 0, frequencies)

    def __repr__(self):
        """String representation of TransmissionMatrix class."""
        repr_string = (
            f"TransmissionMatrix:\n"
            f"{self.abcd_cshape} channels per matrix entry "
            f"with {self.n_bins} frequencies\n"
            f"Total number of {self.cshape} channels")

        return repr_string

    @classmethod
    def _decode(cls, obj_dict):
        """Decode object based on its respective `_encode` counterpart."""
        obj = cls(
            obj_dict['_data'],
            obj_dict['_frequencies'],
            obj_dict['_comment'])
        obj.__dict__.update(obj_dict)
        return obj

    def is_indexable(self) -> bool:
        """Returns true if ABCD-entries have more than one channel and are
        therefore indexable.
        """
        return len(self.cshape) > 2

    def __getitem__(self, key):
        """Get copied slice of the TransmissionMatrix at key.

        Note, that slicing ABCD or frequency dimensions is not possible.
        """

        if not self.is_indexable():
            raise IndexError(
                "Object is not indexable, since ABCD-entries " \
                "only have a single channel")

        # Add three empty slices at the end to always get all data contained
        # in frequency and T-Matrix dimensions (last three dimensions).
        if hasattr(key, '__iter__'):
            key = (*key, slice(None), slice(None), slice(None))

        # try indexing and raise verbose errors if it fails
        try:
            data = self._data[key]
        except IndexError as error:
            if 'too many indices for array' in str(error):
                raise IndexError((
                    f'Indexed dimensions must not exceed the ABCD '
                    f'channel dimension (abcd_cdim), which is '
                    f'{len(self.abcd_cshape)}')) from error
            else:
                raise error

        return TransmissionMatrix.from_tmatrix(
            data, frequencies=self.frequencies,
            comment=self.comment)<|MERGE_RESOLUTION|>--- conflicted
+++ resolved
@@ -217,12 +217,8 @@
     @property
     def abcd_caxes(self):
         """The indices of the channel axes referring to the transmission
-<<<<<<< HEAD
         matrix, namely (-2, -1).
         """
-=======
-        matrix, namely (-2, -1)."""
->>>>>>> 64a90ebc
         return (-2, -1)
 
     @property
