--- conflicted
+++ resolved
@@ -1105,12 +1105,8 @@
                 points, distance + atol, return_sorted=return_sorted)
         if distance_measure in ['spherical_radians', 'spherical_meter']:
             # determine validate radius
-<<<<<<< HEAD
-            radius = np.concatenate((self.radius, find.radius))
-=======
             radius = np.concatenate(
                 (self.radius.flatten(), find.radius.flatten()))
->>>>>>> a488937a
             delta_radius = np.max(radius) - np.min(radius)
             if delta_radius > radius_tol:
                 raise ValueError(
