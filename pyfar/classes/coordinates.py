--- conflicted
+++ resolved
@@ -897,13 +897,8 @@
         warnings.warn((
             "This function will be deprecated in pyfar 0.8.0 in favor "
             "of the cylindrical property."),
-<<<<<<< HEAD
                 PyfarDeprecationWarning, stacklevel=2)
-        self._set_cyl(azimuth, z, radius_z, convention)
-=======
-                PyfarDeprecationWarning)
         self._set_cyl(azimuth, z, radius_z, convention, unit)
->>>>>>> 2d8cb47a
 
     def _set_cyl(self, azimuth, z, rho, convention='top', unit='rad'):
 
@@ -997,15 +992,11 @@
         warnings.warn((
             "This function will be deprecated in pyfar 0.8.0 in favor "
             "of the cylindrical property."),
-<<<<<<< HEAD
                 PyfarDeprecationWarning, stacklevel=2)
-=======
-                PyfarDeprecationWarning)
 
         if not convention == 'top':
             raise ValueError(
                 f"Conversion for {convention} is not implemented.")
->>>>>>> 2d8cb47a
         points = self.cylindrical
 
 
