<<<<<<< HEAD
"""This module contains the Orientations class."""
=======
"""This module contains the Orientations class. """
>>>>>>> 64a90ebc
from scipy.spatial.transform import Rotation
import numpy as np
import warnings

import pyfar as pf
if np.__version__ < '2.0.0':
    from numpy import VisibleDeprecationWarning
else:
    from numpy.exceptions import VisibleDeprecationWarning

# this warning needs to be caught and appears if numpy array are generated
# from nested lists containing lists of unequal lengths,
#  e.g., [[1, 0, 0], [1, 0]]
warnings.filterwarnings("error", category=VisibleDeprecationWarning)


class Orientations(Rotation):
    """
    This class for Orientations in the three-dimensional space,
    is a subclass of :py:class:`scipy:scipy.spatial.transform.Rotation` and
    equally based on quaternions of shape (N, 4). It inherits all methods of
    the Rotation class and adds the creation from perpendicular view and up
    vectors through :py:func:`~from_view_up` and a convenient plot function
    :py:func:`~show`.

    An orientation can be visualized with the triple of view, up and right
    vectors and it is tied to the object's local coordinate system.
    Alternatively the object's orientation can be illustrated with help of the
    right hand: Thumb (view), forefinger (up) and middle finger (right).

    Examples
    --------
    >>> from pyfar import Orientations
    >>> views = [[1, 0, 0], [2, 0, 0]]
    >>> ups = [[0, 1, 0], [0, -2, 0]]
    >>> orientations = Orientations.from_view_up(views, ups)

    Visualize orientations at certain positions:

    >>> positions = [[0, 0.5, 0], [0, -0.5, 0]]
    >>> orientations.show(positions)

    Rotate first element of orientations:

    >>> from scipy.spatial.transform import Rotation
    >>> rot_x45 = Rotation.from_euler('x', 45, degrees=True)
    >>> orientations[1] = orientations[1] * rot_x45
    >>> orientations.show(positions)

    To create `Orientations` objects use ``from_...`` methods.
    ``Orientations(...)`` is not supposed to be instantiated directly.

    Attributes
    ----------
        quat : array_like, shape (N, 4) or (4,)
            Each row is a (possibly non-unit norm) quaternion in scalar-last
            (x, y, z, w) format. Each quaternion will be normalized to unit
            norm.

    """

    def __init__(self, quat=None, normalize=True, copy=True, **kwargs):
        if quat is None:
            quat = np.array([0., 0., 0., 1.])
        super().__init__(quat, copy=copy, normalize=normalize, **kwargs)

    @classmethod
    def from_view_up(cls, views, ups):
        """Initialize Orientations from a view an up vector.

        Orientations are internally stored as quaternions for better spherical
        linear interpolation (SLERP) and spherical harmonics operations.
        More intuitionally, they can be expressed as view and up vectors
        which cannot be collinear. In this case, they are restricted to be
        perpendicular to minimize rounding errors.

        Parameters
        ----------
        views : array_like, shape (N, 3) or (3,), Coordinates
            A single vector or a stack of vectors, giving the look-direction of
            an object in three-dimensional space, e.g. from a listener, or the
            acoustic axis of a loudspeaker, or the direction of a main lobe.
            Views can also be passed as a Coordinates object.

        ups : array_like, shape (N, 3) or (3,), Coordinates
            A single vector or a stack of vectors, giving the up-direction of
            an object, which is usually the up-direction in world-space. Views
            can also be passed as a Coordinates object.

        Returns
        -------
        orientations : Orientations
            Object containing the orientations represented by quaternions.
        """

        # init views and up
        try:
            views = np.atleast_2d(views).astype(np.float64)
            ups = np.atleast_2d(ups).astype(np.float64)
        except VisibleDeprecationWarning as exc:
            raise ValueError(
                "Expected `views` and `ups` to have shape (N, 3)") from exc

        # check views and ups
        if (views.ndim > 2 or views.shape[-1] != 3 or
                ups.ndim > 2 or ups.shape[-1] != 3):
            raise ValueError(f"Expected `views` and `ups` to have shape (N, 3)"
                             f" or (3,), got {views.shape}")
        if views.shape == ups.shape:
            pass
        elif views.shape[0] > 1 and ups.shape[0] == 1:
            ups = np.repeat(ups, views.shape[0], axis=0)
        elif ups.shape[0] > 1 and views.shape[0] == 1:
            views = np.repeat(views, ups.shape[0], axis=0)
        else:
            raise ValueError("Expected 1:1, 1:N or N:1 `views` and `ups` "
                             f"not M:N, got {views.shape} and {ups.shape}")

        if not (np.all(np.linalg.norm(views, axis=1)) and
                np.all(np.linalg.norm(ups, axis=1))):
            raise ValueError("View and Up Vectors must have a length.")
        if not np.allclose(0, np.einsum('ij,kj->k', views, ups)):
            raise ValueError("View and Up vectors must be perpendicular.")

        # Assuming that the direction of the cross product is defined
        # by the right-hand rule
        rights = np.cross(views, ups)

        rotation_matrix = np.asarray([views, ups, rights])
        rotation_matrix = np.swapaxes(rotation_matrix, 0, 1)

        return super().from_matrix(rotation_matrix)

    def show(self, positions=None,
             show_views=True, show_ups=True, show_rights=True, **kwargs):
        """
        Visualize Orientations as triples of view (red), up (green) and
        right (blue) vectors in a quiver plot.

        Parameters
        ----------
        positions : array_like, shape (O, 3), O is len(self)
            These are the positions of each vector triple. If not provided,
            all triples are positioned in the origin of the coordinate system.
        show_views: bool
            select wether to show the view vectors or not.
            The default is True.
        show_ups: bool
            select wether to show the up vectors or not.
            The default is True.
        show_rights: bool
            select wether to show the right vectors or not.
            The default is True.
        kwargs : dict
            Additional arguments passed to :py:func:`pyfar.plot.quiver`.

        Returns
        -------
        ax : :py:class:`~mpl_toolkits.mplot3d.axes3d.Axes3D`
            The axis used for the plot.

        """
        if positions is None:
            positions = np.zeros((self.as_quat().shape[0], 3))
        positions = np.atleast_2d(positions).astype(np.float64)
        if positions.shape[0] != self.as_quat().shape[0]:
            raise ValueError("If provided, there must be the same number"
                             "of positions as orientations.")

        # Create view, up and right vectors from Rotation object
        views, ups, rights = self.as_view_up_right()

        kwargs.pop('color', None)

        ax = None
        if show_views:
            ax = pf.plot.quiver(
                positions, views, color=pf.plot.color('r'), **kwargs)
        if show_ups:
            ax = pf.plot.quiver(
                positions, ups, ax=ax, color=pf.plot.color('g'), **kwargs)
        if show_rights:
            ax = pf.plot.quiver(
                positions, rights, ax=ax, color=pf.plot.color('b'), **kwargs)

    def as_view_up_right(self):
        """Get Orientations as a view, up, and right vector.

        Orientations are internally stored as quaternions for better spherical
        linear interpolation (SLERP) and spherical harmonics operations.
        More intuitionally, they can be expressed as view and and up of vectors
        which cannot be collinear. In this case are restricted to be
        perpendicular to minimize rounding errors.

        Returns
        -------
        vector_triple: ndarray, shape (N, 3), normalized vectors
            - views, see :py:func:`Orientations.from_view_up`
            - ups, see :py:func:`Orientations.from_view_up`
            - rights, see :py:func:`Orientations.from_view_up`
                A single vector or a stack of vectors, pointing to the right of
                the object, constructed as a cross product of ups and rights.
        """
        # Apply self as a Rotation (base class) on eye i.e. generate orientions
        # as rotations relative to standard basis in 3d
        vector_triple = super().as_matrix()
        if vector_triple.ndim == 3:
            return np.swapaxes(vector_triple, 0, 1)
        return vector_triple

    def copy(self):
        """Return a deep copy of the Orientations object."""
        return self.from_quat(self.as_quat())

    def _encode(self):
        """Return object in a proper encoding format."""
        # Use public interface of the scipy super-class to prevent
        # error in case of chaning super-class implementations
        return {'quat': self.as_quat()}

    @classmethod
    def _decode(cls, obj_dict):
        """Decode object based on its respective `_encode` counterpart."""
        return cls.from_quat(obj_dict['quat'])

    def __setitem__(self, idx, val):
        """
        Assign orientations(s) at given index(es) from object.

        Parameters
        ----------
        idx : indexes
            see NumPy Indexing
        val : array_like
            quaternion(s), shape (N, 4) or (4,)
        """
        if isinstance(val, Orientations):
            val = val.as_quat()
        quat = np.atleast_2d(val)
        if quat.ndim > 2 or quat.shape[-1] != 4:
            raise ValueError(f"Expected assigned value to have shape"
                             f" or (1, 4), got {quat.shape}")
        quats = self.as_quat()
        quats[idx] = quat
        self = super().from_quat(quats)

    def __eq__(self, other):
        """Check for equality of two objects."""
        return np.array_equal(self.as_quat(), other.as_quat())<|MERGE_RESOLUTION|>--- conflicted
+++ resolved
@@ -1,8 +1,4 @@
-<<<<<<< HEAD
 """This module contains the Orientations class."""
-=======
-"""This module contains the Orientations class. """
->>>>>>> 64a90ebc
 from scipy.spatial.transform import Rotation
 import numpy as np
 import warnings
