--- conflicted
+++ resolved
@@ -40,8 +40,8 @@
     # convert to numpy array if necessary
     temperature = np.array(temperature, dtype=float) if isinstance(
         temperature, list) else temperature
-<<<<<<< HEAD
-    return 343.2*np.sqrt((temperature+273.15)/293.15)
+    t_0 = 20
+    return 343.2*np.sqrt((temperature+273.15)/(t_0+273.15))
 
 
 def speed_of_sound_cramer(
@@ -143,9 +143,4 @@
     c4 = (a9+a10*t+a11*t**2)*x_c
     c5 = a12*x_w**2 + a13*p**2 + a14*x_c**2 + a15*x_w*p*x_c
 
-    return c1 + c2 + c3 + c4 + c5
-=======
-
-    t_0 = 20
-    return 343.2*np.sqrt((temperature+273.15)/(t_0+273.15))
->>>>>>> 7340bf2e
+    return c1 + c2 + c3 + c4 + c5