"""Constant calculation."""
import numpy as np
import pyfar as pf
from typing import Literal


def air_attenuation(
        temperature, frequencies, relative_humidity,
        atmospheric_pressure=None):
    r"""Calculate the pure tone attenuation of sound in air according to
    ISO 9613-1.

    Calculation is in accordance with ISO 9613-1 [#]_. The shape of the
    outputs is broadcasted from the shapes of the ``temperature``,
    ``relative_humidity``, and ``atmospheric_pressure``.

    Parameters
    ----------
    temperature : float, array_like
        Temperature in degree Celsius.
        Must be in the range of -20°C to 50°C for accuracy of +/-10% or
        must be greater than -70°C for accuracy of +/-50%.
    frequencies : float, array_like
        Frequency in Hz. Must be greater than 50 Hz.
        Just one dimensional array is allowed.
    relative_humidity : float, array_like
        Relative humidity in the range from 0 to 1.
    atmospheric_pressure : float, array_like, optional
        Atmospheric pressure in Pascal, by default
        :py:attr:`reference_atmospheric_pressure`.

    Returns
    -------
    alpha : :py:class:`~pyfar.FrequencyData`
        Pure tone air attenuation coefficient in decibels per meter for
        atmospheric absorption.
    m : :py:class:`~pyfar.FrequencyData`
        Pure tone air attenuation coefficient per meter for
        atmospheric absorption. The parameter ``m`` is calculated as
        :math:`m = \alpha / (10 \cdot \log_{10}(e))`.
    accuracy : :py:class:`~pyfar.FrequencyData`
        accuracy of the results according to the standard:

        ``10``, +/- 10% accuracy
            - molar concentration of water vapour: 0.05% to 5 %.
            - air temperature: 253.15 K to 323.15 (-20 °C to +50°C)
            - atmospheric pressure: less than 200 000 Pa (2 atm)
            - frequency-to-pressure ratio: 0.0004 Hz/Pa to 10 Hz/Pa.

        ``20``, +/- 20% accuracy
            - molar concentration of water vapour: 0.005 % to 0.05 %,
              and greater than 5%
            - air temperature: 253.15 K to 323.15 (-20 °C to +50°C)
            - atmospheric pressure: less than 200 000 Pa (2 atm)
            - frequency-to-pressure ratio: 0.0004 Hz/Pa to 10 Hz/Pa.

        ``50``, +/- 50% accuracy
            - molar concentration of water vapour: less than 0.005%
            - air temperature: greater than 200 K (- 73 °C)
            - atmospheric pressure: less than 200 000 Pa (2 atm)
            - frequency-to-pressure ratio: 0.0004 Hz/Pa to 10 Hz/Pa.

        ``-1``, no valid result
            else.

    References
    ----------
    .. [#] ISO 9613-1:1993, Acoustics -- Attenuation of sound during
           propagation outdoors -- Part 1: Calculation of the absorption of
           sound by the atmosphere.
    """
    if atmospheric_pressure is None:
        atmospheric_pressure = pf.constants.reference_atmospheric_pressure
    # check inputs
    if not isinstance(temperature, (int, float, np.ndarray, list, tuple)):
        raise TypeError(
            'temperature must be a number or array of numbers')
    if not isinstance(frequencies, (int, float, np.ndarray, list, tuple)):
        raise TypeError(
            'frequencies must be a number or array of numbers')
    if not isinstance(
            relative_humidity, (int, float, np.ndarray, list, tuple)):
        raise TypeError(
            'relative_humidity must be a number or array of numbers')
    if np.array(frequencies).ndim > 1:
        raise ValueError('frequencies must be one dimensional.')
    if not isinstance(
            atmospheric_pressure, (int, float, np.ndarray, list, tuple)):
        raise TypeError(
            'atmospheric_pressure must be a number or array of numbers')

    # check if broadcastable
    try:
        _ = np.broadcast_shapes(
            np.atleast_1d(temperature).shape,
            np.atleast_1d(relative_humidity).shape,
            np.atleast_1d(atmospheric_pressure).shape)
    except ValueError as e:
        raise ValueError(
            'temperature, relative_humidity, and atmospheric_pressure must '
            'have the same shape or be broadcastable.') from e

    # check limits
    if np.any(np.array(temperature) < -73):
        raise ValueError("Temperature must be greater than -73°C.")
    if np.any(np.array(frequencies) < 50):
        raise ValueError("frequencies must be greater than 50 Hz.")
    if np.any(np.array(relative_humidity) < 0) or np.any(
            np.array(relative_humidity) > 1):
        raise ValueError("Relative humidity must be between 0 and 1.")
    if np.any(np.array(atmospheric_pressure) > 200000):
        raise ValueError("Atmospheric pressure must be less than 200 kPa.")
    # convert arrays
    temperature = np.array(
        temperature, dtype=float)[..., np.newaxis]
    relative_humidity = np.array(
        relative_humidity, dtype=float)[..., np.newaxis]
    atmospheric_pressure = np.array(
        atmospheric_pressure, dtype=float)[..., np.newaxis]
    frequencies = np.array(frequencies, dtype=float)

    # calculate air attenuation
    p_atmospheric_ref = pf.constants.reference_atmospheric_pressure
    t_degree_ref = pf.constants.reference_air_temperature_celsius

    h_r = relative_humidity*100
    p_a = atmospheric_pressure
    p_r = p_atmospheric_ref
    f = frequencies
    T = temperature - pf.constants.absolute_zero_celsius
    T_0 = t_degree_ref - pf.constants.absolute_zero_celsius

    # saturation vapour pressure
    p_sat = _saturation_vapour_pressure_iso(temperature)

    # molar concentration of water vapor as a percentage (Equation B.1)
    h = h_r * (p_sat / p_r) * (p_a / p_r)

    # Oxygen relaxation frequency (Eq. 3)
    f_rO = (p_a/p_r)*(24+4.04e4*h*(0.02+h)/(0.391+h))

    # Nitrogen relaxation frequency (Eq. 4)
    f_rN = (p_a/p_r)*(T/T_0)**(-1/2)*(9+280*h*np.exp(
        -4.17*((T/T_0)**(-1/3)-1)))

    # air attenuation (Eq. 5)
    air_attenuation = 8.686*f**2*((1.84e-11*p_r/p_a*(T/T_0)**(1/2)) + \
        (T/T_0)**(-5/2)*(0.01275*np.exp(-2239.1/T)*(f_rO + (f**2/f_rO))**(-1)
        +0.1068*np.exp(-3352/T) * (f_rN + (f**2/f_rN))**(-1)))

    alpha = pf.FrequencyData(
        air_attenuation, frequencies=frequencies)

    # Equation 3: ISO 17497-1:2004
    m = alpha / (10*np.log10(np.exp(1)))

    # calculate accuracy
    accuracy = _air_attenuation_accuracy(
        h, temperature, atmospheric_pressure, frequencies, alpha.freq.shape)

    return alpha, m, accuracy


def _air_attenuation_accuracy(
        concentration_water_vapour, temperature, atmospheric_pressure,
        frequencies, shape):
    """Calculate the accuracy of the air attenuation calculation.

    Calculation is in accordance with ISO 9613-1 [#]_. This method is used in
    :py:func:`~pyfar.constants.air_attenuation` to calculate the accuracy of
    the air attenuation calculation.

    Parameters
    ----------
    concentration_water_vapour : float, array_like
        Molar concentration of water vapor as a percentage.
        Must be between 0% and 100%.
    temperature : float, array_like
        Temperature in degree Celsius.
        Must be above -273.15°C.
    atmospheric_pressure : float, array_like
        Atmospheric pressure in Pascal.
        Must be above 0Pa.
    frequencies : float, array_like
        Frequency in Hz.
        Must be larger than 0 Hz.
    shape : tuple
        Shape of the output.

    Returns
    -------
    accuracy : :py:class:`~pyfar.classes.FrequencyData`
        accuracy of the results according to the standard:

            ``10``, +/- 10% accuracy
                - molar concentration of water vapour: 0.05% to 5 %.
                - air temperature: 253.15 K to 323.15 (-20 °C to +50°C)
                - atmospheric pressure: less than 200 000 Pa (2 atm)
                - frequency-to-pressure ratio: 4 x 10-4 Hz/Pa to 10 Hz/Pa.

            ``20``, +/- 20% accuracy
                - molar concentration of water vapour: 0.005 % to 0.05 %,
                  and greater than 5%
                - air temperature: 253.15 K to 323.15 (-20 °C to +50°C)
                - atmospheric pressure: less than 200 000 Pa (2 atm)
                - frequency-to-pressure ratio: 4 x 10-4 Hz/Pa to 10 Hz/Pa.

            ``50``, +/- 50% accuracy
                - molar concentration of water vapour: less than 0.005%
                - air temperature: greater than 200 K (- 73 °C)
                - atmospheric pressure: less than 200 000 Pa (2 atm)
                - frequency-to-pressure ratio: 4 x 10-4 Hz/Pa to 10 Hz/Pa.

            ``-1``, no valid result
                else.

    References
    ----------
    .. [#] ISO 9613-1:1993, Acoustics -- Attenuation of sound during
           propagation outdoors -- Part 1: Calculation of the absorption of
           sound by the atmosphere.
    """
    if np.any(np.array(concentration_water_vapour) < 0) or np.any(
            np.array(concentration_water_vapour) > 100):
        raise ValueError(
            r"Concentration of water vapour must be between 0% and 100%.")
    if np.any(np.array(temperature) < -273.15):
        raise ValueError(
            "Temperature must be greater than -273.15°C.")
    if np.any(np.array(atmospheric_pressure) < 0):
        raise ValueError(
            "Atmospheric pressure must be greater than 0 Pa.")
    if np.any(np.array(frequencies) < 0):
        raise ValueError(
            "Frequencies must be positive.")

    # broadcast inputs
    atmospheric_pressure = np.broadcast_to(atmospheric_pressure, shape)
    h_water_vapor = np.broadcast_to(concentration_water_vapour, shape)
    frequency_pressure_ratio = frequencies/atmospheric_pressure
    accuracy = np.zeros(shape) - 1

    # atmospheric pressure < 200 kPa
    atm_mask = atmospheric_pressure < 200000
    # frequency-to-pressure ratio: 4 x 10-4 Hz/Pa to 10 Hz/Pa
    frequency_pressure_ratio_mask = (4e-4 <= frequency_pressure_ratio) & (
        frequency_pressure_ratio <= 10)
    common_mask = atm_mask & frequency_pressure_ratio_mask

    # molar concentration of water vapour: 0.05% to 5 %
    vapor_10_mask = (0.05 <= h_water_vapor) & (h_water_vapor <= 5)
    # molar concentration of water vapour: 0.005% to 0.05 % and greater than 5%
    vapor_20_mask = (5 < h_water_vapor) | (
        (0.005 <= h_water_vapor) & (h_water_vapor < 0.05))
    # molar concentration of water vapour: less than 0.005%
    vapor_50_mask = (0.005 > h_water_vapor)

    # air temperature: 253,15 K to 323,15 (-20 °C to +50°C)
    temp_20_mask = (-20 <= temperature) & (temperature <= 50)
    # air temperature: greater than 200 K (- 73 °C)
    temp_50_mask = (-73 <= temperature)

    # apply masks
    accuracy_50 = common_mask & temp_50_mask & (
        vapor_10_mask | vapor_20_mask | vapor_50_mask)
    accuracy[accuracy_50] = 50

    accuracy_20 = common_mask & temp_20_mask & (
        vapor_10_mask | vapor_20_mask)
    accuracy[accuracy_20] = 20

    accuracy_10 = vapor_10_mask & common_mask & temp_20_mask
    accuracy[accuracy_10] = 10

    # return FrequencyData object
    return pf.FrequencyData(accuracy, frequencies=frequencies)


def _saturation_vapour_pressure_iso(temperature):
    """Calculates the saturation vapour pressure after ISO 9613-1:1993.

    This method is used in the :py:func:`air_attenuation` function to calculate
    the saturation vapour pressure of water vapour in air as a close
    approximation to
    those calculated by the World Meteorological Organization.
    The method is described in Equation B.2 and B.3 in [#]_.

    Parameters
    ----------
    temperature : float, array_like
        Temperature in degree Celsius.
        Must be in the range of -20°C to 50°C for accuracy of +/-10% or
        must be greater than -70°C for accuracy of +/-50%.

    Returns
    -------
    p_sat : float, array_like
        Saturation vapour pressure in Pascal.

    References
    ----------
    .. [#] ISO 9613-1:1993, Acoustics -- Attenuation of sound during
           propagation outdoors -- Part 1: Calculation of the absorption of
           sound by the atmosphere.
    """
    T = temperature - pf.constants.absolute_zero_celsius
    p_r = pf.constants.reference_atmospheric_pressure
    # triple-point isotherm temperature of 273.16 K
    T_01 = 273.16

    # saturation vapour pressure (Equation B.2 and B.3)
    C = -6.8346*(T_01/T)**1.261+4.6151
    return 10**C * p_r


def saturation_vapor_pressure_magnus(temperature):
    r"""
    Calculate the saturation vapor pressure of water in Pascal using the
    Magnus formula.

    The Magnus formula is valid for temperatures between -45°C and 60°C [#]_.

    .. math::

        e_s = 610.94 \cdot \exp\left(\frac{17.625 \cdot T}{T + 243.04}\right)


    Parameters
    ----------
    temperature : float, array_like
        Temperature in degrees Celsius (°C).

    Returns
    -------
    p_sat : float, array_like
        Saturation vapor pressure in Pa.

    References
    ----------
    .. [#] O. A. Alduchov and R. E. Eskridge, “Improved Magnus Form
           Approximation of Saturation Vapor Pressure,” Journal of Applied
           Meteorology and Climatology, vol. 35, no. 4, pp. 60-609, Apr. 1996
    """

    if not isinstance(temperature, (int, float, np.ndarray, list, tuple)):
        raise TypeError(
            'temperature must be a number or array of numbers')
    if np.any(np.array(
            temperature) < -45) or np.any(np.array(temperature) > 60):
        raise ValueError("Temperature must be in the range of -45°C and 60°C.")
    if isinstance(temperature, (np.ndarray, list, tuple)):
        temperature = np.asarray(temperature, dtype=float)

    # Eq. (21)
    e_s = 6.1094 * np.exp((17.625 * temperature) / (temperature + 243.04))
    return 100 * e_s


def density_of_air(
        temperature, relative_humidity, atmospheric_pressure=None,
        saturation_vapor_pressure=None):
    r"""
    Calculate the density of air in kg/m³ based on the temperature,
    relative humidity, and atmospheric pressure.

    The density of air is calculated based on chapter 6.3 in [#]_.
    All input parameters must be broadcastable to the same shape.

    Parameters
    ----------
    temperature : float, array_like
        Temperature in degrees Celsius (°C).
    relative_humidity : float, array_like
        Relative humidity in the range from 0 to 1.
    atmospheric_pressure : float, array_like, optional
        Atmospheric pressure in Pascal (Pa), by default
        :py:attr:`reference_atmospheric_pressure`.
    saturation_vapor_pressure : float, array_like, optional
        Saturation vapor pressure in Pascal (Pa).
        The default uses the value and valid temperature range from
        :py:func:`~pyfar.constants.saturation_vapor_pressure_magnus`.

    Returns
    -------
    density : float, array_like
        Density of air in kg/m³.

    References
    ----------
    .. [#] V. E. Ostashev and D. K. Wilson, Acoustics in Moving Inhomogeneous
           Media, 2nd ed. London: CRC Press, 2015. doi: 10.1201/b18922.
    """
    if atmospheric_pressure is None:
        atmospheric_pressure = pf.constants.reference_atmospheric_pressure
    # check inputs
    if not isinstance(temperature, (int, float, np.ndarray, list, tuple)):
        raise TypeError(
            'Temperature must be a number or array of numbers')
    if not isinstance(
            relative_humidity, (int, float, np.ndarray, list, tuple)):
        raise TypeError(
            'Relative humidity must be a number or array of numbers')
    if not isinstance(
            atmospheric_pressure, (int, float, np.ndarray, list, tuple)):
        raise TypeError(
            'Atmospheric pressure must be a number or array of numbers')
    temperature = np.array(temperature, dtype=float)
    if np.any(np.array(relative_humidity) < 0) or np.any(
            np.array(relative_humidity) > 1):
        raise ValueError("Relative humidity must be between 0 and 1.")
    if np.any(np.array(atmospheric_pressure) <= 0):
        raise ValueError("Atmospheric pressure must be larger than 0 Pa.")

    P = np.array(atmospheric_pressure, dtype=float)  # Pa
    relative_humidity = np.array(relative_humidity, dtype=float)

    # Constants according to 6.3.2
    R = 8.314  # J/(K mol)
    mu_a = 28.97*1e-3  # kg/mol
    mu_w = 18.02*1e-3  # kg/mol

    # next to Equation 6.69
    R_a = R / mu_a
    alpha = mu_a / mu_w

    # partial pressure of water vapor in Pa
    if saturation_vapor_pressure is None:
        p = saturation_vapor_pressure_magnus(temperature)  # Pa
    else:
        p = np.array(saturation_vapor_pressure, dtype=float)  # Pa
    e = relative_humidity * p  # Pa

    # Equation 6.70
    C = (e/P) / (alpha * (1 - e/P))

    # Equation 6.71
    return P / (R_a * (temperature + 273.15)) * (1+C)/(1+alpha*C)


def octave_band_tolerance(
        exact_center_frequency: float,
        num_fractions: Literal[1, 3],
        tolerance_class : Literal[1, 2]):
    r"""
    Calculate the tolerance limits for fractional octave band filters.

    Calculation is in accordance with IEC 61260-1:2014 [#]_ (Section 5.10 and
    Table 1).

    .. note ::
        The standard defines some lower tolerance limits to :math:`-\infty`,
        which is inconvenient for plotting. The returned tolerance is -60000 dB
        in these cases, which is below the smallest possible value approx.
        -6000 dB (``20*np.log10(np.finfo(float).tiny)``).

    Parameters
    ----------
    exact_center_frequency : float
        The exact center frequency of the band filter in Hz (see
        :py:func:`~pyfar.dsp.filter.fractional_octave_frequencies`).
    num_fractions : Literal[1, 3]
        The number of bands an octave is divided into. ``1`` for octave bands
        and ``3`` for third octave bands.
    tolerance_class : Literal[1, 2]
        The tolerance class as defined in the standard. Must be 1 or 2.

    Returns
    -------
    lower_tolerance : numpy array
<<<<<<< HEAD
        Lower tolerance limits in dB.
    upper_tolerance : numpy array
        Upper tolerance limits in dB.
=======
        Lower tolerance limits in dB of shape (19, ).
    upper_tolerance : numpy array
        Upper tolerance limits in dB of shape (19, ).
>>>>>>> 8d98af1c
    frequencies : numpy array
        The frequencies in Hz at which the tolerance is given of shape (19, ).

    References
    ----------
    .. [#] IEC61260-1:2014 Octave-band and fractional-octave-band filters.
           Part 1: Specifications.

    Examples
    --------
    Class 1 tolerance region and filter for the 1000 Hz octave band.

    .. plot::

        >>> import pyfar as pf
        >>> import matplotlib.pyplot as plt
        >>>
        >>> lower, upper, frequencies = pf.constants.octave_band_tolerance(
        ...     exact_center_frequency=1000, num_fractions=1,
        ...     tolerance_class=1)
        >>>
        >>> octave_filter = pf.dsp.filter.fractional_octave_bands(
        ...     pf.signals.impulse(2**12), num_fractions=1,
        ...     frequency_range=(1000, 1000))
        >>>
        >>> ax = pf.plot.freq(octave_filter, color='k', label='Octave filter')
        >>> plt.fill_between(
        ...     frequencies, lower, upper,
        ...     facecolor='g', alpha=.25, label='Class 1 Tolerance')
        >>> ax.set_ylim(-70, 5)
        >>> ax.set_xlim(63, 15_850)
        >>> ax.legend()
    """

    if not isinstance(exact_center_frequency, (int, float)):
        raise ValueError('The exact center frequency must be a float '
                         'or integer number')
    if num_fractions not in [1, 3]:
        raise ValueError(
            f"num_fractions is {num_fractions} but must be 1 or 3")
    if tolerance_class not in [1, 2]:
        raise ValueError(
            f"tolerance_class is {tolerance_class} but must be 1 or 2")

    # constants from DIN EN 61260-1:2014-10, Sec. 5.10 and Tab. 1
    # (define only first half due to symmetry)
    G = 10**(3/10)  # octave ratio according to Eq. (1)
    freq_offset = 1e-6  # small frequency offset to model discontinuities in
                        # tolerance curve
    min_dB = -60e3      # dB value to be used instead of minus infinity
                        # (number required for plots)
    relative_frequencies = [-4, -3, -2, -1, -0.5-freq_offset, -0.5+freq_offset,
                            -3/8, -1/4, -1/8, 0]
    if tolerance_class == 1:
        upper_tolerance = [
            -70, -60, -40.5, -16.6, -1.2, 0.4, 0.4, 0.4, 0.4, 0.4]
        lower_tolerance = [min_dB, min_dB, min_dB, min_dB, min_dB, -5.3,
                           -1.4, -0.7, -0.5, -0.4]
    else:
        upper_tolerance = [
            -60, -54, -39.5, -15.6, -0.8, 0.6, 0.6, 0.6, 0.6, 0.6]
        lower_tolerance = [min_dB, min_dB, min_dB, min_dB, min_dB, -5.8,
                           -1.7, -0.9, -0.7, -0.6]

    relative_frequencies = np.hstack((
        relative_frequencies, -np.flip(relative_frequencies[:-1])))
    upper_tolerance = np.hstack((
        upper_tolerance, np.flip(upper_tolerance[:-1])))
    lower_tolerance = np.hstack((
        lower_tolerance, np.flip(lower_tolerance[:-1])))

    # scale frequencies to bandwidth
    relative_frequencies /= num_fractions

    frequencies = exact_center_frequency * G**relative_frequencies

    return lower_tolerance, upper_tolerance, frequencies<|MERGE_RESOLUTION|>--- conflicted
+++ resolved
@@ -467,15 +467,9 @@
     Returns
     -------
     lower_tolerance : numpy array
-<<<<<<< HEAD
-        Lower tolerance limits in dB.
-    upper_tolerance : numpy array
-        Upper tolerance limits in dB.
-=======
         Lower tolerance limits in dB of shape (19, ).
     upper_tolerance : numpy array
         Upper tolerance limits in dB of shape (19, ).
->>>>>>> 8d98af1c
     frequencies : numpy array
         The frequencies in Hz at which the tolerance is given of shape (19, ).
 
