"""Module for constants and physical properties of air."""


from .speed_of_sound import (
    speed_of_sound_simple,
    speed_of_sound_ideal_gas,
)

from .air_attenuation import (
    air_attenuation,
)

from .utils import (
    saturation_vapor_pressure,
)

__all__ = [
    'speed_of_sound_simple',
<<<<<<< HEAD
    'speed_of_sound_ideal_gas',
    'air_attenuation_iso',
=======
    'air_attenuation',
>>>>>>> d35aa04f
    'saturation_vapor_pressure',
]<|MERGE_RESOLUTION|>--- conflicted
+++ resolved
@@ -16,11 +16,7 @@
 
 __all__ = [
     'speed_of_sound_simple',
-<<<<<<< HEAD
     'speed_of_sound_ideal_gas',
-    'air_attenuation_iso',
-=======
     'air_attenuation',
->>>>>>> d35aa04f
     'saturation_vapor_pressure',
 ]