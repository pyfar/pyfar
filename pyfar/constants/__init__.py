--- conflicted
+++ resolved
@@ -5,12 +5,9 @@
 from .constants import (
     saturation_vapor_pressure_magnus,
     density_of_air,
-<<<<<<< HEAD
+    fractional_octave_filter_tolerance,
     fractional_octave_frequencies_nominal,
     fractional_octave_frequencies_exact,
-=======
-    fractional_octave_filter_tolerance,
->>>>>>> 469e367a
 )
 
 from .speed_of_sound import (
@@ -30,12 +27,9 @@
     'speed_of_sound_cramer',
     'speed_of_sound_ideal_gas',
     'air_attenuation',
-<<<<<<< HEAD
+    'fractional_octave_filter_tolerance',
     'fractional_octave_frequencies_nominal',
     'fractional_octave_frequencies_exact',
-=======
-    'fractional_octave_filter_tolerance',
->>>>>>> 469e367a
 ]
 
 
