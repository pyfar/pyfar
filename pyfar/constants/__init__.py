--- conflicted
+++ resolved
@@ -9,10 +9,7 @@
 
 __all__ = [
     'speed_of_sound_simple',
-<<<<<<< HEAD
     'speed_of_sound_cramer',
-]
-=======
 ]
 
 
@@ -167,5 +164,4 @@
 Z_ref : float
     Reference air impedance in Pa s/m.
 
-"""
->>>>>>> 5d2a7078
+"""