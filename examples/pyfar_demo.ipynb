{
 "cells": [
  {
   "cell_type": "markdown",
   "metadata": {},
   "source": [
    "# Welcome\n",
    "\n",
    "The **Py**thon package **f**or **A**coustics **R**esearch (pyfar) contains classes and functions for the acquisition, inspection, and processing of audio signals. This is the pyfar demo notebook and a good place for getting started. In this notebook, you will see examples of the most important pyfar functionalty. \n",
    "\n",
    "**Note:** This is not a substitute for the [pyfar documentation](https://pyfar.readthedocs.io/en/latest/) that provides a complete description of the pyfar functionality.\n",
    "\n",
    "## Contents\n",
    "\n",
    "[Getting started](#getting_started)\n",
    "\n",
    "[Handling Audio Data](#handling_audio_data)\n",
    "- [FFT normalization](#fft_normalization)\n",
    "- [Energy and power signals](#energy_and_power_signals)\n",
    "- [Accessing Signal data](#accessing_signal_data)\n",
    "- [Iterating Signals](#accessing_signal_data)\n",
    "- [Signal meta data](#signal_meta_data)\n",
    "- [Arithmetic operations](#arithmetic_operations)\n",
    "- [Plotting](#plotting)\n",
    "    - [Interactive plots](#interactive_plots)\n",
    "    - [Manipulating plots](#manipulating_plots)\n",
    "\n",
    "[Coordinates](#coordinates)\n",
    "- [Entering coordinate points](#coordinates_enter)\n",
    "- [Retrieving coordinate points](#coordinates_retrieve)\n",
    "- [Rotating coordinate points](#coordinates_rotate)\n",
    "\n",
    "[Orientations](#orientations)\n",
    "- [Entering orientations](#entering_orientations)\n",
    "- [Retrieving orientations](#retrieving_orientations)\n",
    "- [Rotating orientations](#rotating_orientations)\n",
    "\n",
    "[Signals](#signals)\n",
    "\n",
    "[DSP](#dsp)\n",
    "- [Filtering](#filtering)\n",
    "\n",
    "[In'n'out](#in_and_out)\n",
    "- [Read and write workspace](#io_workspaces)\n",
    "- [Read and write wav files](#io_wav_files)\n",
    "- [Read SOFA files](#io_sofa)\n",
    "\n",
    "\n",
    "Lets start with importing pyfar and numpy:"
   ]
  },
  {
   "cell_type": "markdown",
   "metadata": {},
   "source": [
    "# Getting started<a class=\"anchor\" id=\"getting_started\"></a>\n",
    "\n",
    "Please note that this is not a Python tutorial. We assume that you are aware of basic Python coding and concepts including the use of `conda` and `pip`. If you did not install pyfar already please do so by running the command\n",
    "\n",
    "`pip install pyfar`\n",
    "\n",
    "After this go to your Python editor of choice and import pyfar"
   ]
  },
  {
   "cell_type": "code",
   "execution_count": null,
   "metadata": {},
   "outputs": [],
   "source": [
    "# import packages\n",
    "import pyfar as pf\n",
    "import numpy as np"
   ]
  },
  {
   "cell_type": "markdown",
   "metadata": {},
   "source": [
    "# Handling audio data<a class=\"anchor\" id=\"handling_audio_data\"></a>\n",
    "\n",
    "Audio data are the basis of pyfar and there are three classes for storing and handling it. Most data will be stored in objects of the `Signal` class, which is intended for time and frequency data that was sampled at equidistant times and frequencies. Examples for this are audio recordings or single sided spectra between 0 Hz and half the sampling rate.\n",
    "\n",
    "The other two classes `TimeData` and `FrequencyData` are intended to store inclomplete audio data. For example time signals that were not sampled at equidistant times or frequency data that are not available for all frequencies between 0 Hz and half the sampling rate. We will only look at `Signals`, however, `TimeData`and `FrequencyData` are very similar.\n",
    "\n",
    "`Signals` are stored along with information about the sampling rate, the domain (`time`, or `freq`), the FFT normalization and an optional comment. Lets go ahead and create a single channel signal"
   ]
  },
  {
   "cell_type": "code",
   "execution_count": null,
   "metadata": {},
   "outputs": [],
   "source": [
    "# create a dirac signal with a sampling rate of 44.1 kHz\n",
    "fs = 44100\n",
    "x = np.zeros(44100)\n",
    "x[0] = 1\n",
    "x_energy = pf.Signal(x, fs)\n",
    "\n",
    "# show information\n",
    "x_energy"
   ]
  },
  {
   "cell_type": "markdown",
   "metadata": {},
   "source": [
    "## FFT Normalization<a class=\"anchor\" id=\"fft_normalization\"></a>\n",
    "\n",
    "Different FFT normalization are available that scale the spectrum of a Signal. Pyfar knows six normalizations: `'amplitude'`, `'rms'`, `'power'`, and `'psd'` from [Ahrens, et al. 2020](http://www.aes.org/e-lib/browse.cfm?elib=20838), `'unitary'` (only applies weights for single sided spectra as in Eq. 8 in [Ahrens, et al. 2020](http://www.aes.org/e-lib/browse.cfm?elib=20838)), and `'none'` (applies no normalization). The default normalization is `'none'`, which is useful for **energy signals**, i.e., signals with finite energy such as impulse responses. The other FFT normalizations are intended for **power signals**, i.e., samples of signals with infinite energy, such as noise or sine signals. Visit the [FFT concepts](https://pyfar.readthedocs.io/en/latest/concepts/pyfar.fft.html) for more information. Let's create a signal with a different normalization"
   ]
  },
  {
   "cell_type": "code",
   "execution_count": null,
   "metadata": {},
   "outputs": [],
   "source": [
    "x = np.sin(2 * np.pi * 1000 * np.arange(441) / fs)\n",
    "x_power = pf.Signal(x, fs, fft_norm='rms')\n",
    "x_power"
   ]
  },
  {
   "cell_type": "markdown",
   "metadata": {},
   "source": [
    "The normalization can be changed. In this case the spectral data of the signal is converted internally using `pyfar.fft.normalization()`"
   ]
  },
  {
   "cell_type": "code",
   "execution_count": null,
   "metadata": {},
   "outputs": [],
   "source": [
    "x_power.fft_norm = 'amplitude'\n",
    "x_power"
   ]
  },
  {
   "cell_type": "markdown",
   "metadata": {},
   "source": [
    "Note the following: \n",
    "\n",
    "- The normalizations are only relevant for inspecting the magnitude data, i.e., in plotting. pyfar thus uses the non normalized spectra for all signal processing and arithmetic operations.\n",
    "- `FrequencyData` objects do not support the FFT normalization because this requires knowledge about the sampling rate or the number of samples of the time signal. These objects thus have the `'none'` in all cases.\n",
    "- `TimeData` does not support FFT normalization because it only exists in the time domain. These objects do not have the `fft_norm` attribute at all."
   ]
  },
  {
   "cell_type": "markdown",
   "metadata": {},
   "source": [
    "## Energy and power signals<a class=\"energy_and_power_signals\" id=\"signals\"></a>\n",
    "\n",
    "You might have realized that pyfar distinguishes between energy and power signals, which is required for some operations. Signals with the FFT normalization `'none'` are considered as energy signals while all other FFT normalizations result in power signals."
   ]
  },
  {
   "cell_type": "markdown",
   "metadata": {},
   "source": [
    "## Accessing Signal data<a class=\"accessing_signal_data\" id=\"signals\"></a>\n",
    "\n",
    "You can access the data, i.e., the audio signal, inside a Signal object in the time and frequency domain by simply using"
   ]
  },
  {
   "cell_type": "code",
   "execution_count": null,
   "metadata": {},
   "outputs": [],
   "source": [
    "time_data = x_power.time\n",
<<<<<<< HEAD
    "freq_data_normalized = x_power.freq\n",
    "freq_data_raw = x_power.freq_raw"
=======
    "freq_data = x_power.freq"
>>>>>>> 567842a3
   ]
  },
  {
   "cell_type": "markdown",
   "metadata": {},
   "source": [
    "Two things are important here:\n",
    "\n",
    "1. The data are mutable! That means `x_power.time` changes if you change `time_data`. If this is not what you want use `time_data = x_power.time.copy()` instead.\n",
    "\n",
    "2. The frequency data of signals is available without normalization from `x_power.freq_raw` and with normalization from `x_power.freq`. The latter depends on the Signal's `fft_norm`."
   ]
  },
  {
   "cell_type": "markdown",
   "metadata": {},
   "source": [
    "`Signals` and some other pyfar objects support slicing. Let's illustrate that for a two channel signal"
   ]
  },
  {
   "cell_type": "code",
   "execution_count": null,
   "metadata": {},
   "outputs": [],
   "source": [
    "# generate two channel time data\n",
    "time = np.zeros((2, 4))\n",
    "time[0,0] = 1   # first sample of first channel\n",
    "time[1,0] = 2   # first sample of second channel\n",
    "\n",
    "x_two_channels = pf.Signal(time, 44100)\n",
    "x_first_channel = x_two_channels[0]"
   ]
  },
  {
   "cell_type": "markdown",
   "metadata": {},
   "source": [
    "`x_first_channel` is a `Signal` object itself, which contains the first channel of `x_two_channels`:"
   ]
  },
  {
   "cell_type": "code",
   "execution_count": null,
   "metadata": {},
   "outputs": [],
   "source": [
    "x_first_channel.time"
   ]
  },
  {
   "cell_type": "markdown",
   "metadata": {},
   "source": [
    "A third option to access `Signals` is to copy it"
   ]
  },
  {
   "cell_type": "code",
   "execution_count": null,
   "metadata": {},
   "outputs": [],
   "source": [
    "x_copy = x_two_channels.copy()"
   ]
  },
  {
   "cell_type": "markdown",
   "metadata": {},
   "source": [
    "It is important to note that this returns an independent copy of `x_two_channels`. Note that `x_copy = x_two_channels` might not be wanted. In this case changes to `x_copy` will also change `x_two_channels`. The `copy()` operation is available for all pyfar objects."
   ]
  },
  {
   "cell_type": "markdown",
   "metadata": {},
   "source": [
    "## Iterating Signals<a class=\"signal_meta_data\" id=\"accessing_signal_data\"></a>\n",
    "\n",
    "It is the aim of pyfar that all operations work on N-dimensional `signals`. Nevertheless, you can also iterate `signals` if you need to apply operations depending on the channel. Lets look at a simple example"
   ]
  },
  {
   "cell_type": "code",
   "execution_count": null,
   "metadata": {},
   "outputs": [],
   "source": [
    "signal = pf.Signal([[0, 0, 0], [1, 1, 1]], 44100)  # 2-channel signal\n",
    "\n",
    "# iterate the signal\n",
    "for n, channel in enumerate(signal):\n",
    "    print(f\"Channel: {n}, time data: {channel.time}\")\n",
    "    # do something channel dependent\n",
    "    channel.time = channel.time + n\n",
    "    # write changes to the signal\n",
    "    signal[n] = channel\n",
    "\n",
    "# q.e.d.\n",
    "print(f\"\\nNew signal time data:\\n{signal.time}\")"
   ]
  },
  {
   "cell_type": "markdown",
   "metadata": {},
   "source": [
    "`Signal` uses the standard `numpy` iterator which always iterates the first dimension. In case of a 2-D array as in the example above these are the channels."
   ]
  },
  {
   "cell_type": "markdown",
   "metadata": {},
   "source": [
    "## Signal meta data<a class=\"signal_meta_data\" id=\"signals\"></a>\n",
    "\n",
    "The `Signal` object also holds useful metadata. The most important might be:\n",
    "\n",
    "- `Signal.n_samples`: The number of samples in each channel (`Signal.time.shape[-1]`)\n",
    "- `Signal.n_bins`: The number of frequencies in each channel (`Signal.freq.shape[-1]`)\n",
    "- `Signal.times`: The sampling times of `Signal.time` in seconds\n",
    "- `Signal.frequencies`: The frequencies of `Signal.freq` in Hz\n",
    "- `Signal.comment`: A comment for documenting the signal content\n"
   ]
  },
  {
   "cell_type": "markdown",
   "metadata": {},
   "source": [
    "## Arithmetic operations<a class=\"arithmetic_operations\" id=\"signals\"></a>\n",
    "\n",
    "The arithmetic operations `add`, `subtract`, `multiply`, `divide`, and `power` are available for `Signal` (time or frequency domain operations) as well as for `TimeData` and `FrequencyData`. The operations work on arbitrary numbers of Signals and array likes. Lets check out simple examples"
   ]
  },
  {
   "cell_type": "code",
   "execution_count": null,
   "metadata": {},
   "outputs": [],
   "source": [
    "# add two signals energy signals\n",
    "x_sum = pf.add((x_energy, x_energy), 'time')\n",
    "x_sum.time"
   ]
  },
  {
   "cell_type": "markdown",
   "metadata": {},
   "source": [
    "In this case, `x_sum` is also an energy Signal. However, this can be different for other operation as described in the documentation ([arithmetic operations](https://pyfar.readthedocs.io/en/latest/concepts/pyfar.arithmetic_operations.html)). Under the hood, the operations use numpy's [array broadcasting](https://numpy.org/doc/stable/user/basics.broadcasting.html?highlight=broadcast#module-numpy.doc.broadcasting). This means you can add scalars, vectors, and matrixes to a signal. Lets have a frequency domain example for this"
   ]
  },
  {
   "cell_type": "code",
   "execution_count": null,
   "metadata": {},
   "outputs": [],
   "source": [
    "x_sum = pf.add((x_energy, 1), 'freq')\n",
    "x_sum.time"
   ]
  },
  {
   "cell_type": "markdown",
   "metadata": {},
   "source": [
    "The Python operators `+`, `-`, `*`, `/`, and `**` are overloaded with the **frequency domain** arithmetic functions for `Signal` and `FrequencyData`. For `TimeData` they correspond to time domain operations. Thus, the example above can also be shortened to"
   ]
  },
  {
   "cell_type": "code",
   "execution_count": null,
   "metadata": {},
   "outputs": [],
   "source": [
    "x_sum = x_energy + 1\n",
    "x_sum.time"
   ]
  },
  {
   "cell_type": "markdown",
   "metadata": {},
   "source": [
    "## Plotting<a class=\"anchor\" id=\"plotting\"></a>\n",
    "\n",
    "Inspecting signals can be done with the `pyfar.plot` module, which uses common plot functions based on `Matplotlib`. For example a plot of the magnitude spectrum"
   ]
  },
  {
   "cell_type": "code",
   "execution_count": null,
   "metadata": {},
   "outputs": [],
   "source": [
    "pf.plot.freq(x_power)"
   ]
  },
  {
   "cell_type": "markdown",
   "metadata": {},
   "source": [
    "We set the FFT normalization to 'amplitude' before. The plot thus shows the amplitude (1, or 0 dB) of our sine wave contained in `x_power`. We can also plot the RMS ($1/\\sqrt(2)$, or $\\approx-3$ dB)"
   ]
  },
  {
   "cell_type": "code",
   "execution_count": null,
   "metadata": {},
   "outputs": [],
   "source": [
    "x_power.fft_norm = 'rms'\n",
    "pf.plot.line.freq(x_power)"
   ]
  },
  {
   "cell_type": "markdown",
   "metadata": {},
   "source": [
    "### Interactive plots<a class=\"anchor\" id=\"#interactive_plots\"></a>\n",
    "\n",
    "pyfar provides keyboard shortcuts for switching plots, zooming in and out, moving along the x and y axis, and for zooming and moving the range of colormaps. To do this, you need to use an interactive Matplotlib backend. This can for example be done by including\n",
    "\n",
    "`%matplotlib qt`\n",
    "\n",
    "or\n",
    "\n",
    "`matplotlib.use('Qt5Agg')`\n",
    "\n",
    "in your code. These are the available keyboard short cuts"
   ]
  },
  {
   "cell_type": "code",
   "execution_count": null,
   "metadata": {},
   "outputs": [],
   "source": [
    "shortcuts = pf.plot.shortcuts()"
   ]
  },
  {
   "cell_type": "markdown",
   "metadata": {},
   "source": [
    "Note that additional controls are available through Matplotlib's [interactive navigation](https://matplotlib.org/3.1.1/users/navigation_toolbar.html)."
   ]
  },
  {
   "cell_type": "markdown",
   "metadata": {},
   "source": [
    "### Manipulating plots<a class=\"anchor\" id=\"#manipulating_plots\"></a>\n",
    "\n",
    "In many cases, the layout of the plot should be adjusted, which can be done using Matplotlib and the axes handle that is returned by all plot functions. For example, the range of the x-axis can be changed."
   ]
  },
  {
   "cell_type": "code",
   "execution_count": null,
   "metadata": {},
   "outputs": [],
   "source": [
    "ax = pf.plot.time(x_power)\n",
    "ax.set_xlim(0, 2)"
   ]
  },
  {
   "cell_type": "markdown",
   "metadata": {},
   "source": [
    "Note: For an easy use of the pyfar plotstyle (available as 'light' and 'dark' theme) wrappers for Matplotlib's `use` and `context` are available as `pyfar.plot.use` and `pyfar.plot.context`."
   ]
  },
  {
   "cell_type": "markdown",
   "metadata": {},
   "source": [
    "# Coordinates<a class=\"anchor\" id=\"coordinates\"></a>\n",
    "\n",
    "The `Coordinates()` class is designed for storing, manipulating, and accessing coordinate points. It supports a large variety of different coordinate conventions and the conversion between them. Examples for data that can be stored are microphone positions of a spherical microphone array and loudspeaker positions of a sound field synthesis system. Lets create an empty `Coordinates` object and look at the implemented conventions. Visit the [coordinate concepts](https://pyfar.readthedocs.io/en/latest/concepts/pyfar.coordinates.html) for a graphical overview of this."
   ]
  },
  {
   "cell_type": "code",
   "execution_count": null,
   "metadata": {},
   "outputs": [],
   "source": [
    "c = pf.Coordinates()\n",
    "c.systems()"
   ]
  },
  {
   "cell_type": "markdown",
   "metadata": {},
   "source": [
    "## Entering coordinate points<a class=\"anchor\" id=\"coordinates_enter\"></a>\n",
    "\n",
    "Coordinate points can be entered manually or by using one of the available sampling schemes contained in `pyfar.samplings`. We will do the latter using an equal angle sampling and look at the information provided by the coordinates object:"
   ]
  },
  {
   "cell_type": "code",
   "execution_count": null,
   "metadata": {},
   "outputs": [],
   "source": [
    "c = pf.samplings.sph_equal_angle((20, 10))\n",
    "# show general information\n",
    "print(c)\n",
    "# plot the sampling points\n",
    "c.show()"
   ]
  },
  {
   "cell_type": "markdown",
   "metadata": {},
   "source": [
    "Inside the `Coordinates` object, the points are stored in an N-dimensional array of size `[..., 3]` where - in this case - the last dimension holds the azimuth, colatitude, and radius. Information about coordinate array can be obtained by `c.cshape`, `c.csize`, and `c.cdim`. These properties are similar to numpy's `shape`, `size`, and `dim` but ignore the last dimension, which is always 3."
   ]
  },
  {
   "cell_type": "markdown",
   "metadata": {},
   "source": [
    "## Retrieving coordinate points<a class=\"anchor\" id=\"coordinates_retrieve\"></a>\n",
    "\n",
    "There are different ways to retrieve points from a `Coordinates` object. All points can be obtained in cartesian, spherical, and cylindrical coordinates using the getter functions `c.get_cart()`, `c.get_sph()` and `c.get_cyl()`, e.g.:"
   ]
  },
  {
   "cell_type": "code",
   "execution_count": null,
   "metadata": {},
   "outputs": [],
   "source": [
    "cartesian_coordinates = c.get_cart()"
   ]
  },
  {
   "cell_type": "markdown",
   "metadata": {},
   "source": [
    "Different methods are available for obtaining a specific subset of coordinates. For example the nearest point(s) can be obtained by"
   ]
  },
  {
   "cell_type": "code",
   "execution_count": null,
   "metadata": {},
   "outputs": [],
   "source": [
    "c_out = c.find_nearest_k(\n",
    "    270, 90, 1, k=1, domain='sph', convention='top_colat', unit='deg', show=True)"
   ]
  },
  {
   "cell_type": "markdown",
   "metadata": {},
   "source": [
    "To obtain all points within a specified euclidean distance or arc distance, you can use `c.get_nearest_cart()` and `c.get_nearest_sph()`. To obtain more complicated subsets of any coordinate, e.g., the horizontal plane with `colatitude=90` degree, you can use"
   ]
  },
  {
   "cell_type": "code",
   "execution_count": null,
   "metadata": {},
   "outputs": [],
   "source": [
    "c_out = c.find_slice('colatitude', 'deg', 90, show=True)"
   ]
  },
  {
   "cell_type": "markdown",
   "metadata": {},
   "source": [
    "## Rotating coordinates<a class=\"anchor\" id=\"coordinates_rotate\"></a>\n",
    "\n",
    "You can apply rotations using quaternions, rotation vectors/matrixes and euler angles with  `c.rotate()`, which is a wrapper for `scipy.spatial.transform.Rotation`. For example rotating around the y-axis by 45 degrees can be done with"
   ]
  },
  {
   "cell_type": "code",
   "execution_count": null,
   "metadata": {},
   "outputs": [],
   "source": [
    "c.rotate('y', 45)\n",
    "c.show()"
   ]
  },
  {
   "cell_type": "markdown",
   "metadata": {},
   "source": [
    "Note that this changes the points inside the `Coordinates` object, which means that you have to be careful not to apply the rotation multiple times, i.e., when evaluationg cells during debugging."
   ]
  },
  {
   "cell_type": "markdown",
   "metadata": {},
   "source": [
    "# Orientations<a class=\"anchor\" id=\"orientations\"></a>\n",
    "\n",
    "The `Orientations()` class is designed for storing, manipulating, and accessing orientation vectors. Examples for this are orientations of directional loudspeakers during measurements or head orientations. It is good to know that `Orientations` is inherited from `scipy.spatial.transform.Rotation` and that all methods of this class can also be used with `Orientations`.\n",
    "\n",
    "## Entering orientations<a class=\"anchor\" id=\"entering_orientations\"></a>\n",
    "\n",
    "Lets go ahead and create an object and show the result"
   ]
  },
  {
   "cell_type": "code",
   "execution_count": null,
   "metadata": {},
   "outputs": [],
   "source": [
    "views = [[0,  1, 0],\n",
    "         [1,  0, 0],\n",
    "         [0, -1, 0]]\n",
    "up = [0, 0, 1]\n",
    "orientations = pf.Orientations.from_view_up(views, up)\n",
    "orientations.show(show_rights=False)\n"
   ]
  },
  {
   "cell_type": "markdown",
   "metadata": {},
   "source": [
    "It is also possible to enter `Orientations` from `Coordinates` object or mixtures of `Coordinates` objects and array likes. This is equivalent to the example above"
   ]
  },
  {
   "cell_type": "code",
   "execution_count": null,
   "metadata": {},
   "outputs": [],
   "source": [
    "views_c = pf.Coordinates([90, 0, 270], 0, 1,\n",
    "                      domain='sph', convention='top_elev', unit='deg')\n",
    "\n",
    "orientations = pf.Orientations.from_view_up(views_c, up)"
   ]
  },
  {
   "cell_type": "markdown",
   "metadata": {},
   "source": [
    "## Retrieving orientations<a class=\"anchor\" id=\"retrieving_orientations\"></a>\n",
    "\n",
    "Orientaions can be retrieved as view, up, and right-vectors and in any format supported by `scipy.spatial.transform.Rotation`. They can also be converted into any coordinate convention supported by pyfar by putting them into a `Coordinates` object. Lets only check out one way for now "
   ]
  },
  {
   "cell_type": "code",
   "execution_count": null,
   "metadata": {},
   "outputs": [],
   "source": [
    "views, ups, right, = orientations.as_view_up_right()\n",
    "views"
   ]
  },
  {
   "cell_type": "markdown",
   "metadata": {},
   "source": [
    "## Rotating orientations<a class=\"anchor\" id=\"rotating_orientations\"></a>\n",
    "\n",
    "Rotations can be done using the methods inherited from `scipy.spatial.transform.Rotation`. You can for example rotate around the y-axis this way"
   ]
  },
  {
   "cell_type": "code",
   "execution_count": null,
   "metadata": {},
   "outputs": [],
   "source": [
    "rotation = pf.Orientations.from_euler('y', 30, degrees=True)\n",
    "orientations_rot = orientations * rotation\n",
    "orientations_rot.show(show_rights=False)"
   ]
  },
  {
   "cell_type": "markdown",
   "metadata": {},
   "source": [
    "# Signals<a class=\"signals\" id=\"dsp\"></a>\n",
    "\n",
    "The `pyfar.signals` module contains a variety of common audio signals including sine signals, sweeps, noise and pulsed noise. For brevity, lets have only one example\n"
   ]
  },
  {
   "cell_type": "code",
   "execution_count": null,
   "metadata": {},
   "outputs": [],
   "source": [
    "sweep = pf.signals.exponential_sweep_time(2**12, [100, 22050])\n",
    "pf.plot.time_freq(sweep)"
   ]
  },
  {
   "cell_type": "markdown",
   "metadata": {},
   "source": [
    "# DSP<a class=\"dsp\" id=\"dsp\"></a>\n",
    "\n",
    "`pyfar.dsp` offers lots of useful functions to manipulate audio data including\n",
    "\n",
    "- convolution, deconvolution, and regulated inversion\n",
    "- windowing and zero-padding\n",
    "- generating linear and minimum phase signals\n",
    "\n",
    "and many more. Have a look at the [module documentation](https://pyfar.readthedocs.io/en/latest/modules/pyfar.dsp.html) for a complete overview.\n",
    "\n",
    "\n",
    "### Filtering<a class=\"in_and_out\" id=\"filtering\"></a>\n",
    "\n",
    "`pyfar.dsp.filter` contains wrappers for the most common filters of `scipy.signal` as well as more audio specific filter such as shelve and bell filters. Visit the [filter types](https://pyfar.readthedocs.io/en/latest/concepts/pyfar.filter_types.html) for an overview.\n",
    "\n",
    "All filters can used in a similar manner, like this one\n"
   ]
  },
  {
   "cell_type": "code",
   "execution_count": null,
   "metadata": {},
   "outputs": [],
   "source": [
    "x_filter = pf.dsp.filter.bell(x_energy, center_frequency=1e3, gain=10, quality=2)\n",
    "pf.plot.line.freq(x_filter)"
   ]
  },
  {
   "cell_type": "markdown",
   "metadata": {},
   "source": [
    "# In'n'out<a class=\"in_and_out\" id=\"signals\"></a>\n",
    "\n",
    "Now that you know what pyfar is about, let's see how you can save your work and read common data types.\n",
    "\n",
    "## Read and write pyfar data<a class=\"in_and_out\" id=\"#io_workspaces\"></a>\n",
    "\n",
    "Pyfar contains functions for saving all pyfar objects and common data types such as numpy arrays using `pf.io.write()` and `pf.io.read()`. This creates .far files that also support compression.\n",
    "\n",
    "## Read and write audio-files<a class=\"in_and_out\" id=\"wav_files\"></a>\n",
    "\n",
    "Audio-files in wav or other formats are commonly used in the audio community to store and exchange data. You can read them with\n",
    "\n",
    "`signal = pf.io.read_audio(filename)`\n",
    "\n",
    "and write them with\n",
    "\n",
    "`pf.io.write_audio(signal, filename, overwrite=True)`.\n",
    "\n",
    "You can write any `signal` to an audio, but in some cases, clipping will occur for values > 1. Multidimensional `signals` will be reshaped to 2D arrays before writing.\n",
    "\n",
    "## Read SOFA files<a class=\"in_and_out\" id=\"#io_sofa\"></a>\n",
    "\n",
    "[SOFA files](https://www.sofaconventions.org) can be used to store spatially distributed acoustical data sets. Examples for this are room acoustic measurements at different positions in a room or a set of head-related transfer functions for different source positions. SOFA files can quickly be read by\n",
    "\n",
    "`signal, source, receiver =  pf.io.read_sofa(filename)`\n",
    "\n",
    "which returns the audio data as a `Signal` or `FrequencyData` object (depending on the data in the SOFA file) and the source and receiver coordinates as a `Coordinates` object.\n",
    "\n",
    "`read_sofa` uses the [sofar package](https://sofar.readthedocs.io/en/latest/), which we recommend to manipulate and write SOFA files or access the detailed meta data contained in SOFA files."
   ]
  }
 ],
 "metadata": {
  "kernelspec": {
   "display_name": "Python 3",
   "language": "python",
   "name": "python3"
  },
  "language_info": {
   "codemirror_mode": {
    "name": "ipython",
    "version": 3
   },
   "file_extension": ".py",
   "mimetype": "text/x-python",
   "name": "python",
   "nbconvert_exporter": "python",
   "pygments_lexer": "ipython3",
<<<<<<< HEAD
   "version": "3.8.12"
=======
   "version": "3.8.8"
>>>>>>> 567842a3
  }
 },
 "nbformat": 4,
 "nbformat_minor": 4
}<|MERGE_RESOLUTION|>--- conflicted
+++ resolved
@@ -175,12 +175,8 @@
    "outputs": [],
    "source": [
     "time_data = x_power.time\n",
-<<<<<<< HEAD
     "freq_data_normalized = x_power.freq\n",
     "freq_data_raw = x_power.freq_raw"
-=======
-    "freq_data = x_power.freq"
->>>>>>> 567842a3
    ]
   },
   {
@@ -767,11 +763,7 @@
    "name": "python",
    "nbconvert_exporter": "python",
    "pygments_lexer": "ipython3",
-<<<<<<< HEAD
-   "version": "3.8.12"
-=======
    "version": "3.8.8"
->>>>>>> 567842a3
   }
  },
  "nbformat": 4,
