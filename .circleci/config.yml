--- conflicted
+++ resolved
@@ -206,12 +206,8 @@
                 - "3.9"
           requires:
             - build_and_test
-<<<<<<< HEAD
             - ruff
             - test_examples
-=======
-            - flake
->>>>>>> a36340c3
             - test_documentation_build
           filters:
             branches:
