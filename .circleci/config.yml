# Use the latest 2.1 version of CircleCI pipeline process engine.
# See: https://circleci.com/docs/2.0/configuration-reference
version: 2.1

# Orbs are reusable packages of CircleCI configuration that you may share across projects, enabling you to create encapsulated, parameterized commands, jobs, and executors that can be used across multiple projects.
# See: https://circleci.com/docs/2.0/orb-intro/
orbs:
  # The python orb contains a set of prepackaged CircleCI configuration you can use repeatedly in your configuration files
  # Orb commands and jobs help you with common scripting around a language/tool
  # so you dont have to copy and paste it everywhere.
  # See the orb documentation here: https://circleci.com/developer/orbs/orb/circleci/python
  python: circleci/python@1.2


executors:
  python-docker: # declares a reusable executor
    parameters:
      version:
        description: "version tag"
        default: "latest"
        type: string
    docker:
      - image: cimg/python:<<parameters.version>>

# Define a job to be invoked later in a workflow.
# See: https://circleci.com/docs/2.0/configuration-reference/#jobs
jobs:
  build_and_test:
    parameters:
      version:
        description: "version tag"
        default: "latest"
        type: string
    executor:
      name: python-docker
      version: <<parameters.version>>
    steps:
      - checkout
      - run:
          name: Install System Dependencies
          command: sudo apt-get update && sudo apt-get install -y libsndfile1
      - run:
          name: install dependencies
          command: pip install ".[tests]"
      - run:
          name: Run tests
          command: pytest

  ruff:
    parameters:
      version:
        description: "version tag"
        default: "latest"
        type: string
    executor:
      name: python-docker
      version: <<parameters.version>>
    steps:
      - checkout
      - run:
          name: install dependencies
          command: pip install ".[tests]"
      - run:
          name: Ruff
          command: ruff check

  test_documentation_build:
    parameters:
      version:
        description: "version tag"
        default: "latest"
        type: string
    executor:
      name: python-docker
      version: <<parameters.version>>
    steps:
      - checkout
      - run:
          name: Install System Dependencies
          command: sudo apt-get update && sudo apt-get install -y libsndfile1 texlive-latex-extra dvipng
      - run:
          name: Sphinx
          command: |
            pip install ".[docs]"
            cd docs/
            make html SPHINXOPTS="-W"

  test_deprecation_warnings:
<<<<<<< HEAD
    parameters:
      version:
        description: "version tag"
        default: "latest"
        type: string
    executor:
      name: python-docker
      version: <<parameters.version>>
=======
    docker:
      - image: cimg/python:3.13
>>>>>>> c5cd4e2d
    steps:
      - checkout
      - run:
          name: Install System Dependencies
          command: sudo apt-get update && sudo apt-get install -y libsndfile1
      - run:
          name: install dependencies
          command: pip install ".[tests]"
      - run: |
          python --version
      - run:
          name: Run tests
          command: pytest tests -W error::DeprecationWarning

  test_pypi_publish:
    parameters:
      version:
        description: "version tag"
        default: "latest"
        type: string
    executor:
      name: python-docker
      version: <<parameters.version>>
    steps:
      - checkout
      - run:
          name: Install System Dependencies
          command: sudo apt-get update && sudo apt-get install -y libsndfile1
      - run:
          name: install dependencies
          command: pip install ".[deploy]"
      - run:
          name: deploy
          command: |  # create whl, install twine and publish to Test PyPI
            python -m build
            twine check dist/*

  run_pypi_publish:
    parameters:
      version:
        description: "version tag"
        default: "latest"
        type: string
    executor:
      name: python-docker
      version: <<parameters.version>>
    steps:
      - checkout
      - run:
          name: Install System Dependencies
          command: sudo apt-get update && sudo apt-get install -y libsndfile1
      - run:
          name: install dependencies
          command: pip install ".[deploy]"
      - run:
          name: deploy
          command: |  # create whl, install twine and publish to Test PyPI
            python -m build
            twine check dist/*
            twine upload dist/*

# Invoke jobs via workflows
# See: https://circleci.com/docs/2.0/configuration-reference/#workflows
workflows:
  test: # Test workflow
    jobs:
      # Run tests for all python versions
      - build_and_test:
          matrix:
            parameters:
              version:
                - "3.9"
                - "3.10"
                - "3.11"
                - "3.12"
                - "3.13"
      - ruff:
          matrix:
            parameters:
              version:
                - "3.12"
          requires:
            - build_and_test

      - test_documentation_build:
          matrix:
            parameters:
              version:
                - "3.12"
          requires:
            - build_and_test

      - test_deprecation_warnings:
          matrix:
            parameters:
              version:
                - "3.12"
          requires:
            - build_and_test

      - test_pypi_publish:
          matrix:
            parameters:
              version:
                - "3.12"
          requires:
            - build_and_test



  test_and_publish:
    # Test and publish on new git version tags
    # This requires its own workflow to successfully trigger the test and build
    jobs:
      - build_and_test:
          matrix:
            parameters:
              version:
                - "3.9"
                - "3.10"
                - "3.11"
                - "3.12"
                - "3.13"
          filters:
            branches:
              ignore: /.*/
            # only act on version tags
            tags:
              only: /^v[0-9]+(\.[0-9]+)*$/

      - ruff:
          matrix:
            parameters:
              version:
                - "3.12"
          requires:
            - build_and_test
          filters:
            branches:
              ignore: /.*/
            # only act on version tags
            tags:
              only: /^v[0-9]+(\.[0-9]+)*$/

      - test_documentation_build:
          matrix:
            parameters:
              version:
                - "3.12"
          requires:
            - build_and_test
          filters:
            branches:
              ignore: /.*/
            # only act on version tags
            tags:
              only: /^v[0-9]+(\.[0-9]+)*$/

      - test_deprecation_warnings:
          matrix:
            parameters:
              version:
                - "3.12"
          requires:
            - build_and_test
          filters:
            branches:
              ignore: /.*/
            # only act on version tags
            tags:
              only: /^v[0-9]+(\.[0-9]+)*$/

      - run_pypi_publish:
          matrix:
            parameters:
              version:
                - "3.12"
          requires:
            - build_and_test
            - ruff
            - test_documentation_build
            - test_deprecation_warnings
          filters:
            branches:
              ignore: /.*/
            # only act on version tags
            tags:
              only: /^v[0-9]+(\.[0-9]+)*$/<|MERGE_RESOLUTION|>--- conflicted
+++ resolved
@@ -86,19 +86,14 @@
             make html SPHINXOPTS="-W"
 
   test_deprecation_warnings:
-<<<<<<< HEAD
-    parameters:
-      version:
-        description: "version tag"
-        default: "latest"
-        type: string
-    executor:
-      name: python-docker
-      version: <<parameters.version>>
-=======
-    docker:
-      - image: cimg/python:3.13
->>>>>>> c5cd4e2d
+    parameters:
+      version:
+        description: "version tag"
+        default: "latest"
+        type: string
+    executor:
+      name: python-docker
+      version: <<parameters.version>>
     steps:
       - checkout
       - run:
@@ -195,7 +190,7 @@
           matrix:
             parameters:
               version:
-                - "3.12"
+                - "3.13"
           requires:
             - build_and_test
 
